# rm -r build
ps -aux|grep api|awk '{print $2}'|xargs kill -9
ps -aux|grep ray|awk '{print $2}'|xargs kill -9
pip uninstall -y vllm
taskset -c 35-40 python3 setup.py bdist_wheel --dist-dir=dist
pip install dist/vllm-0.5.2+cu124-cp310-cp310-linux_x86_64.whl
pip uninstall -y vllm-flash-attn
# clear
# cd benchmarks
# bash 2_serving_benchmark_opt.sh
<<<<<<< HEAD
# bash 1_serving_benchmark.sh
=======
#bash 1_serving_benchmark.sh
>>>>>>> 9b3453b1
# bash motivation_benchmark.sh<|MERGE_RESOLUTION|>--- conflicted
+++ resolved
@@ -8,9 +8,5 @@
 # clear
 # cd benchmarks
 # bash 2_serving_benchmark_opt.sh
-<<<<<<< HEAD
-# bash 1_serving_benchmark.sh
-=======
 #bash 1_serving_benchmark.sh
->>>>>>> 9b3453b1
 # bash motivation_benchmark.sh
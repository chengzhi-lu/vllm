import asyncio
import os
from functools import partial
from typing import Any, List, Optional

from vllm.executor.distributed_gpu_executor import (  # yapf: disable
    DistributedGPUExecutor, DistributedGPUExecutorAsync)
from vllm.executor.multiproc_worker_utils import (ProcessWorkerWrapper,
                                                  ResultHandler, WorkerMonitor)
from vllm.logger import init_logger
from vllm.sequence import ExecuteModelRequest, SamplerOutput
from vllm.triton_utils import maybe_set_triton_cache_manager
from vllm.utils import (cuda_device_count_stateless,
                        error_on_invalid_device_count_status,
                        get_distributed_init_method, get_open_port,
                        get_vllm_instance_id, make_async,
                        update_environment_variables)

logger = init_logger(__name__)


class MultiprocessingGPUExecutor(DistributedGPUExecutor):
    """Python multiprocessing-based multi-GPU executor"""

    def _init_executor(self) -> None:
        # Create the parallel GPU workers.
        world_size = self.parallel_config.tensor_parallel_size

        # Set CUDA_VISIBLE_DEVICES for the driver, inherited by workers
        if "CUDA_VISIBLE_DEVICES" not in os.environ:
            update_environment_variables({
                "CUDA_VISIBLE_DEVICES": (",".join(map(str, range(world_size))))
            })

        # Ensure that VLLM_INSTANCE_ID is set, to be inherited by workers
        os.environ["VLLM_INSTANCE_ID"] = get_vllm_instance_id()

        # Disable torch async compiling which won't work with daemonic processes
        os.environ["TORCHINDUCTOR_COMPILE_THREADS"] = "1"

<<<<<<< HEAD
        from torch.cuda import device_count
        assert world_size <= device_count(), (
=======
        # Set OMP_NUM_THREADS to 1 if it is not set explicitly, avoids CPU
        # contention amongst the shards
        if "OMP_NUM_THREADS" not in os.environ:
            os.environ["OMP_NUM_THREADS"] = "1"

        # workaround for https://github.com/vllm-project/vllm/issues/6103
        if world_size > 1:
            maybe_set_triton_cache_manager()

        assert world_size <= cuda_device_count_stateless(), (
>>>>>>> 4cf256ae
            "please set tensor_parallel_size to less than max local gpu count")

        error_on_invalid_device_count_status()

        # Multiprocessing-based executor does not support multi-node setting.
        # Since it only works for single node, we can use the loopback address
        # 127.0.0.1 for communication.
        distributed_init_method = get_distributed_init_method(
            "127.0.0.1", get_open_port())

        if world_size == 1:
            self.workers = []
            self.worker_monitor = None
        else:
            result_handler = ResultHandler()
            self.workers = [
                ProcessWorkerWrapper(
                    result_handler,
                    partial(
                        self._create_worker,
                        rank=rank,
                        local_rank=rank,
                        distributed_init_method=distributed_init_method,
                    )) for rank in range(1, world_size)
            ]

            self.worker_monitor = WorkerMonitor(self.workers, result_handler)
            result_handler.start()
            self.worker_monitor.start()

        self.driver_worker = self._create_worker(
            distributed_init_method=distributed_init_method)
        self._run_workers("init_device")
        self._run_workers("load_model",
                          max_concurrent_workers=self.parallel_config.
                          max_parallel_loading_workers)

    def shutdown(self):
        if (worker_monitor := getattr(self, "worker_monitor",
                                      None)) is not None:
            worker_monitor.close()

    def _driver_execute_model(
        self, execute_model_req: Optional[ExecuteModelRequest]
    ) -> Optional[List[SamplerOutput]]:
        """Run execute_model in the driver worker.

        Passing None will cause the driver to stop the model execution
        loop running in each of the remote workers.
        """
        return self.driver_worker.execute_model(execute_model_req)

    def _run_workers(
        self,
        method: str,
        *args,
        async_run_tensor_parallel_workers_only: bool = False,
        max_concurrent_workers: Optional[int] = None,
        **kwargs,
    ) -> Any:
        """Runs the given method on all workers.

        Args:
            async_run_tensor_parallel_workers_only: If True the method will be
                run only in the remote TP workers, not the driver worker.
                It will also be run asynchronously and return a list of futures
                rather than blocking on the results.
        """

        if max_concurrent_workers:
            raise NotImplementedError(
                "max_concurrent_workers is not supported yet.")

        # Start the workers first.
        worker_outputs = [
            worker.execute_method(method, *args, **kwargs)
            for worker in self.workers
        ]

        if async_run_tensor_parallel_workers_only:
            # Just return futures
            return worker_outputs

        driver_worker_method = getattr(self.driver_worker, method)
        driver_worker_output = driver_worker_method(*args, **kwargs)

        # Get the results of the workers.
        return [driver_worker_output
                ] + [output.get() for output in worker_outputs]

    def check_health(self) -> None:
        """Raises an error if engine is unhealthy."""
        if self.worker_monitor is not None and not self.worker_monitor.is_alive(
        ):
            raise RuntimeError("Worker processes are not running")

    def _wait_for_tasks_completion(self, parallel_worker_tasks: Any) -> None:
        """Wait for futures returned from _run_workers() with
        async_run_remote_workers_only to complete."""
        for result in parallel_worker_tasks:
            result.get()


class MultiprocessingGPUExecutorAsync(MultiprocessingGPUExecutor,
                                      DistributedGPUExecutorAsync):

    def __init__(self, *args, **kwargs):
        super().__init__(*args, **kwargs)
        self.driver_exec_model = make_async(self.driver_worker.execute_model)

    async def _driver_execute_model_async(
        self,
        execute_model_req: Optional[ExecuteModelRequest] = None
    ) -> List[SamplerOutput]:
        return await self.driver_exec_model(execute_model_req)

    async def _start_worker_execution_loop(self):
        coros = [
            worker.execute_method_async("start_worker_execution_loop")
            for worker in self.workers
        ]
        return await asyncio.gather(*coros)<|MERGE_RESOLUTION|>--- conflicted
+++ resolved
@@ -38,10 +38,6 @@
         # Disable torch async compiling which won't work with daemonic processes
         os.environ["TORCHINDUCTOR_COMPILE_THREADS"] = "1"
 
-<<<<<<< HEAD
-        from torch.cuda import device_count
-        assert world_size <= device_count(), (
-=======
         # Set OMP_NUM_THREADS to 1 if it is not set explicitly, avoids CPU
         # contention amongst the shards
         if "OMP_NUM_THREADS" not in os.environ:
@@ -52,7 +48,6 @@
             maybe_set_triton_cache_manager()
 
         assert world_size <= cuda_device_count_stateless(), (
->>>>>>> 4cf256ae
             "please set tensor_parallel_size to less than max local gpu count")
 
         error_on_invalid_device_count_status()

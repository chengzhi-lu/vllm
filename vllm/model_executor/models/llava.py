--- conflicted
+++ resolved
@@ -18,12 +18,7 @@
 from vllm.model_executor.models.llama import LlamaModel
 from vllm.model_executor.sampling_metadata import SamplingMetadata
 from vllm.multimodal import MULTIMODAL_REGISTRY
-<<<<<<< HEAD
-from vllm.multimodal.image import get_dummy_image_data
-from vllm.sequence import SamplerOutput
-=======
 from vllm.sequence import IntermediateTensors, SamplerOutput
->>>>>>> 4cf256ae
 
 from .clip import (dummy_image_for_clip, dummy_seq_data_for_clip,
                    get_max_clip_image_tokens, input_processor_for_clip)
@@ -117,18 +112,11 @@
     raise NotImplementedError(msg)
 
 
-<<<<<<< HEAD
-@MULTIMODAL_REGISTRY.register_image_feature_input()
-@MULTIMODAL_REGISTRY.register_image_pixel_input()
-@MULTIMODAL_REGISTRY.register_dummy_data(get_dummy_image_data)
-class LlavaForConditionalGeneration(VisionLanguageModelBase):
-=======
 @MULTIMODAL_REGISTRY.register_image_input_mapper()
 @MULTIMODAL_REGISTRY.register_max_image_tokens(get_max_llava_image_tokens)
 @INPUT_REGISTRY.register_dummy_data(dummy_data_for_llava)
 @INPUT_REGISTRY.register_input_processor(input_processor_for_llava)
 class LlavaForConditionalGeneration(nn.Module, SupportsVision):
->>>>>>> 4cf256ae
 
     def __init__(self,
                  config: LlavaConfig,
@@ -186,42 +174,6 @@
     def _parse_and_validate_image_input(
             self, **kwargs: object) -> Optional[LlavaImageInputs]:
         pixel_values = kwargs.pop("pixel_values", None)
-<<<<<<< HEAD
-        image_features = kwargs.pop("image_features", None)
-
-        expected_input_type = self.vision_language_config.image_input_type
-        ImageInputType = VisionLanguageConfig.ImageInputType
-
-        if expected_input_type == ImageInputType.PIXEL_VALUES:
-            if image_features is not None:
-                raise ValueError(
-                    "Expected pixel values but got image features")
-            if pixel_values is None:
-                return None
-
-            if not isinstance(pixel_values, torch.Tensor):
-                raise ValueError("Incorrect type of pixel values")
-
-            return LlavaImagePixelInputs(
-                type="pixel_values",
-                data=self._validate_image_data(pixel_values),
-            )
-
-        if expected_input_type == ImageInputType.IMAGE_FEATURES:
-            if pixel_values is not None:
-                raise ValueError(
-                    "Expected image features but got pixel values")
-            if image_features is None:
-                return None
-
-            if not isinstance(image_features, torch.Tensor):
-                raise ValueError("Incorrect type of image features")
-
-            return LlavaImageFeatureInputs(
-                type="image_features",
-                data=self._validate_image_data(image_features),
-            )
-=======
 
         if pixel_values is None:
             return None
@@ -229,7 +181,6 @@
         if not isinstance(pixel_values, torch.Tensor):
             raise ValueError("Incorrect type of pixel values. "
                              f"Got type: {type(pixel_values)}")
->>>>>>> 4cf256ae
 
         return LlavaImagePixelInputs(
             type="pixel_values",
@@ -278,16 +229,10 @@
         positions: torch.Tensor,
         kv_caches: List[torch.Tensor],
         attn_metadata: AttentionMetadata,
-<<<<<<< HEAD
-        **kwargs: object,
-    ) -> SamplerOutput:
-        """Run forward pass for Llava 1.5.
-=======
         intermediate_tensors: Optional[IntermediateTensors] = None,
         **kwargs: object,
     ) -> SamplerOutput:
         """Run forward pass for LLaVA-1.5.
->>>>>>> 4cf256ae
 
         One key thing to understand is the `input_ids` already accounts for the
         positions of the to-be-inserted image embeddings.
@@ -314,24 +259,6 @@
         This way, the `positions` and `attn_metadata` are consistent
         with the `input_ids`.
 
-<<<<<<< HEAD
-        The model takes two types of image inputs:
-        PIXEL_VALUES and IMAGE_FEATURES.
-        The following shows how each maps to huggingface implementation.
-        PIXEL_VALUES:
-        - https://github.com/huggingface/transformers/blob/07bdbeb/src/transformers/models/llava/modeling_llava.py#L353
-        IMAGE_FEATURES:
-        - https://github.com/huggingface/transformers/blob/07bdbeb/src/transformers/models/llava/modeling_llava.py#L430
-        before going through the multi modal projector.
-
-        Args:
-            input_ids: Flattened (concatenated) input_ids corresponding to a
-                batch.
-            pixel_values: For PIXEL_VALUES, expects a batch with shape
-                [1, 3, 336, 336].
-            image_features: For IMAGE_FEATURES, expects a batch with shape
-                [1, 576, 1024].
-=======
         Args:
             input_ids: Flattened (concatenated) input_ids corresponding to a
                 batch.
@@ -339,7 +266,6 @@
         
         See also:
             :class:`LlavaImageInputs`
->>>>>>> 4cf256ae
         """
         image_input = self._parse_and_validate_image_input(**kwargs)
 

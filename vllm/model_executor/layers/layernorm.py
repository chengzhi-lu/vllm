--- conflicted
+++ resolved
@@ -50,8 +50,6 @@
     ) -> Union[torch.Tensor, Tuple[torch.Tensor, torch.Tensor]]:
         from vllm import _custom_ops as ops
 
-<<<<<<< HEAD
-=======
         if residual is not None:
             ops.fused_add_rms_norm(
                 x,
@@ -76,7 +74,6 @@
     ) -> Union[torch.Tensor, Tuple[torch.Tensor, torch.Tensor]]:
         from vllm._ipex_ops import ipex_ops as ops
 
->>>>>>> 4cf256ae
         if residual is not None:
             ops.fused_add_rms_norm(
                 x,

--- conflicted
+++ resolved
@@ -41,8 +41,6 @@
     return quantized_size, quantized_offset
 
 
-<<<<<<< HEAD
-=======
 def adjust_scalar_to_fused_array(param, loaded_weight, shard_id):
     """For fused modules (QKV and MLP) we have an array of length
     N that holds 1 scale for each "logical" matrix. So the param
@@ -66,7 +64,6 @@
     return param[shard_id], loaded_weight
 
 
->>>>>>> 4cf256ae
 class LinearMethodBase(QuantizeMethodBase):
     """Base class for different (maybe quantized) linear methods."""
 

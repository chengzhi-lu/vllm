"""A layer that compute logits from hidden_stats."""
import inspect
from typing import Optional

import torch
import torch.nn as nn

from vllm.distributed import tensor_model_parallel_gather
from vllm.model_executor.layers.vocab_parallel_embedding import (
    VocabParallelEmbedding)
from vllm.model_executor.sampling_metadata import SamplingMetadata


class LogitsProcessor(nn.Module):
    """Process logits and apply logits processors from sampling metadata.

    This layer does the following:
    1. Gather logits from model hidden_states.
    2. Scale logits if needed.
    3. Apply logits processors (if any).
    """

    def __init__(self,
                 vocab_size: int,
                 org_vocab_size: Optional[int] = None,
                 scale: float = 1.0,
<<<<<<< HEAD
                 logits_as_input: bool = False) -> None:
=======
                 logits_as_input: bool = False,
                 soft_cap: Optional[float] = None) -> None:
>>>>>>> 4cf256ae
        """
        Args:
            scale: A scaling factor to apply to the logits.
        """
        super().__init__()
        self.scale = scale
        self.vocab_size = vocab_size
        # Whether the input is logits (default is hidden states).
        self.logits_as_input = logits_as_input
        # original vocabulary size (without LoRA).
        self.org_vocab_size = org_vocab_size or vocab_size
        # Soft cap the logits. Used in Gemma 2.
        self.soft_cap = soft_cap

    def forward(
        self,
        lm_head: VocabParallelEmbedding,
        hidden_states: torch.Tensor,
        sampling_metadata: SamplingMetadata,
        embedding_bias: Optional[torch.Tensor] = None,
    ) -> torch.Tensor:
        if self.logits_as_input:
            logits = hidden_states
        else:
            hidden_states = _prune_hidden_states(hidden_states,
                                                 sampling_metadata)

            # Get the logits for the next tokens.
            logits = self._get_logits(hidden_states, lm_head, embedding_bias)
        if logits is not None:
<<<<<<< HEAD
=======
            if self.soft_cap is not None:
                logits = logits / self.soft_cap
                logits = torch.tanh(logits)
                logits = logits * self.soft_cap

>>>>>>> 4cf256ae
            if self.scale != 1.0:
                logits *= self.scale

            # Apply logits processors (if any).
            logits = _apply_logits_processors(logits, sampling_metadata)

        return logits

    def _get_logits(self, hidden_states: torch.Tensor,
                    lm_head: VocabParallelEmbedding,
                    embedding_bias: Optional[torch.Tensor]) -> torch.Tensor:
        # Get the logits for the next tokens.
        logits = lm_head.linear_method.apply(lm_head,
                                             hidden_states,
                                             bias=embedding_bias)
        logits = tensor_model_parallel_gather(logits)
        # Remove paddings in vocab (if any).
        if logits is not None:
            logits = logits[:, :self.org_vocab_size]
        return logits

    def extra_repr(self) -> str:
        s = f"vocab_size={self.vocab_size}"
        s += f", forg_vocab_size={self.org_vocab_size}"
        s += f", scale={self.scale}, logits_as_input={self.logits_as_input}"
        return s


def _prune_hidden_states(
    hidden_states: torch.Tensor,
    sampling_metadata: SamplingMetadata,
) -> torch.Tensor:
    return hidden_states.index_select(0,
                                      sampling_metadata.selected_token_indices)


def _apply_logits_processors(
    logits: torch.Tensor,
    sampling_metadata: SamplingMetadata,
) -> torch.Tensor:
    found_logits_processors = False
    logits_processed = 0
    for seq_group in sampling_metadata.seq_groups:
        seq_ids = seq_group.seq_ids
        sampling_params = seq_group.sampling_params
        logits_processors = sampling_params.logits_processors
        if logits_processors:
            found_logits_processors = True

            for seq_id, logits_row_idx in zip(seq_ids,
                                              seq_group.sample_indices):
                logits_row = logits[logits_row_idx]
                past_tokens_ids = seq_group.seq_data[seq_id].output_token_ids
                prompt_tokens_ids = seq_group.seq_data[seq_id].prompt_token_ids

                for logits_processor in logits_processors:
                    parameters = inspect.signature(logits_processor).parameters
                    if len(parameters) == 3:
                        logits_row = logits_processor(prompt_tokens_ids,
                                                      past_tokens_ids,
                                                      logits_row)
                    else:
                        logits_row = logits_processor(past_tokens_ids,
                                                      logits_row)

                logits[logits_row_idx] = logits_row

        logits_processed += len(seq_group.sample_indices) + len(
            seq_group.prompt_logprob_indices)

    if found_logits_processors:
        # verifies that no rows in logits were missed unexpectedly
        assert logits_processed == logits.shape[0]
    return logits<|MERGE_RESOLUTION|>--- conflicted
+++ resolved
@@ -24,12 +24,8 @@
                  vocab_size: int,
                  org_vocab_size: Optional[int] = None,
                  scale: float = 1.0,
-<<<<<<< HEAD
-                 logits_as_input: bool = False) -> None:
-=======
                  logits_as_input: bool = False,
                  soft_cap: Optional[float] = None) -> None:
->>>>>>> 4cf256ae
         """
         Args:
             scale: A scaling factor to apply to the logits.
@@ -60,14 +56,11 @@
             # Get the logits for the next tokens.
             logits = self._get_logits(hidden_states, lm_head, embedding_bias)
         if logits is not None:
-<<<<<<< HEAD
-=======
             if self.soft_cap is not None:
                 logits = logits / self.soft_cap
                 logits = torch.tanh(logits)
                 logits = logits * self.soft_cap
 
->>>>>>> 4cf256ae
             if self.scale != 1.0:
                 logits *= self.scale
 

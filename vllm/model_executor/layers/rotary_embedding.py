# coding=utf-8
# Adapted from
# https://github.com/huggingface/transformers/blob/v4.33.2/src/transformers/models/llama/modeling_llama.py
# Copyright 2023 The vLLM team.
# Copyright 2022 EleutherAI and the HuggingFace Inc. team. All rights reserved.
#
# This code is based on EleutherAI's GPT-NeoX library and the GPT-NeoX
# and OPT implementations in this library. It has been modified from its
# original forms to accommodate minor architectural differences compared
# to GPT-NeoX and OPT used by the Meta AI team that trained the model.
#
# Licensed under the Apache License, Version 2.0 (the "License");
# you may not use this file except in compliance with the License.
# You may obtain a copy of the License at
#
#     http://www.apache.org/licenses/LICENSE-2.0
#
# Unless required by applicable law or agreed to in writing, software
# distributed under the License is distributed on an "AS IS" BASIS,
# WITHOUT WARRANTIES OR CONDITIONS OF ANY KIND, either express or implied.
# See the License for the specific language governing permissions and
# limitations under the License.
"""Rotary Positional Embeddings."""
import math
from typing import Any, Dict, List, Optional, Tuple, Union

import torch
import torch.nn as nn

from vllm.model_executor.custom_op import CustomOp
<<<<<<< HEAD
=======
from vllm.utils import is_tpu
>>>>>>> 4cf256ae


def _rotate_neox(x: torch.Tensor) -> torch.Tensor:
    x1 = x[..., :x.shape[-1] // 2]
    x2 = x[..., x.shape[-1] // 2:]
    return torch.cat((-x2, x1), dim=-1)


def _rotate_gptj(x: torch.Tensor) -> torch.Tensor:
    x1 = x[..., ::2]
    x2 = x[..., 1::2]
    x = torch.stack((-x2, x1), dim=-1)
    return x.flatten(-2)


<<<<<<< HEAD
=======
def _apply_rotary_emb(
    x: torch.Tensor,
    freqs_cis: torch.Tensor,
) -> torch.Tensor:
    x_ = torch.view_as_complex(
        torch.stack(torch.chunk(x.transpose(1, 2).float(), 2, dim=-1), dim=-1))
    x_out = torch.view_as_real(x_ * freqs_cis).type_as(x)
    x_out = torch.cat(torch.chunk(x_out, 2, dim=-1), dim=-2)
    x_out = x_out.reshape(x_out.shape[0], x_out.shape[1], x_out.shape[2],
                          -1).transpose(1, 2)
    return x_out


>>>>>>> 4cf256ae
class RotaryEmbedding(CustomOp):
    """Original rotary positional embedding."""

    def __init__(
        self,
        head_size: int,
        rotary_dim: int,
        max_position_embeddings: int,
        base: int,
        is_neox_style: bool,
        dtype: torch.dtype,
    ) -> None:
        super().__init__()
        self.head_size = head_size
        self.rotary_dim = rotary_dim
        self.max_position_embeddings = max_position_embeddings
        self.base = base
        self.is_neox_style = is_neox_style
        self.dtype = dtype

        cache = self._compute_cos_sin_cache()
        self.use_native2 = is_tpu() and is_neox_style
        if not self.use_native2:
            cache = cache.to(dtype)
            self.register_buffer("cos_sin_cache", cache, persistent=False)
        else:
            cos, sin = cache.chunk(2, dim=-1)
            freqs_cis = cos + 1j * sin
            self.register_buffer("freqs_cis", freqs_cis, persistent=False)

    def _compute_inv_freq(self, base: Union[int, float]) -> torch.Tensor:
        """Compute the inverse frequency."""
        # NOTE(woosuk): The HF implementation uses `torch.arange(...).float()`.
        # However, we use `torch.arange(..., dtype=torch.float)` instead to
        # avoid numerical issues with large base values (e.g., 10000000).
        # This may cause a slight numerical difference between the HF
        # implementation and ours.
        # NOTE(woosuk): To exactly match the HF implementation, we need to
        # use CPU to compute the cache and then move it to GPU. However, we
        # create the cache on GPU for faster initialization. This may cause
        # a slight numerical difference between the HF implementation and ours.
        inv_freq = 1.0 / (base**(torch.arange(
            0, self.rotary_dim, 2, dtype=torch.float) / self.rotary_dim))
        return inv_freq

    def _compute_cos_sin_cache(self) -> torch.Tensor:
        """Compute the cos and sin cache."""
        inv_freq = self._compute_inv_freq(self.base)
        t = torch.arange(self.max_position_embeddings, dtype=torch.float)

        freqs = torch.einsum("i,j -> ij", t, inv_freq)
        cos = freqs.cos()
        sin = freqs.sin()
        cache = torch.cat((cos, sin), dim=-1)
        return cache

    def forward_native(
        self,
        positions: torch.Tensor,
        query: torch.Tensor,
        key: torch.Tensor,
        offsets: Optional[torch.Tensor] = None,
    ) -> Tuple[torch.Tensor, torch.Tensor]:
        """A PyTorch-native implementation equivalent to forward().

        This method mimics the implementation of the custom CUDA kernel
        used in `forward_cuda()`.
        """
        query = query.view(*query.shape[:-1], -1, self.head_size)
        key = key.view(*key.shape[:-1], -1, self.head_size)

        query_rot = query[..., :self.rotary_dim]
        key_rot = key[..., :self.rotary_dim]
        if self.rotary_dim < self.head_size:
            query_pass = query[..., self.rotary_dim:]
            key_pass = key[..., self.rotary_dim:]

        self.cos_sin_cache: torch.Tensor = self.cos_sin_cache.to(
            positions.device, dtype=query.dtype)
        cos_sin = self.cos_sin_cache[torch.add(positions, offsets)
                                     if offsets is not None else positions]
        cos, sin = cos_sin.chunk(2, dim=-1)
        if self.is_neox_style:
            # NOTE(woosuk): Here we assume that the positions tensor has the
            # shape [batch_size, seq_len].
            cos = cos.repeat(1, 1, 2).unsqueeze(-2)
            sin = sin.repeat(1, 1, 2).unsqueeze(-2)
        else:
            cos = cos.repeat_interleave(2, dim=-1).unsqueeze(-2)
            sin = sin.repeat_interleave(2, dim=-1).unsqueeze(-2)

        rotate_fn = _rotate_neox if self.is_neox_style else _rotate_gptj
        query_rot = query_rot * cos + rotate_fn(query_rot) * sin
        key_rot = key_rot * cos + rotate_fn(key_rot) * sin

        if self.rotary_dim < self.head_size:
            query = torch.cat((query_rot, query_pass), dim=-1)
            key = torch.cat((key_rot, key_pass), dim=-1)
        else:
            query = query_rot
            key = key_rot
        query = query.flatten(-2)
        key = key.flatten(-2)
        return query, key

<<<<<<< HEAD
    def forward_cuda(
=======
    def forward_native2(
        self,
        positions: torch.Tensor,
        query: torch.Tensor,
        key: torch.Tensor,
        offsets: Optional[torch.Tensor] = None,
    ) -> Tuple[torch.Tensor, torch.Tensor]:
        """Another PyTorch-native implementation of forward().

        This method might perform better than `forward_native()` when compiled.
        """
        if positions.dim() == 1:
            batch_size = 1
            seq_len = positions.shape[0]
        else:
            batch_size, seq_len = positions.shape
        if offsets is not None:
            positions = positions + offsets
        freqs_cis = self.freqs_cis.index_select(0, positions.flatten())
        freqs_cis = freqs_cis.view(batch_size, 1, seq_len, -1)

        query_shape = query.shape
        query = query.view(batch_size, seq_len, -1, self.head_size)
        query_rot = query[..., :self.rotary_dim]
        query_pass = query[..., self.rotary_dim:]
        query_rot = _apply_rotary_emb(query_rot, freqs_cis)
        query = torch.cat((query_rot, query_pass), dim=-1).reshape(query_shape)

        key_shape = key.shape
        key = key.view(batch_size, seq_len, -1, self.head_size)
        key_rot = key[..., :self.rotary_dim]
        key_pass = key[..., self.rotary_dim:]
        key_rot = _apply_rotary_emb(key_rot, freqs_cis)
        key = torch.cat((key_rot, key_pass), dim=-1).reshape(key_shape)
        return query, key

    def forward_cuda(
        self,
        positions: torch.Tensor,
        query: torch.Tensor,
        key: torch.Tensor,
        offsets: Optional[torch.Tensor] = None,
    ) -> Tuple[torch.Tensor, torch.Tensor]:
        from vllm import _custom_ops as ops

        self.cos_sin_cache = self.cos_sin_cache.to(positions.device,
                                                   dtype=query.dtype)
        # ops.rotary_embedding()/batched_rotary_embedding()
        # are in-place operations that update the query and key tensors.
        if offsets is not None:
            ops.batched_rotary_embedding(positions, query, key, self.head_size,
                                         self.cos_sin_cache,
                                         self.is_neox_style, self.rotary_dim,
                                         offsets)
        else:
            ops.rotary_embedding(positions, query, key, self.head_size,
                                 self.cos_sin_cache, self.is_neox_style)
        return query, key

    def forward_xpu(
>>>>>>> 4cf256ae
        self,
        positions: torch.Tensor,
        query: torch.Tensor,
        key: torch.Tensor,
        offsets: Optional[torch.Tensor] = None,
    ) -> Tuple[torch.Tensor, torch.Tensor]:
<<<<<<< HEAD
        from vllm import _custom_ops as ops
=======
        from vllm._ipex_ops import ipex_ops as ops
>>>>>>> 4cf256ae

        self.cos_sin_cache = self.cos_sin_cache.to(positions.device,
                                                   dtype=query.dtype)
        # ops.rotary_embedding()/batched_rotary_embedding()
        # are in-place operations that update the query and key tensors.
        if offsets is not None:
            ops.batched_rotary_embedding(positions, query, key, self.head_size,
                                         self.cos_sin_cache,
                                         self.is_neox_style, self.rotary_dim,
                                         offsets)
        else:
            ops.rotary_embedding(positions, query, key, self.head_size,
                                 self.cos_sin_cache, self.is_neox_style)
        return query, key

    def forward_tpu(
        self,
        positions: torch.Tensor,
        query: torch.Tensor,
        key: torch.Tensor,
        offsets: Optional[torch.Tensor] = None,
    ) -> Tuple[torch.Tensor, torch.Tensor]:
        forward_fn = (self.forward_native2
                      if self.use_native2 else self.forward_native)
        return forward_fn(positions, query, key, offsets)

    def extra_repr(self) -> str:
        s = f"head_size={self.head_size}, rotary_dim={self.rotary_dim}"
        s += f", max_position_embeddings={self.max_position_embeddings}"
        s += f", base={self.base}, is_neox_style={self.is_neox_style}"
        return s


class LinearScalingRotaryEmbedding(RotaryEmbedding):
    """RotaryEmbedding extended with linear scaling.

    It supports multiple scaling factors. Since multiple LoRA adapters may have
    different scaling factors, we need multiple cos/sin caches. In this way,
    instead of running rotary embedding kernel per lora, we can run multiple
    lora in a batched way.

    In addition to that, we also keep the cos/sin cache for the scaling factor
    of 1 (default) at all times.

    Exemplary for two scaling factors x=1, y and z with embeddings
    [[x11, x12, ... x1m], ..., [xn1, xn2, ..., xnm]] and
    [[y11, y12, ... y1o], ..., [yn1, yn2, ..., yno]], and
    [[z11, z12, ... z1p], ..., [zn1, zn2, ..., znp]],

    we construct the cos/sin cache as follows:
    [[x11, x12, ... x1m, y11, y12, ... y1o, z11, z12, ... z1p],
        ...
     [xn1, xn2, ... xnm, yn1, yn2, ... yno, zn1, zn2, ... znp]]

    We then use offsets to index into the cos/sin cache for
    the respective scaling factors.

    The offset to cache can be accessed via `scaling_factor_to_offset` API.

    Credits to the Reddit user /u/kaiokendev
    """

    def __init__(
        self,
        head_size: int,
        rotary_dim: int,
        max_position_embeddings: int,
        base: int,
        is_neox_style: bool,
        scaling_factors: Union[List[float], float],
        dtype: torch.dtype,
    ) -> None:
        if isinstance(scaling_factors, float):
            scaling_factors = [scaling_factors]
        self.scaling_factors: List[float] = scaling_factors  # noqa
        super().__init__(head_size, rotary_dim, max_position_embeddings, base,
                         is_neox_style, dtype)
        # Lazy initialized.
        self._scaling_factor_to_offset: Dict[float, int]

    def _compute_cos_sin_cache(self) -> torch.Tensor:
        inv_freq = self._compute_inv_freq(self.base)
        cache_list: List[torch.Tensor] = []
        # offsets to the next cache in a tensor.
        # Each offset corresponds to the same index in scaling_factors.
        offsets: List[int] = []
        for scaling_factor in self.scaling_factors:
            # NOTE(woosuk): self.max_position_embeddings is the original
            # maximum length before applying the rope scaling.
            # Thus, the maximum length after applying the rope scaling is
            # self.max_position_embeddings * self.scaling_factor.
            max_len = self.max_position_embeddings * scaling_factor
            t = torch.arange(max_len, dtype=torch.float)
            t = t / scaling_factor

            freqs = torch.einsum("i,j -> ij", t, inv_freq)
            cos = freqs.cos()
            sin = freqs.sin()
            cache = torch.cat((cos, sin), dim=-1)
            if not cache_list:
                offset = 0
            else:
                last_offset = offsets[-1]
                next_max_len = cache_list[-1].shape[0]
                offset = last_offset + next_max_len
            offsets.append(offset)
            cache_list.append(cache)
        self._scaling_factor_to_offset = {
            float(scaling_factor): offsets[i]
            for i, scaling_factor in enumerate(self.scaling_factors)
        }
        assert len(self.scaling_factors) == len(offsets)
        return torch.cat(cache_list, dim=0)

    @property
    def scaling_factor_to_offset(self) -> Dict[float, int]:
        return self._scaling_factor_to_offset


class DynamicNTKScalingRotaryEmbedding(RotaryEmbedding):
    """RotaryEmbedding extended with Dynamic NTK scaling.

    Credits to the Reddit users /u/bloc97 and /u/emozilla
    """

    def __init__(
        self,
        head_size: int,
        rotary_dim: int,
        max_position_embeddings: int,
        base: int,
        is_neox_style: bool,
        scaling_factor: float,
        dtype: torch.dtype,
    ) -> None:
        self.scaling_factor = scaling_factor
        super().__init__(head_size, rotary_dim, max_position_embeddings, base,
                         is_neox_style, dtype)

    def _compute_cos_sin_cache(self) -> torch.Tensor:
        # NOTE(woosuk): self.max_position_embeddings is the original
        # maximum length before applying the rope scaling.
        # Thus, the maximum length after applying the rope scaling is
        # self.max_position_embeddings * self.scaling_factor.
        max_len = self.max_position_embeddings * self.scaling_factor
        base = self.base * (
            (self.scaling_factor * max_len / self.max_position_embeddings) -
            (self.scaling_factor - 1))**(self.rotary_dim /
                                         (self.rotary_dim - 2))
        inv_freq = self._compute_inv_freq(base)
        t = torch.arange(max_len, dtype=torch.float)

        freqs = torch.einsum("i,j -> ij", t, inv_freq)
        cos = freqs.cos()
        sin = freqs.sin()
        cache = torch.cat((cos, sin), dim=-1)
        return cache


# Inverse dim formula to find dim based on number of rotations
def _yarn_find_correction_dim(num_rotations: int,
                              dim: int,
                              base: float = 10000,
                              max_position_embeddings: int = 2048) -> float:
    return (dim * math.log(max_position_embeddings /
                           (num_rotations * 2 * math.pi))) / (2 *
                                                              math.log(base))


# Find dim range bounds based on rotations
def _yarn_find_correction_range(
        low_rot: int,
        high_rot: int,
        dim: int,
        base: float = 10000,
        max_position_embeddings: int = 2048) -> Tuple[int, int]:
    low = math.floor(
        _yarn_find_correction_dim(low_rot, dim, base, max_position_embeddings))
    high = math.ceil(
        _yarn_find_correction_dim(high_rot, dim, base,
                                  max_position_embeddings))
    return max(low, 0), min(high, dim - 1)  # Clamp values just in case


def _yarn_linear_ramp_mask(low: float, high: float, dim: int,
                           dtype: torch.dtype) -> torch.Tensor:
    if low == high:
        high += 0.001  # Prevent singularity

    linear_func = (torch.arange(dim, dtype=dtype) - low) / (high - low)
    ramp_func = torch.clamp(linear_func, 0, 1)
    return ramp_func


def _yarn_get_mscale(scale: float = 1) -> float:
    if scale <= 1:
        return 1.0
    return 0.1 * math.log(scale) + 1.0


class YaRNScalingRotaryEmbedding(RotaryEmbedding):
    """RotaryEmbedding extended with YaRN method.

    Credits to Peng et al. github.com/jquesnelle/yarn
    """

    def __init__(
        self,
        head_size: int,
        rotary_dim: int,
        max_position_embeddings: int,
        base: int,
        is_neox_style: bool,
        scaling_factor: float,
        dtype: torch.dtype,
        *,
        extrapolation_factor: float = 1,
        attn_factor: float = 1,
        beta_fast: int = 32,
        beta_slow: int = 1,
    ) -> None:
        self.scaling_factor = scaling_factor
        self.extrapolation_factor = extrapolation_factor
        self.attn_factor = attn_factor
        self.beta_fast = beta_fast
        self.beta_slow = beta_slow
        # Get n-d magnitude scaling corrected for interpolation
        self.mscale = float(
            _yarn_get_mscale(self.scaling_factor) * attn_factor)
        super().__init__(head_size, rotary_dim, max_position_embeddings, base,
                         is_neox_style, dtype)

    def _compute_inv_freq(self, scaling_factor: float) -> torch.Tensor:
        pos_freqs = self.base**(
            torch.arange(0, self.rotary_dim, 2, dtype=torch.float) /
            self.rotary_dim)
        inv_freq_extrapolation = 1.0 / pos_freqs
        inv_freq_interpolation = 1.0 / (scaling_factor * pos_freqs)

        low, high = _yarn_find_correction_range(self.beta_fast, self.beta_slow,
                                                self.rotary_dim, self.base,
                                                self.max_position_embeddings)
        # Get n-d rotational scaling corrected for extrapolation
        inv_freq_mask = (1 - _yarn_linear_ramp_mask(
            low, high, self.rotary_dim // 2,
            dtype=torch.float)) * self.extrapolation_factor
        inv_freq = inv_freq_interpolation * (
            1 - inv_freq_mask) + inv_freq_extrapolation * inv_freq_mask
        return inv_freq

    def _compute_cos_sin_cache(self) -> torch.Tensor:
        inv_freq = self._compute_inv_freq(self.scaling_factor)
        t = torch.arange(self.max_position_embeddings * self.scaling_factor,
                         dtype=torch.float32)
        freqs = torch.einsum("i,j -> ij", t, inv_freq)
        cos = (freqs.cos() * self.mscale)
        sin = (freqs.sin() * self.mscale)
        cache = torch.cat((cos, sin), dim=-1)
        return cache


class Phi3LongRoPEScaledRotaryEmbedding(nn.Module):
    """Phi3 family of models scaled rotary embedding.

    Based on the original RotaryEmbedding implementation.
    """

    def __init__(
        self,
        head_size: int,
        rotary_dim: int,
        max_position_embeddings: int,
        original_max_position_embeddings: int,
        base: int,
        is_neox_style: bool,
        dtype: torch.dtype,
        short_factor: List[float],
        long_factor: List[float],
        short_mscale: float = 1.0,
        long_mscale: float = 1.0,
    ):
        super().__init__()

        if rotary_dim != head_size:
            raise ValueError(
                f"`Phi3LongRoPEScaledRotaryEmbedding` does not support \
                    rotary_dim != head_size ({rotary_dim}!={head_size}).")
        if is_neox_style is False:
            raise ValueError(
                "`Phi3LongRoPEScaledRotaryEmbedding` only supports neox_style."
            )

        self.head_size = head_size
        self.max_position_embeddings = max_position_embeddings
        self.original_max_position_embeddings = original_max_position_embeddings
        self.base = base
        self.short_factor = short_factor
        self.long_factor = long_factor
        self.short_mscale = short_mscale
        self.long_mscale = long_mscale

        scale = (self.max_position_embeddings /
                 self.original_max_position_embeddings)

        if scale <= 1.0:
            self.scaling_factor = 1.0
        else:
            self.scaling_factor = math.sqrt(
                1 + math.log(scale) /
                math.log(self.original_max_position_embeddings))

        short_cache = self._compute_cos_sin_cache(
            original_max_position_embeddings, short_factor, short_mscale)
        short_cache = short_cache.to(dtype)
        self.register_buffer("short_cos_sin_cache",
                             short_cache,
                             persistent=False)

        long_cache = self._compute_cos_sin_cache(max_position_embeddings,
                                                 long_factor, long_mscale)
        long_cache = long_cache.to(dtype)
        self.register_buffer("long_cos_sin_cache",
                             long_cache,
                             persistent=False)

        long_short_cache = torch.cat(
            [self.short_cos_sin_cache, self.long_cos_sin_cache], dim=0)
        self.register_buffer("long_short_cos_sin_cache",
                             long_short_cache,
                             persistent=False)

    def _compute_inv_freq(self, rescale_factors: List[float]) -> torch.Tensor:
        rescale_factors = torch.tensor(rescale_factors, dtype=torch.float32)
        inv_freq = 1.0 / (rescale_factors * (self.base**(torch.arange(
            0, self.head_size, 2, dtype=torch.float) / self.head_size)))
        return inv_freq

    def _compute_cos_sin_cache(
        self,
        max_position_embeddings: int,
        rescale_factors: List[float],
        mscale: float,
    ) -> torch.Tensor:
        inv_freq = self._compute_inv_freq(rescale_factors)
        t = torch.arange(max_position_embeddings, dtype=torch.float)
        freqs = torch.einsum("i,j -> ij", t, inv_freq)
        cos = freqs.cos() * mscale * self.scaling_factor
        sin = freqs.sin() * mscale * self.scaling_factor
        cache = torch.cat((cos, sin), dim=-1)
        return cache

    def forward(
        self,
        positions: torch.Tensor,
        query: torch.Tensor,
        key: torch.Tensor,
        offsets: Optional[torch.Tensor] = None,
    ) -> Tuple[torch.Tensor, torch.Tensor]:
        query = query.view(*query.shape[:-1], -1, self.head_size)
        key = key.view(*key.shape[:-1], -1, self.head_size)

        k = self.original_max_position_embeddings
        long_prompt_offset = (torch.any(positions > k).float() *
                              torch.full_like(positions, k)).long()
        idx = (torch.add(positions, long_prompt_offset)
               if long_prompt_offset is not None else positions)
        self.long_short_cos_sin_cache: torch.Tensor = (
            self.long_short_cos_sin_cache.to(idx.device))
        idx = torch.add(idx, offsets) if offsets is not None else idx
        cos_sin = torch.index_select(self.long_short_cos_sin_cache, 0, idx)

        cos, sin = cos_sin.chunk(2, dim=-1)
        cos = cos.repeat(1, 2).unsqueeze(-2)
        sin = sin.repeat(1, 2).unsqueeze(-2)

        query = query * cos + _rotate_neox(query) * sin
        key = key * cos + _rotate_neox(key) * sin

        return query.flatten(-2), key.flatten(-2)


def yarn_get_mscale(scale: float = 1, mscale: float = 1) -> float:
    if scale <= 1:
        return 1.0
    return 0.1 * mscale * math.log(scale) + 1.0


class DeepseekScalingRotaryEmbedding(RotaryEmbedding):
    """RotaryEmbedding extended with YaRN method.

    Credits to Peng et al. github.com/jquesnelle/yarn
    """

    def __init__(
        self,
        head_size: int,
        rotary_dim: int,
        max_position_embeddings: int,
        base: int,
        is_neox_style: bool,
        scaling_factor: float,
        dtype: torch.dtype,
        *,
        extrapolation_factor: float = 1,
        attn_factor: float = 1,
        beta_fast: int = 32,
        beta_slow: int = 1,
        mscale: float = 1,
        mscale_all_dim: float = 0,
    ) -> None:
        self.scaling_factor = scaling_factor
        self.extrapolation_factor = extrapolation_factor
        self.attn_factor = attn_factor
        self.beta_fast = beta_fast
        self.beta_slow = beta_slow
        # Get n-d magnitude scaling corrected for interpolation.
        self.mscale = float(
            yarn_get_mscale(self.scaling_factor, float(mscale)) /
            yarn_get_mscale(self.scaling_factor, float(mscale_all_dim)) *
            attn_factor)
        super().__init__(head_size, rotary_dim, max_position_embeddings, base,
                         is_neox_style, dtype)

    def _compute_inv_freq(self, scaling_factor: float) -> torch.Tensor:
        pos_freqs = self.base**(torch.arange(
            0, self.rotary_dim, 2, dtype=torch.float, device="cuda") /
                                self.rotary_dim)
        inv_freq_extrapolation = 1.0 / pos_freqs
        inv_freq_interpolation = 1.0 / (scaling_factor * pos_freqs)

        low, high = _yarn_find_correction_range(self.beta_fast, self.beta_slow,
                                                self.rotary_dim, self.base,
                                                self.max_position_embeddings)
        # Get n-d rotational scaling corrected for extrapolation
        inv_freq_mask = (1 - _yarn_linear_ramp_mask(
            low, high, self.rotary_dim // 2,
            dtype=torch.float)) * self.extrapolation_factor
        inv_freq = inv_freq_interpolation * (
            1 - inv_freq_mask) + inv_freq_extrapolation * inv_freq_mask
        return inv_freq

    def _compute_cos_sin_cache(self) -> torch.Tensor:
        inv_freq = self._compute_inv_freq(self.scaling_factor)
        t = torch.arange(self.max_position_embeddings * self.scaling_factor,
                         device="cuda",
                         dtype=torch.float32)
        freqs = torch.einsum("i,j -> ij", t, inv_freq)
        cos = (freqs.cos() * self.mscale)
        sin = (freqs.sin() * self.mscale)
        cache = torch.cat((cos, sin), dim=-1)
        print("Cache shape", cache.shape)
        return cache

    def forward(
        self,
        positions: torch.Tensor,
        query: torch.Tensor,
        key: torch.Tensor,
        offsets: Optional[torch.Tensor] = None,
    ) -> Tuple[torch.Tensor, torch.Tensor]:
        """PyTorch-native implementation equivalent to forward()."""
        query_rot = query[..., :self.rotary_dim]
        key_rot = key[..., :self.rotary_dim]
        if self.rotary_dim < self.head_size:
            query_pass = query[..., self.rotary_dim:]
            key_pass = key[..., self.rotary_dim:]

        self.cos_sin_cache: torch.Tensor = self.cos_sin_cache.to(
            positions.device)
        cos_sin = self.cos_sin_cache[torch.add(positions, offsets)
                                     if offsets is not None else positions]
        cos, sin = cos_sin.chunk(2, dim=-1)
        if self.is_neox_style:
            # NOTE(woosuk): Here we assume that the positions tensor has the
            # shape [batch_size, seq_len].
            cos = cos.repeat(1, 1, 2).unsqueeze(-2)
            sin = sin.repeat(1, 1, 2).unsqueeze(-2)
        else:
            cos = cos.repeat_interleave(2, dim=-1).unsqueeze(-2)
            sin = sin.repeat_interleave(2, dim=-1).unsqueeze(-2)

        rotate_fn = _rotate_neox if self.is_neox_style else _rotate_gptj
        query_rot = query_rot * cos + rotate_fn(query_rot) * sin
        key_rot = key_rot * cos + rotate_fn(key_rot) * sin

        if self.rotary_dim < self.head_size:
            query = torch.cat((query_rot, query_pass), dim=-1)
            key = torch.cat((key_rot, key_pass), dim=-1)
        else:
            query = query_rot
            key = key_rot
        return query, key


class GemmaRotaryEmbedding(RotaryEmbedding):

    def _compute_inv_freq(self, base: Union[int, float]) -> torch.Tensor:
        # https://github.com/huggingface/transformers/blob/v4.41.2/src/transformers/models/gemma/modeling_gemma.py#L107
        inv_freq = 1.0 / (base**(
            torch.arange(0, self.rotary_dim, 2, dtype=torch.int64).float() /
            self.rotary_dim))
        return inv_freq


_ROPE_DICT: Dict[Tuple, RotaryEmbedding] = {}


def get_rope(
    head_size: int,
    rotary_dim: int,
    max_position: int,
    base: int,
    is_neox_style: bool = True,
    rope_scaling: Optional[Dict[str, Any]] = None,
    dtype: Optional[torch.dtype] = None,
) -> RotaryEmbedding:
    if dtype is None:
        dtype = torch.get_default_dtype()
    if rope_scaling is not None:
        # Transforms every value that is a list into a tuple for caching calls
        rope_scaling_tuple = {
            k: tuple(v) if isinstance(v, list) else v
            for k, v in rope_scaling.items()
        }
        rope_scaling_args = tuple(rope_scaling_tuple.items())
    else:
        rope_scaling_args = None
    key = (head_size, rotary_dim, max_position, base, is_neox_style,
           rope_scaling_args, dtype)
    if key in _ROPE_DICT:
        return _ROPE_DICT[key]
    if rope_scaling is None:
        rotary_emb = RotaryEmbedding(head_size, rotary_dim, max_position, base,
                                     is_neox_style, dtype)
    else:
        scaling_type = rope_scaling["type"]
        # The correct one should be "longrope" but keep "su" here
        # for backward compatible
        if scaling_type != "su" and scaling_type != "longrope":
            scaling_factor = rope_scaling["factor"]
        if scaling_type == "linear":
            rotary_emb = LinearScalingRotaryEmbedding(head_size, rotary_dim,
                                                      max_position, base,
                                                      is_neox_style,
                                                      scaling_factor, dtype)
        elif scaling_type == "dynamic":
            rotary_emb = DynamicNTKScalingRotaryEmbedding(
                head_size, rotary_dim, max_position, base, is_neox_style,
                scaling_factor, dtype)
        elif scaling_type == "yarn":
            original_max_position = rope_scaling[
                "original_max_position_embeddings"]
            extra_kwargs = {
                k: v
                for k, v in rope_scaling.items()
                if k in ("extrapolation_factor", "attn_factor", "beta_fast",
                         "beta_slow")
            }
            rotary_emb = YaRNScalingRotaryEmbedding(head_size, rotary_dim,
                                                    original_max_position,
                                                    base, is_neox_style,
                                                    scaling_factor, dtype,
                                                    **extra_kwargs)
        elif scaling_type == "deepseek_yarn":
            original_max_position = rope_scaling[
                "original_max_position_embeddings"]
            # assert max_position == original_max_position * scaling_factor
            extra_kwargs = {
                k: v
                for k, v in rope_scaling.items()
                if k in ("extrapolation_factor", "attn_factor", "beta_fast",
                         "beta_slow", "mscale", "mscale_all_dim")
            }
            rotary_emb = DeepseekScalingRotaryEmbedding(
                head_size, rotary_dim, original_max_position, base,
                is_neox_style, scaling_factor, dtype, **extra_kwargs)
        # The correct one should be "longrope" but keep "su" here
        # for backward compatible
        elif scaling_type == "su" or scaling_type == "longrope":
            short_factor = rope_scaling["short_factor"]
            long_factor = rope_scaling["long_factor"]
            original_max_position = rope_scaling[
                "original_max_position_embeddings"]
            extra_kwargs = {
                k: v
                for k, v in rope_scaling.items()
                if k in ("short_mscale", "long_mscale")
            }
            rotary_emb = Phi3LongRoPEScaledRotaryEmbedding(
                head_size, rotary_dim, max_position, original_max_position,
                base, is_neox_style, dtype, short_factor, long_factor,
                **extra_kwargs)
        else:
            raise ValueError(f"Unknown RoPE scaling type {scaling_type}")
    _ROPE_DICT[key] = rotary_emb
    return rotary_emb<|MERGE_RESOLUTION|>--- conflicted
+++ resolved
@@ -28,10 +28,7 @@
 import torch.nn as nn
 
 from vllm.model_executor.custom_op import CustomOp
-<<<<<<< HEAD
-=======
 from vllm.utils import is_tpu
->>>>>>> 4cf256ae
 
 
 def _rotate_neox(x: torch.Tensor) -> torch.Tensor:
@@ -47,8 +44,6 @@
     return x.flatten(-2)
 
 
-<<<<<<< HEAD
-=======
 def _apply_rotary_emb(
     x: torch.Tensor,
     freqs_cis: torch.Tensor,
@@ -62,7 +57,6 @@
     return x_out
 
 
->>>>>>> 4cf256ae
 class RotaryEmbedding(CustomOp):
     """Original rotary positional embedding."""
 
@@ -168,9 +162,6 @@
         key = key.flatten(-2)
         return query, key
 
-<<<<<<< HEAD
-    def forward_cuda(
-=======
     def forward_native2(
         self,
         positions: torch.Tensor,
@@ -231,18 +222,13 @@
         return query, key
 
     def forward_xpu(
->>>>>>> 4cf256ae
         self,
         positions: torch.Tensor,
         query: torch.Tensor,
         key: torch.Tensor,
         offsets: Optional[torch.Tensor] = None,
     ) -> Tuple[torch.Tensor, torch.Tensor]:
-<<<<<<< HEAD
-        from vllm import _custom_ops as ops
-=======
         from vllm._ipex_ops import ipex_ops as ops
->>>>>>> 4cf256ae
 
         self.cos_sin_cache = self.cos_sin_cache.to(positions.device,
                                                    dtype=query.dtype)

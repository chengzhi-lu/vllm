import copy
import weakref
from typing import Dict, List, Set, Tuple

import torch

from vllm.sequence import (ExecuteModelRequest, SamplerOutput, SequenceData,
                           SequenceGroupMetadata)
<<<<<<< HEAD
from vllm.spec_decode.interfaces import SpeculativeProposals
=======
from vllm.spec_decode.draft_model_runner import TP1DraftModelRunner
from vllm.spec_decode.interfaces import (SpeculativeProposals,
                                         SpeculativeProposer)
>>>>>>> 4cf256ae
from vllm.spec_decode.proposer_worker_base import ProposerWorkerBase
from vllm.spec_decode.top1_proposer import Top1Proposer
from vllm.worker.worker import Worker


class MultiStepWorker(Worker, ProposerWorkerBase):
    """The MultiStepWorker is equivalent to a Worker except that it allows
    multiple forward passes in a single call, assuming the scheduler has
    allocated enough space to store the additional KV. This reduces overhead
    by invoking the scheduler less.

    The MultiStepWorker does not support cache swap operations, or beam search.
    Cache swap operations do not require large modifications. On the other hand,
    beam search requires memory allocations during sequence forks and thus
    requires more thought for MultiStepWorker support.
    """

    def __init__(self, *args, **kwargs):
        super().__init__(*args, **kwargs)

        # Lazy initialization list.
        self._proposer: SpeculativeProposer

    def init_device(self) -> None:
        super().init_device()

        self._proposer = Top1Proposer(
            weakref.proxy(self),  # type: ignore[arg-type]
            self.device,
            self.vocab_size,
            max_proposal_len=self.max_model_len,
        )

    def set_include_gpu_probs_tensor(self) -> None:
        # Need include_gpu_probs_tensor for multi_step_worker
        self.model_runner.model.sampler.include_gpu_probs_tensor = True

    @torch.inference_mode()
    def sampler_output(
        self,
        execute_model_req: ExecuteModelRequest,
        sample_len: int,
        seq_ids_with_bonus_token_in_last_step: Set[int],
    ) -> Tuple[List[SamplerOutput], bool]:
        """Run the model forward pass sample_len times. Returns the list of
        sampler output, one per model forward pass, along with indicator of
        whether torch tensor in sampler output need to be transposed in latter
        sampler_output_to_torch logic.

        For multi step worker, this indicator shall be True.
        """
        self._raise_if_unsupported(execute_model_req)
        # Expand the batch for sequences with a bonus token.
        # Perform a forward pass on the expanded batch and filter the
        # response to retain only the original sequences' responses.
        expanded_request, indices_of_seq_with_bonus_tokens =\
            self._expand_execute_model_request(
                execute_model_req, seq_ids_with_bonus_token_in_last_step)
        # Run model sample_len times.
        model_outputs: List[SamplerOutput] = []
        if isinstance(self.model_runner, TP1DraftModelRunner):
            expanded_request.num_steps = sample_len
            model_outputs = self.execute_model(
                execute_model_req=expanded_request)
        else:
            # TODO: Remove this branch once DraftModelRunner supports TP>1.
            for _ in range(sample_len):
                model_output: List[SamplerOutput] = super().execute_model(
                    execute_model_req=expanded_request)
                assert (len(model_output) == 1
                        ), "composing multistep workers not supported"
                model_output = model_output[0]

                self._append_new_tokens(
                    model_output, expanded_request.seq_group_metadata_list)
                model_outputs.append(model_output)

        filtered_model_outputs = self._filter_model_output(
            model_outputs, indices_of_seq_with_bonus_tokens)
        return filtered_model_outputs, True

    @staticmethod
    def _expand_execute_model_request(
        execute_model_req: ExecuteModelRequest,
        seq_with_bonus_token_in_last_step: set,
    ) -> Tuple[ExecuteModelRequest, List[int]]:
        """
        Expands the execute model request based on sequences with bonus
        tokens.

        For each sequence with a bonus token, this method creates a new
        sequence without the bonus token and adds it to the execute model
        request. The original sequence groups are also retained. The indices
        of the original sequence groups are returned for further processing.

        Args:
            execute_model_req (ExecuteModelRequest): The original execute
            model request.
            seq_with_bonus_token_in_last_step (set): Set of sequence IDs that 
            contain bonus tokens.

        Returns:
            Tuple[ExecuteModelRequest, List[int]]: The updated execute model
            request with expanded sequences and a list of indices corresponding
            to the original sequence groups.
        """
        updated_seq_group_metadata_list: List[SequenceGroupMetadata] = []
        updated_execute_model_req = execute_model_req.clone(
            updated_seq_group_metadata_list)
        indices_of_original_sequence_groups = []
        for seq_group in execute_model_req.seq_group_metadata_list:
            seq_group_has_bonus_tokens = False
            for seq_id, _ in seq_group.seq_data.items():
                # Identify sequences with bonus tokens in the sequence group.
                if seq_id in seq_with_bonus_token_in_last_step:
                    seq_group_has_bonus_tokens = True
                    break
            if seq_group_has_bonus_tokens:
                #Create new sequences without the last bonus token. These new
                # sequence have the same sequence id as the original sequence.
                # We create a new sequence group and add them there.
                updated_seq_group_without_bonus_token  = \
                    MultiStepWorker._copy_seq_metadata_excluding_last_token(
                        seq_group, seq_with_bonus_token_in_last_step)
                updated_seq_group_metadata_list.append(
                    updated_seq_group_without_bonus_token)
            # Add the original sequence group.
            updated_seq_group_metadata_list.append(
                MultiStepWorker._shallow_copy_seq_group_metadata(seq_group))
            # Record the index of the original sequence group.
            indices_of_original_sequence_groups.append(
                len(updated_seq_group_metadata_list) - 1)

        updated_execute_model_req.seq_group_metadata_list =\
            updated_seq_group_metadata_list
        return updated_execute_model_req, indices_of_original_sequence_groups

    @staticmethod
    def _filter_model_output(
            expanded_batch_outputs: List[SamplerOutput],
            output_indices_to_retain: List[int]) -> List[SamplerOutput]:
        """
        Filters the model output to include only the specified sequence
        outputs. This method contracts the expanded batch output from the
        model to retain the outputs of only those sequences indicated by the
        provided indices.

        Args:
            expanded_batch_output (List[SamplerOutput]): The expanded output
                batch from the model.
            output_indices_to_retain (List[int]): Indices of the model outputs
                to retain.

        Returns:
            List[SamplerOutput]: A list containing the filtered model 
            outputs for the specified indices.
        """
        return [
            SamplerOutput(
                outputs=[
                    expanded_batch_output.outputs[i]
                    for i in output_indices_to_retain
                ],
                sampled_token_probs=(
                    expanded_batch_output.
                    sampled_token_probs[output_indices_to_retain]
                    if expanded_batch_output.sampled_token_probs is not None
                    else None),
                logprobs=(
                    expanded_batch_output.logprobs[output_indices_to_retain]
                    if expanded_batch_output.logprobs is not None else None),
                sampled_token_ids=(expanded_batch_output.
                                   sampled_token_ids[output_indices_to_retain]
                                   if expanded_batch_output.sampled_token_ids
                                   is not None else None))
            for expanded_batch_output in expanded_batch_outputs
        ]

    def get_spec_proposals(
        self,
        execute_model_req: ExecuteModelRequest,
        seq_ids_with_bonus_token_in_last_step: set,
    ) -> SpeculativeProposals:
        """Produce speculations given an input batch of sequences. The number of
        speculative tokens per sequence is determined by max_proposal_len.
        """
        return self._proposer.get_spec_proposals(
            execute_model_req, seq_ids_with_bonus_token_in_last_step)

<<<<<<< HEAD
        return self._proposer.get_spec_proposals(execute_model_req)

=======
>>>>>>> 4cf256ae
    @staticmethod
    def _append_new_tokens(
            model_output: List[SamplerOutput],
            seq_group_metadata_list: List[SequenceGroupMetadata]) -> None:
        """Given model output from a single run, append the tokens to the
        sequences. This is normally done outside of the worker, but it is
        required if the worker is to perform multiple forward passes.
        """
        for seq_group_metadata, sequence_group_outputs in zip(
                seq_group_metadata_list, model_output):
            seq_group_metadata.is_prompt = False

            for seq_output in sequence_group_outputs.samples:
                # NOTE: Beam search is not supported, so we can assume that
                # parent_seq_id == seq_id.
                seq = seq_group_metadata.seq_data[seq_output.parent_seq_id]

                token_id = seq_output.output_token
                token_logprob = seq_output.logprobs[token_id]

                seq.append_token_id(token_id, token_logprob.logprob)
                seq.update_num_computed_tokens(1)

    @staticmethod
<<<<<<< HEAD
    def _shallow_copy_inputs(
        seq_group_metadata_list: List[SequenceGroupMetadata]
    ) -> List[SequenceGroupMetadata]:
=======
    def _shallow_copy_seq_group_metadata(
        seq_group_metadata: SequenceGroupMetadata, ) -> SequenceGroupMetadata:
>>>>>>> 4cf256ae
        """Copy input data structures to remove side-effects when input data
        structures are shared with other modules.

        Helpful when the vLLM scheduler runs in the same process as the worker.
        The alternative is deep-copying (or other form of deep copy); this has
        performance downsides.
        """
        # Shallow-copy the SequenceGroupMetadata. This allows us to
        # append tokens and change is_prompt without external side-effects.
        # We must shallow-copy seq_group_metadata as is_prompt could change.
        new_seq_group_metadata = copy.copy(seq_group_metadata)

        # We must shallow-copy seq_data as we will append token ids
        new_seq_data: Dict[int, SequenceData] = {}
        for seq_id, old_seq_data in seq_group_metadata.seq_data.items():
            new_seq_data[seq_id] = copy.copy(old_seq_data)
            new_seq_data[seq_id].output_token_ids =\
                old_seq_data.output_token_ids[:]

        new_seq_group_metadata.seq_data = new_seq_data
        return new_seq_group_metadata

    @staticmethod
    def _copy_seq_metadata_excluding_last_token(
        seq_group_metadata: SequenceGroupMetadata,
        seq_ids_to_copy: Set[int],
    ) -> SequenceGroupMetadata:
        """
        Creates a shallow copy of the given SequenceGroupMetadata, retaining
        only the sequence IDs specified in seq_ids_to_copy. For each of these
        sequence IDs, all output_token_ids except the last one are copied.
        Sequence IDs not in seq_ids_to_copy are excluded from the copy.
        
        Parameters:
        seq_group_metadata (SequenceGroupMetadata): The original sequence
            group metadata.
        seq_ids_to_copy (Set[int]): The set of sequence IDs to include in the
            copy.
        
        Returns:
        SequenceGroupMetadata: A shallow copy of the sequence group metadata
            with the specified modifications.
        """
        # Shallow-copy the SequenceGroupMetadata.
        new_seq_group_metadata = copy.copy(seq_group_metadata)
        # Shallow-copy seq_data and modify the output_token_ids.
        new_seq_data: Dict[int, SequenceData] = {}
        for seq_id, old_seq_data in seq_group_metadata.seq_data.items():
            if (seq_id in seq_ids_to_copy):
                new_seq_data[seq_id] = copy.copy(old_seq_data)
                # Copy all the output token ids except the last.
                # Also reduce num_computed_tokens by 1 since we are not
                # including the last output token.
                # NOTE: num_computed_tokens is not directly used by the
                # speculative decoding workers, as it is only relevant for
                # chunked prefill, which is disabled for speculative decoding.
                # However, to maintain consistency in num_computed_tokens,
                # we update it here.
                new_seq_data[seq_id].output_token_ids =\
                    old_seq_data.output_token_ids[:-1]
                new_seq_data[seq_id].update_num_computed_tokens(-1)
        new_seq_group_metadata.seq_data = new_seq_data
        return new_seq_group_metadata

    def _assert_enough_kv_space(
            self, seq_group_metadata_list: List[SequenceGroupMetadata],
            num_steps: int) -> None:
        """Assert there are enough physical blocks per sequence to store the
        current KV plus additional KV from num_steps tokens.
        """
        assert self.model_runner.block_size is not None
        for seq_group_metadata in seq_group_metadata_list:
            # Only one seq_id is guaranteed because there is no beam search.
            seq_id = list(seq_group_metadata.seq_data.keys())[0]
            seq = seq_group_metadata.seq_data[seq_id]

            # After num_steps, the seq len will be the current seq len
            # plus one token per step.
            final_seq_len = seq.get_len() + num_steps

            # We will have final_seq_len - 1 KV because vLLM saves KV for a
            # token in the iteration after the token was generated.
            required_num_kv_slots = final_seq_len - 1

            # The allocated number of kv slots is the number of allocated blocks
            # times the number of slots of block.
            number_physical_blocks = len(
                seq_group_metadata.block_tables[seq_id])
            allocated_kv_slots = (number_physical_blocks *
                                  self.model_runner.block_size)

            if required_num_kv_slots > allocated_kv_slots:
                request_id = seq_group_metadata.request_id
                raise ValueError(
                    "The worker attempted to run "
                    f"{num_steps} times but found insufficient KV space for "
                    f"{request_id=} {seq_id=}. ({allocated_kv_slots=} "
                    f"{required_num_kv_slots=}).")

    def _raise_if_unsupported(
        self,
        execute_model_req: ExecuteModelRequest,
    ) -> None:
        """MultiStepWorker does not yet implement support for cache swap
        operations or beam search.
        """
        if any([
                execute_model_req.blocks_to_swap_in,
                execute_model_req.blocks_to_swap_out,
                execute_model_req.blocks_to_copy
        ]):
            raise NotImplementedError(
                "MultiStepWorker does not support cache operations")

        if any(
                len(seq_group_metadata.seq_data.keys()) != 1
                for seq_group_metadata in
                execute_model_req.seq_group_metadata_list):
            raise NotImplementedError(
                "MultiStepWorker does not support beam search.")<|MERGE_RESOLUTION|>--- conflicted
+++ resolved
@@ -6,13 +6,9 @@
 
 from vllm.sequence import (ExecuteModelRequest, SamplerOutput, SequenceData,
                            SequenceGroupMetadata)
-<<<<<<< HEAD
-from vllm.spec_decode.interfaces import SpeculativeProposals
-=======
 from vllm.spec_decode.draft_model_runner import TP1DraftModelRunner
 from vllm.spec_decode.interfaces import (SpeculativeProposals,
                                          SpeculativeProposer)
->>>>>>> 4cf256ae
 from vllm.spec_decode.proposer_worker_base import ProposerWorkerBase
 from vllm.spec_decode.top1_proposer import Top1Proposer
 from vllm.worker.worker import Worker
@@ -202,11 +198,6 @@
         return self._proposer.get_spec_proposals(
             execute_model_req, seq_ids_with_bonus_token_in_last_step)
 
-<<<<<<< HEAD
-        return self._proposer.get_spec_proposals(execute_model_req)
-
-=======
->>>>>>> 4cf256ae
     @staticmethod
     def _append_new_tokens(
             model_output: List[SamplerOutput],
@@ -231,14 +222,8 @@
                 seq.update_num_computed_tokens(1)
 
     @staticmethod
-<<<<<<< HEAD
-    def _shallow_copy_inputs(
-        seq_group_metadata_list: List[SequenceGroupMetadata]
-    ) -> List[SequenceGroupMetadata]:
-=======
     def _shallow_copy_seq_group_metadata(
         seq_group_metadata: SequenceGroupMetadata, ) -> SequenceGroupMetadata:
->>>>>>> 4cf256ae
         """Copy input data structures to remove side-effects when input data
         structures are shared with other modules.
 

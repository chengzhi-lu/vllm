--- conflicted
+++ resolved
@@ -1,7 +1,3 @@
-<<<<<<< HEAD
-from abc import ABC, abstractmethod
-=======
->>>>>>> 4cf256ae
 from contextlib import contextmanager
 from typing import Any, Dict, List, Literal, Optional, Set, Type, Union
 
@@ -21,77 +17,7 @@
 logger = init_logger(__name__)
 
 
-<<<<<<< HEAD
-class AbstractWorkerLoRAManager(ABC):
-    """Abstract class for managing LoRA models on the worker side."""
-
-    def __init__(self,
-                 max_num_seqs: int,
-                 max_num_batched_tokens: int,
-                 vocab_size: int,
-                 lora_config: LoRAConfig,
-                 device: torch.device,
-                 max_position_embeddings: Optional[int] = None):
-        self.max_num_seqs = max_num_seqs
-        self.max_num_batched_tokens = max_num_batched_tokens
-        self.max_position_embeddings = max_position_embeddings
-        self.vocab_size = vocab_size
-        self.device = device
-        self.lora_config = lora_config
-
-        # If False, do not cache. If None, cache is empty.
-        self._cached_dummy_lora: Union[None, Literal[False], LoRAModel] = False
-
-    @contextmanager
-    def dummy_lora_cache(self):
-        """Use this context manager to reuse the dummy lora model
-        to avoid creating it repeatedly."""
-        self._cached_dummy_lora = None
-        yield
-        self._cached_dummy_lora = False
-
-    @property
-    @abstractmethod
-    def is_enabled(self) -> bool:
-        ...
-
-    @abstractmethod
-    def create_lora_manager(
-        self,
-        model: torch.nn.Module,
-    ) -> Any:
-        ...
-
-    @abstractmethod
-    def set_active_loras(self, lora_requests: Set[LoRARequest],
-                         lora_mapping: LoRAMapping) -> None:
-        ...
-
-    @abstractmethod
-    def add_lora(self, lora_request: LoRARequest) -> bool:
-        ...
-
-    @abstractmethod
-    def add_dummy_lora(self, lora_request: LoRARequest, rank: int) -> bool:
-        ...
-
-    @abstractmethod
-    def remove_lora(self, lora_id: int) -> bool:
-        ...
-
-    @abstractmethod
-    def remove_all_loras(self):
-        ...
-
-    @abstractmethod
-    def list_loras(self) -> Set[int]:
-        ...
-
-
-class WorkerLoRAManager(AbstractWorkerLoRAManager):
-=======
 class WorkerLoRAManager(AbstractWorkerManager):
->>>>>>> 4cf256ae
     """WorkerLoRAManager that manages LoRA models on the worker side.
 
     Every request, the requested LoRAs will be loaded (unless they are already

--- conflicted
+++ resolved
@@ -2,11 +2,7 @@
 # Adapted from
 # https://github.com/NVIDIA/Megatron-LM/blob/main/megatron/core/tensor_parallel/utils.py
 # Copyright (c) 2022, NVIDIA CORPORATION. All rights reserved.
-<<<<<<< HEAD
-from typing import Sequence
-=======
 from typing import Sequence, Tuple
->>>>>>> 4cf256ae
 
 import torch
 
@@ -49,9 +45,6 @@
     if contiguous_split_chunks:
         return tuple(chunk.contiguous() for chunk in tensor_list)
 
-<<<<<<< HEAD
-    return tensor_list
-=======
     return tensor_list
 
 
@@ -68,5 +61,4 @@
     if pp_rank == pp_size - 1:
         end_layer = num_hidden_layers
 
-    return (start_layer, end_layer)
->>>>>>> 4cf256ae
+    return (start_layer, end_layer)
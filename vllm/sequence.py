"""Sequence and its related classes."""
import copy
import enum
from abc import ABC, abstractmethod
from dataclasses import dataclass, field
from typing import TYPE_CHECKING, Dict, List, Optional, Tuple, Union

from sympy import Li
import torch
import numpy as np

from vllm.block import LogicalTokenBlock
from vllm.inputs import LLMInputs
from vllm.lora.request import LoRARequest
from vllm.pooling_params import PoolingParams
from vllm.sampling_params import SamplingParams

if TYPE_CHECKING:
    from vllm.multimodal import MultiModalData
    from vllm.spec_decode.metrics import SpecDecodeWorkerMetrics


@dataclass
class Logprob:
    """Infos for supporting OpenAI compatible logprobs and token ranks.

    Attributes:
        logprob: The logprob of chosen token
        rank: The vocab rank of chosen token (>=1)
        decoded_token: The decoded chosen token index
    """
    logprob: float
    rank: Optional[int] = None
    decoded_token: Optional[str] = None


# {token_id -> logprob} per each sequence group. None if the corresponding
# sequence group doesn't require prompt logprob.
PromptLogprobs = List[Optional[Dict[int, Logprob]]]
# {token_id -> logprob} for each sequence group.
SampleLogprobs = List[Dict[int, Logprob]]


class SequenceStatus(enum.Enum):
    """Status of a sequence."""
    WAITING = enum.auto()
    RUNNING = enum.auto()
    SWAPPED = enum.auto()
    PARTIAL_SWAPPED = enum.auto()
    All = enum.auto()
    FINISHED_STOPPED = enum.auto()
    FINISHED_LENGTH_CAPPED = enum.auto()
    FINISHED_ABORTED = enum.auto()
    FINISHED_IGNORED = enum.auto()
    INIT_WAITING = enum.auto()
    WAITING_TO_RUNNING = enum.auto()
    RUNNING_TO_WAITING = enum.auto()
    RUNNING_TO_FINISHED_STOPPED = enum.auto()

    @staticmethod
    def is_finished(status: "SequenceStatus") -> bool:
        return status in [
            SequenceStatus.FINISHED_STOPPED,
            SequenceStatus.FINISHED_LENGTH_CAPPED,
            SequenceStatus.FINISHED_ABORTED,
            SequenceStatus.FINISHED_IGNORED,
        ]

    @staticmethod
    def get_finished_reason(status: "SequenceStatus") -> Union[str, None]:
        if status == SequenceStatus.FINISHED_STOPPED:
            finish_reason = "stop"
        elif status == SequenceStatus.FINISHED_LENGTH_CAPPED:
            finish_reason = "length"
        elif status == SequenceStatus.FINISHED_ABORTED:
            finish_reason = "abort"
        elif status == SequenceStatus.FINISHED_IGNORED:
            # The ignored sequences are the sequences whose prompt lengths
            # are longer than the model's length cap. Therefore, the stop
            # reason should also be "length" as in OpenAI API.
            finish_reason = "length"
        else:
            finish_reason = None
        return finish_reason


class SequenceStage(enum.Enum):
    PREFILL = enum.auto()
    DECODE = enum.auto()


@dataclass
class RequestMetrics:
    """Metrics associated with a request.

    Attributes:
        arrival_time: The time when the request arrived.
        first_scheduled_time: The time when the request was first scheduled.
        first_token_time: The time when the first token was generated.
        time_in_queue: The time the request spent in the queue.
        finished_time: The time when the request was finished.
    """
    arrival_time: float
    last_token_time: float
    waiting_iter_nums: int
    first_scheduled_time: Optional[float]
    first_token_time: Optional[float]
    time_in_queue: Optional[float]
    finished_time: Optional[float] = None


class SequenceData:
    """Data associated with a sequence.

    Args:
        prompt_token_ids: The token IDs of the prompt.
        output_token_ids: The token IDs of the output. Set to an empty list if
            None.

    Attributes:
        prompt_token_ids: The token IDs of the prompt.
        output_token_ids: The token IDs of the output.
        cumulative_logprob: The cumulative log probability of the output.
    """

    def __init__(
        self,
        prompt_token_ids: List[int],
        output_token_ids: Optional[List[int]] = None,
    ) -> None:
        if output_token_ids is None:
            output_token_ids = []

        self.prompt_token_ids = prompt_token_ids
        self._prompt_token_ids_tuple: Tuple[int, ...] = tuple(prompt_token_ids)
        self.output_token_ids = output_token_ids
        self.cumulative_logprob = 0.0
        # The number of tokens that are computed (that run against the model).
        self._num_computed_tokens = 0
        self._stage: SequenceStage = SequenceStage.PREFILL

    def append_token_id(self, token_id: int, logprob: float) -> None:
        self.output_token_ids.append(token_id)
        self.cumulative_logprob += logprob

    def get_len(self) -> int:
        return len(self.output_token_ids) + len(self.prompt_token_ids)

    def get_prompt_len(self) -> int:
        return len(self.prompt_token_ids)

    def get_output_len(self) -> int:
        return len(self.output_token_ids)

    def get_token_ids(self) -> List[int]:
        return self.prompt_token_ids + self.output_token_ids

    def get_prefix_token_ids(
            self, num_tokens: int
    ) -> Tuple[Tuple[int, ...], Optional[Tuple[int, ...]]]:
        """Get prefix tokens, and make the return value hashable"""
        prompt_length = len(self.prompt_token_ids)
        if num_tokens > prompt_length:
            return (self._prompt_token_ids_tuple,
                    tuple(self.output_token_ids[:num_tokens - prompt_length]))
        else:
            return (self._prompt_token_ids_tuple[:num_tokens], None)

    def get_num_computed_tokens(self) -> int:
        """Return the number of prefill tokens that are already computed."""
        return self._num_computed_tokens

    def update_num_computed_tokens(self, num_new_computed_tokens: int):
        """Update number of tokens computed so far."""
        self._num_computed_tokens += num_new_computed_tokens
        assert self._num_computed_tokens <= self.get_len(), (
            self._num_computed_tokens, self.get_len())
        # If all tokens are computed, it means it is in decoding phase.
        if self.get_num_uncomputed_tokens() == 0:
            self._stage = SequenceStage.DECODE

    def reset_state_for_recompute(self) -> None:
        """Reset the number of computed tokens from this sequence. It is
        supposed to be called when a sequence needs to be started from
        the beginning again (e.g., sequence is preempted).
        """
        self._num_computed_tokens = 0
        self._stage = SequenceStage.PREFILL

    def get_num_uncomputed_tokens(self) -> int:
        """Return the number of prefill tokens that are not computed."""
        # we use `get_len()` which includes prompt_len + output_len instead
        # of prompt_len here. This is because during recompute we need to
        # prefill for both prompt and output.
        return self.get_len() - self.get_num_computed_tokens()

    def get_last_token_id(self) -> int:
        if not self.output_token_ids:
            return self.prompt_token_ids[-1]
        return self.output_token_ids[-1]

    def get_prompt_token_ids(self) -> List[int]:
        return self.prompt_token_ids

    def get_output_token_ids(self) -> List[int]:
        return self.output_token_ids

    @property
    def stage(self) -> SequenceStage:
        return self._stage

    def __repr__(self) -> str:
        return (f"SequenceData("
                f"prompt_token_ids={self.prompt_token_ids}, "
                f"output_token_ids={self.output_token_ids}, "
                f"cumulative_logprob={self.cumulative_logprob})")


class Sequence:
    """Stores the data, status, and block information of a sequence.

    Args:
        seq_id: The ID of the sequence.
        inputs: The inputs of the sequence.
        block_size: The block size of the sequence. Should be the same as the
            block size used by the block manager and cache engine.
        lora_request: LoRA request.
    """

    def __init__(
        self,
        seq_id: int,
        inputs: LLMInputs,
        block_size: int,
        eos_token_id: Optional[int] = None,
        lora_request: Optional[LoRARequest] = None,
    ) -> None:
        self.seq_id = seq_id
        self.inputs = inputs
        self.block_size = block_size
        self.eos_token_id = eos_token_id
        self.lora_request = lora_request

        self.data = SequenceData(self.prompt_token_ids)
        self.output_logprobs: SampleLogprobs = []
        self.output_text = ""

        self.logical_token_blocks: List[LogicalTokenBlock] = []
        # Initialize the logical token blocks with the prompt token ids.
        self._append_tokens_to_blocks(self.prompt_token_ids)
        self.status = SequenceStatus.WAITING
        self.status_transmit = SequenceStatus.INIT_WAITING
        self.stop_reason: Union[int, str, None] = None

        # Used for incremental detokenization
        self.prefix_offset = 0
        self.read_offset = 0
        self.eos_token_prob: List[float] = []
        # Input + output tokens
        self.tokens: Optional[List[str]] = None

        # Swapped out block raio
        self.swapped_out_block_nums: int = 0

        self.eos_prob_estimation_window = 17
        self.default_eos_token_prob = -1000.0

    @property
    def prompt(self) -> Optional[str]:
        return self.inputs.get("prompt")

    @property
    def prompt_token_ids(self) -> List[int]:
        return self.inputs["prompt_token_ids"]

    @property
    def multi_modal_data(self) -> Optional["MultiModalData"]:
        return self.inputs.get("multi_modal_data")

    @property
    def lora_int_id(self) -> int:
        return self.lora_request.lora_int_id if self.lora_request else 0

    def get_eos_token_prob(self) -> List[float]:
        if len(self.eos_token_prob) < self.eos_prob_estimation_window:
            return [self.default_eos_token_prob]
        else:
            # return float(np.mean(self.eos_token_prob))
            return self.eos_token_prob

    def update_swapped_out_block_nums(self, swap_out_block_nums: int):
        self.swapped_out_block_nums += swap_out_block_nums
        self.swapped_out_block_nums = min(self.logical_token_block_size,
                                          self.swapped_out_block_nums)

    def reset_swapped_out_block_ratio(self):
        self.swapped_out_block_nums = 0

    def get_swapped_out_block_nums(self) -> int:
        return self.swapped_out_block_nums

    def get_output_text_to_return(self, buffer_length: int):
        # We return the full output text if the sequence is finished.
        truncate = buffer_length and not self.is_finished()
        return self.output_text[:-buffer_length] if truncate else (
            self.output_text)

    def hash_of_block(self, logical_idx: int) -> int:
        # TODO This can produce incorrect hash when block size > prompt size

        # Compute the number of tokens in the sequence
        # TODO: The current hashing function is O(L^2). We should optimize
        # this in the future.
        num_tokens = self.num_hashed_tokens_of_block(logical_idx)
        hashed_tokens = self.data.get_prefix_token_ids(num_tokens)
        return hash((hashed_tokens, self.lora_int_id))

    def num_hashed_tokens_of_block(self, logical_idx: int):
        return logical_idx * self.block_size + self.block_size

    def reset_state_for_recompute(self):
        """Reset the sequence states for recomputation."""
        self.data.reset_state_for_recompute()

    def _append_logical_block(self) -> None:
        block = LogicalTokenBlock(
            block_number=len(self.logical_token_blocks),
            block_size=self.block_size,
        )
        self.logical_token_blocks.append(block)

    def _append_tokens_to_blocks(self, token_ids: List[int]) -> None:
        cursor = 0
        while cursor < len(token_ids):
            if not self.logical_token_blocks:
                self._append_logical_block()

            last_block = self.logical_token_blocks[-1]
            if last_block.is_full():
                self._append_logical_block()
                last_block = self.logical_token_blocks[-1]

            num_empty_slots = last_block.get_num_empty_slots()
            last_block.append_tokens(token_ids[cursor:cursor +
                                               num_empty_slots])
            cursor += num_empty_slots

    def append_token_id(
        self,
        token_id: int,
        logprobs: Dict[int, Logprob],
    ) -> None:
        assert token_id in logprobs
        self._append_tokens_to_blocks([token_id])
        self.output_logprobs.append(logprobs)
        self.data.append_token_id(token_id, logprobs[token_id].logprob)
        if self.eos_token_id in logprobs:
            eos_token_prob = logprobs.get(
                self.eos_token_id,
                Logprob(self.default_eos_token_prob)).logprob
            self.eos_token_prob.append(eos_token_prob)

        else:
            self.eos_token_prob.append(self.default_eos_token_prob)

    @property
    def logical_token_block_size(self) -> int:
        return len(self.logical_token_blocks)

    def get_len(self) -> int:
        return self.data.get_len()

    def get_prompt_len(self) -> int:
        return self.data.get_prompt_len()

    def get_output_len(self) -> int:
        return self.data.get_output_len()

    def get_token_ids(self) -> List[int]:
        return self.data.get_token_ids()

    def get_prompt_token_ids(self) -> List[int]:
        return self.data.get_prompt_token_ids()

    def get_last_token_id(self) -> int:
        return self.data.get_last_token_id()

    def get_output_token_ids(self) -> List[int]:
        return self.data.output_token_ids

    def get_cumulative_logprob(self) -> float:
        return self.data.cumulative_logprob

    def get_beam_search_score(self,
                              length_penalty: float = 1.0,
                              seq_len: Optional[int] = None,
                              eos_token_id: Optional[int] = None) -> float:
        """Calculate the beam search score with length penalty.

        Adapted from

        https://github.com/huggingface/transformers/blob/ccb92be23def445f2afdea94c31286f84b89eb5b/src/transformers/generation/beam_search.py#L938
        """
        if seq_len is None:
            seq_len = self.get_len()
            # NOTE: HF implementation does not count the EOS token
            # towards the length, we align with that here for testing.
            if (eos_token_id is not None
                    and self.get_last_token_id() == eos_token_id):
                seq_len -= 1
        return self.get_cumulative_logprob() / (seq_len**length_penalty)

    def is_finished(self) -> bool:
        return SequenceStatus.is_finished(self.status)

    def fork(self, new_seq_id: int) -> "Sequence":
        new_seq = copy.deepcopy(self)
        new_seq.seq_id = new_seq_id
        return new_seq

    def get_num_new_tokens(self) -> int:
        """Get the number of new tokens to be computed.

        Returns:
            The new number of tokens to be computed. I.e., 1 for decode, or
            the remaining prompt size for prefill.
        """
        if self.data.stage == SequenceStage.DECODE:
            return 1
        return self.data.get_num_uncomputed_tokens()

    def is_prefill(self) -> bool:
        return self.data.stage == SequenceStage.PREFILL

    def __repr__(self) -> str:
        return (f"Sequence(seq_id={self.seq_id}, "
                f"status={self.status.name}, "
                f"num_blocks={len(self.logical_token_blocks)})")


@dataclass
class SequenceGroupState:
    """Mutable state tied to a specific sequence group"""

    # torch.Generator used in seeded sampling
    generator: Optional = None  # type: ignore


class SequenceGroup:
    """A group of sequences that are generated from the same prompt.

    Args:
        request_id: The ID of the request.
        seqs: The list of sequences.
        sampling_params: The sampling parameters used to generate the outputs.
        arrival_time: The arrival time of the request.
        lora_request: LoRA request.
        embeddings: The embeddings vectors of the prompt of the sequence group
            for an embedding model.
        pooling_params: The pooling parameters used to generate the pooling
            for an embedding model.
        encoder_seq: Optional, the single encoder sequence. Should be None
                     unless you are working with an encoder/decoder model.
    """

    def __init__(
        self,
        request_id: str,
        seqs: List[Sequence],
        arrival_time: float,
        execution_budget: int,
        sampling_params: Optional[SamplingParams] = None,
        lora_request: Optional[LoRARequest] = None,
        embeddings: Optional[List[float]] = None,
        pooling_params: Optional[PoolingParams] = None,
        encoder_seq: Optional[Sequence] = None,
    ) -> None:
        self.request_id = request_id
        self.seqs_dict = {seq.seq_id: seq for seq in seqs}
        self.sampling_params = sampling_params
        self.metrics = RequestMetrics(arrival_time=arrival_time,
                                      last_token_time=arrival_time,
                                      waiting_iter_nums=0,
                                      first_scheduled_time=None,
                                      first_token_time=None,
                                      time_in_queue=None)
        self.lora_request = lora_request
        self.prompt_logprobs: Optional[PromptLogprobs] = None
        self.state = SequenceGroupState()
        self.embeddings = embeddings
        self.pooling_params = pooling_params
        self.encoder_seq = encoder_seq
        self.eos_token_id = self.seqs_dict[next(iter(
            self.seqs_dict))].eos_token_id
<<<<<<< HEAD
        self.current_priority = None
        self.promoted = 0
=======
        self.execution_budget = execution_budget
        self.execution_iters = 0
        self.execution_over_budget = False
>>>>>>> 2d6561e6

    @property
    def prompt(self) -> Optional[str]:
        # All sequences in the group should have the same prompt.
        # We use the prompt of an arbitrary sequence.
        return next(iter(self.seqs_dict.values())).prompt

    @property
    def prompt_token_ids(self) -> List[int]:
        # All sequences in the group should have the same prompt.
        # We use the prompt of an arbitrary sequence.
        return next(iter(self.seqs_dict.values())).prompt_token_ids

    @property
    def multi_modal_data(self) -> Optional["MultiModalData"]:
        # All sequences in the group should have the same multi-modal data.
        # We use the multi-modal data of an arbitrary sequence.
        return next(iter(self.seqs_dict.values())).multi_modal_data

    @property
    def lora_int_id(self) -> int:
        return self.lora_request.lora_int_id if self.lora_request else 0

    @property
    def total_token_block_size(self) -> int:
        _total_token_block_size = sum(
            [seq.logical_token_block_size for seq in self.seqs_dict.values()])
        if self.is_prefill():
            return _total_token_block_size
        else:
            return _total_token_block_size + len(self.get_seqs())

    def get_last_latency(self, now: float) -> Optional[float]:
        """Sets the last token time for Request level timings."""
        # If still in prefill phase, raise Error.
        if self.is_prefill():
            raise ValueError(
                "seq_group.get_last_latency() should not be called "
                "if the seq_group is in prefill phase.")

        # Otherwise return token latency.
        latency = now - self.metrics.last_token_time
        self.metrics.last_token_time = now
        return latency

    def maybe_set_first_token_time(self, time: float) -> None:
        """Sets the first token time for Request level timings."""
        # Note: in a case where a sequence_group is swapped and
        #   recomputed, the time between iterations is counted
        #   in TPOT, rather than recalculating TTFT (since from the )
        #   POV of the user, there is simply a long generation delay.
        if (self.metrics.first_token_time is None
                and self.get_seqs()[0].get_output_len() == 1):
            self.metrics.first_token_time = time

    def maybe_set_first_scheduled_time(self, time: float) -> None:
        """Sets the first scheduled time and time in queue for Request
        level timings."""
        if self.metrics.first_scheduled_time is None:
            self.metrics.first_scheduled_time = time
            self.metrics.time_in_queue = time - self.metrics.arrival_time

    def set_finished_time(self, time: Optional[float]) -> None:
        """Sets the finished time for Request level timings."""
        self.metrics.finished_time = time

    def get_max_num_running_seqs(self) -> int:
        """The maximum number of sequences running in parallel in the remaining
        lifetime of the request."""
        if self.sampling_params and self.sampling_params.use_beam_search:
            # For beam search, maximally there will always be `best_of` beam
            # candidates running in the future.
            return self.sampling_params.best_of
        else:
            if (self.sampling_params
                    and self.sampling_params.best_of > self.num_seqs()):
                # At prompt stage, the sequence group is not yet filled up
                # and only have one sequence running. However, in the
                # generation stage, we will have `best_of` sequences running.
                return self.sampling_params.best_of
            # At sampling stages, return the number of actual sequences
            # that are not finished yet.
            return self.num_unfinished_seqs()

    def get_seqs(
        self,
        status: Optional[SequenceStatus] = None,
    ) -> List[Sequence]:
        sequences = self.seqs_dict.values()
        if status is None or status == SequenceStatus.All:
            result = list(sequences)
        else:
            result = [seq for seq in sequences if seq.status == status]

        return result
        # return list(self.seqs_dict.values(
        # )) if status is None or status == SequenceStatus.All else [
        #     seq for seq in self.seqs_dict.values() if seq.status == status
        # ]

    def is_encoder_decoder(self) -> bool:
        return self.encoder_seq is not None

    def get_encoder_seq(self) -> Optional[Sequence]:
        return self.encoder_seq

    def get_unfinished_seqs(self) -> List[Sequence]:
        return [
            seq for seq in self.seqs_dict.values() if not seq.is_finished()
        ]

    def get_finished_seqs(self) -> List[Sequence]:
        return [seq for seq in self.seqs_dict.values() if seq.is_finished()]

    def update_waiting_iter_nums(self):
        self.metrics.waiting_iter_nums += 1

    def reset_waiting_iter_nums(self):
        self.metrics.waiting_iter_nums = 0

    def update_execution_iter_nums(self):
        self.execution_iters += 1
        if self.execution_iters >= self.execution_budget:
            self.execution_over_budget = True
            self.execution_iters = 0

    def reset_execution_iter_nums(self):
        self.execution_iters = 0
        self.execution_over_budget = False

    def update_num_computed_tokens(self, num_new_computed_tokens: int):
        """Update number of tokens computed so far."""
        for seq in self.seqs_dict.values():
            if not seq.is_finished():
                seq.data.update_num_computed_tokens(num_new_computed_tokens)

    def get_num_uncomputed_tokens(self) -> int:
        num_uncomputed_tokens = 0
        for seq in self.get_seqs():
            if not seq.is_finished():
                num_uncomputed_tokens += seq.data.get_num_uncomputed_tokens()
        return num_uncomputed_tokens

    def num_seqs(self, status: Optional[SequenceStatus] = None) -> int:
        # Optimization. We don't need to call get_seqs if we don't need to
        # filter by states.
        if status is None:
            return len(self.seqs_dict)

        return len(self.get_seqs(status))

    def num_unfinished_seqs(self) -> int:
        return len(self.get_unfinished_seqs())

    def num_finished_seqs(self) -> int:
        return len(self.get_finished_seqs())

    def find(self, seq_id: int) -> Sequence:
        if seq_id not in self.seqs_dict:
            raise ValueError(f"Sequence {seq_id} not found.")
        return self.seqs_dict[seq_id]

    def add(self, seq: Sequence) -> None:
        if seq.seq_id in self.seqs_dict:
            raise ValueError(f"Sequence {seq.seq_id} already exists.")
        self.seqs_dict[seq.seq_id] = seq

    def remove(self, seq_id: int) -> None:
        if seq_id not in self.seqs_dict:
            raise ValueError(f"Sequence {seq_id} not found.")
        del self.seqs_dict[seq_id]

    def is_finished(self) -> bool:
        return all(seq.is_finished() for seq in self.get_seqs())

    def is_prefill(self) -> bool:
        # Every sequence should be in the same stage.
        return self.get_seqs()[0].is_prefill()

    def __repr__(self) -> str:
        return (f"SequenceGroup(request_id={self.request_id}, "
                f"sampling_params={self.sampling_params}, "
                f"num_seqs={len(self.seqs_dict)})")


class SequenceGroupMetadata:
    """Metadata for a sequence group. Used to create `AttentionMetadata`.

    Args:
        request_id: The ID of the request.
        is_prompt: Whether the request is at prompt stage.
        seq_data: The sequence data. (Seq id -> sequence data)
        sampling_params: The sampling parameters used to generate the outputs.
        block_tables: The block tables. (Seq id -> list of physical block
            numbers)
        do_sample: True if sampling is required. Sampling is not required when
            e.g., prefill is chunked, and the current iteration only computes
            query tokens for prefill, we don't need sampling.
        token_chunk_size: The number of tokens to be processed (per sequence).
            None if chunking is not required.
        lora_request: LoRA request.
        computed_block_nums: The block numbers that are already computed,
            used in prefix caching.
        state: Internal state tied to this sequence group.
        multi_modal_data: Multi modal data.
        encoder_seq_data: Optional sequence data for encoder prompt
                          (SequenceGroup.encoder_seq). Should be None 
                          unless you are working with an encoder/decoder
                          model.
        cross_block_table: Optional cross-attention block table associated
                           with the encoder prompt
                           (SequenceGroup.encoder_seq). Should be None
                           unless you are working with an encoder/decoder
                           model.
    """

    def __init__(self,
                 request_id: str,
                 is_prompt: bool,
                 seq_data: Dict[int, SequenceData],
                 sampling_params: SamplingParams,
                 block_tables: Dict[int, List[int]],
                 do_sample: bool = True,
                 pooling_params: Optional[PoolingParams] = None,
                 token_chunk_size: Optional[int] = None,
                 lora_request: Optional[LoRARequest] = None,
                 computed_block_nums: Optional[List[int]] = None,
                 state: Optional[SequenceGroupState] = None,
                 multi_modal_data: Optional["MultiModalData"] = None,
                 encoder_seq_data: Optional[SequenceData] = None,
                 cross_block_table: Optional[List[int]] = None,
                 eos_token_id: Optional[int] = None) -> None:
        self.request_id = request_id
        self.is_prompt = is_prompt
        self.seq_data = seq_data
        self.sampling_params = sampling_params
        self.block_tables = block_tables
        self.pooling_params = pooling_params
        self.lora_request = lora_request
        self.computed_block_nums = computed_block_nums
        self.multi_modal_data = multi_modal_data
        self.state = SequenceGroupState() if state is None else state
        self.encoder_seq_data = encoder_seq_data
        self.cross_block_table = cross_block_table
        self._token_chunk_size = token_chunk_size
        self.do_sample = do_sample
        self.eos_token_id = eos_token_id
        # The number of speculative tokens adopted in this request.
        # None means specuative decoding is not used.
        # Zero means speculative decoding is disabled for some reasons.
        # TODO: We should maintain this states out of the sequence group.
        self.num_speculative_tokens = None

        if self._token_chunk_size is None:
            if is_prompt:
                self._token_chunk_size = list(seq_data.values())[0].get_len()
            else:
                self._token_chunk_size = 1

    @property
    def lora_int_id(self) -> int:
        return self.lora_request.lora_int_id if self.lora_request else 0

    @property
    def token_chunk_size(self) -> int:
        """Return the number of tokens to be processed (chunk size)."""
        assert self._token_chunk_size is not None
        return self._token_chunk_size


class SequenceOutput:
    """The model output associated with a sequence.

    Args:
        parent_seq_id: The ID of the parent sequence (for forking in beam
            search).
        output_token: The output token ID.
        logprobs: The logprobs of the output token.
            (Token id -> logP(x_i+1 | x_0, ..., x_i))
    """

    def __init__(
        self,
        parent_seq_id: int,
        output_token: int,
        logprobs: Dict[int, Logprob],
    ) -> None:
        self.parent_seq_id = parent_seq_id
        self.output_token = output_token
        self.logprobs = logprobs

    def __repr__(self) -> str:
        return (f"SequenceOutput(parent_seq_id={self.parent_seq_id}, "
                f"output_token={self.output_token}, "
                f"logprobs={self.logprobs})")

    def __eq__(self, other: object) -> bool:
        if not isinstance(other, SequenceOutput):
            raise NotImplementedError()
        equal = (self.parent_seq_id == other.parent_seq_id
                 and self.output_token == other.output_token)
        log_probs_equal = other.logprobs == self.logprobs
        return equal and log_probs_equal


class SequenceGroupOutput(ABC):
    """The base class for model outputs associated with a sequence group."""

    @abstractmethod
    def __repr__(self) -> str:
        pass

    @abstractmethod
    def __eq__(self, other: object) -> bool:
        pass


class CompletionSequenceGroupOutput(SequenceGroupOutput):
    """The model output associated with a completion sequence group."""

    def __init__(
        self,
        samples: List[SequenceOutput],
        prompt_logprobs: Optional[PromptLogprobs],
    ) -> None:
        self.samples = samples
        # Prompt logprob for each prompt query token.
        self.prompt_logprobs = prompt_logprobs

    def __repr__(self) -> str:
        return (f"CompletionSequenceGroupOutput(samples={self.samples}, "
                f"prompt_logprobs={self.prompt_logprobs})")

    def __eq__(self, other: object) -> bool:
        if not isinstance(other, CompletionSequenceGroupOutput):
            raise NotImplementedError()
        return (self.samples == other.samples
                and self.prompt_logprobs == other.prompt_logprobs)


class EmbeddingSequenceGroupOutput(SequenceGroupOutput):
    """The model output associated with an embedding sequence group."""

    def __init__(
        self,
        embeddings: List[float],
    ) -> None:
        self.embeddings = embeddings

    def __repr__(self) -> str:
        return (f"EmbeddingSequenceGroupOutput("
                f"embeddings_shape={len(self.embeddings)})")

    def __eq__(self, other: object) -> bool:
        if not isinstance(other, EmbeddingSequenceGroupOutput):
            raise NotImplementedError()
        return self.embeddings == other.embeddings


@dataclass
class SamplerOutput:
    """For each sequence group, we generate a list of SequenceOutput object,
    each of which contains one possible candidate for the next token.

    This data structure implements methods, so it can be used like a list, but
    also has optional fields for device tensors.
    """

    outputs: List[CompletionSequenceGroupOutput]

    # On-device tensor containing probabilities of each token.
    sampled_token_probs: Optional[torch.Tensor] = None

    # On-device tensor containing the logprobs of each token.
    logprobs: Optional["torch.Tensor"] = None

    swap_time: Optional[float] =  0.0

    # On-device tensor containing the sampled token ids.
    sampled_token_ids: Optional[torch.Tensor] = None

    # Spec decode metrics populated by workers.
    spec_decode_worker_metrics: Optional["SpecDecodeWorkerMetrics"] = None

    def __getitem__(self, idx: int):
        return self.outputs[idx]

    def __setitem__(self, idx: int, value):
        self.outputs[idx] = value

    def __len__(self):
        return len(self.outputs)

    def __eq__(self, other: object):
        return isinstance(other,
                          self.__class__) and self.outputs == other.outputs

    def __repr__(self) -> str:
        """Show the shape of a tensor instead of its values to reduce noise.
        """
        sampled_token_probs_repr = ("None" if self.sampled_token_probs is None
                                    else self.sampled_token_probs.shape)
        sampled_token_ids_repr = ("None" if self.sampled_token_ids is None else
                                  self.sampled_token_ids.shape)
        return (
            f"SamplerOutput(outputs={self.outputs}, "
            f"sampled_token_probs={sampled_token_probs_repr}, "
            f"sampled_token_ids={sampled_token_ids_repr}, "
            f"spec_decode_worker_metrics={self.spec_decode_worker_metrics})")


@dataclass
class PoolerOutput:
    """The output from a pooling operation in the embedding model."""
    outputs: List[EmbeddingSequenceGroupOutput]

    spec_decode_worker_metrics: Optional["SpecDecodeWorkerMetrics"] = None

    def __getitem__(self, idx: int):
        return self.outputs[idx]

    def __setitem__(self, idx: int, value):
        self.outputs[idx] = value

    def __len__(self):
        return len(self.outputs)

    def __eq__(self, other: object):
        return isinstance(other,
                          self.__class__) and self.outputs == other.outputs


@dataclass
class ExecuteModelRequest:
    """The model execution request."""
    # The sequence group metadata list.
    seq_group_metadata_list: List[SequenceGroupMetadata]
    # Blocks to swap in. List of CPU -> GPU block number.
    blocks_to_swap_in: List[Tuple[int, int]] = field(default_factory=list)
    # Blocks to swap out. List of GPU -> CPU block number.
    blocks_to_swap_out: List[Tuple[int, int]] = field(default_factory=list)
    # Blocks to copy. Source to dest block.
    blocks_to_copy: List[Tuple[int, int]] = field(default_factory=list)
    # The number of slots for lookahead decoding.
    num_lookahead_slots: int = 0
    # The number of requests in the running queue.
    running_queue_size: int = 0

    def clone(
        self, seq_group_metadata_list: List[SequenceGroupMetadata]
    ) -> "ExecuteModelRequest":
        """Clone the request with a new sequence group metadata list."""
        return ExecuteModelRequest(
            seq_group_metadata_list=seq_group_metadata_list,
            blocks_to_swap_in=self.blocks_to_swap_in.copy(),
            blocks_to_swap_out=self.blocks_to_swap_out.copy(),
            blocks_to_copy=self.blocks_to_copy.copy(),
            num_lookahead_slots=self.num_lookahead_slots,
            running_queue_size=self.running_queue_size,
        )<|MERGE_RESOLUTION|>--- conflicted
+++ resolved
@@ -492,14 +492,11 @@
         self.encoder_seq = encoder_seq
         self.eos_token_id = self.seqs_dict[next(iter(
             self.seqs_dict))].eos_token_id
-<<<<<<< HEAD
         self.current_priority = None
         self.promoted = 0
-=======
         self.execution_budget = execution_budget
         self.execution_iters = 0
         self.execution_over_budget = False
->>>>>>> 2d6561e6
 
     @property
     def prompt(self) -> Optional[str]:

import time
from typing import (AsyncGenerator, AsyncIterator, Callable, Dict, List,
                    Optional)
from typing import Sequence as GenericSequence
from typing import Tuple

from fastapi import Request

from vllm.config import ModelConfig
<<<<<<< HEAD
from vllm.engine.async_llm_engine import AsyncLLMEngine, ReachDDLException
=======
from vllm.engine.async_llm_engine import AsyncLLMEngine
# yapf conflicts with isort for this block
>>>>>>> 4cf256ae
# yapf: disable
from vllm.entrypoints.openai.protocol import (CompletionLogProbs,
                                              CompletionRequest,
                                              CompletionResponse,
                                              CompletionResponseChoice,
                                              CompletionResponseStreamChoice,
                                              CompletionStreamResponse,
<<<<<<< HEAD
                                              UsageInfo)
=======
                                              DetokenizeRequest,
                                              DetokenizeResponse,
                                              TokenizeRequest,
                                              TokenizeResponse, UsageInfo)
>>>>>>> 4cf256ae
# yapf: enable
from vllm.entrypoints.openai.serving_engine import (LoRAModulePath,
                                                    OpenAIServing,
                                                    PromptAdapterPath)
from vllm.logger import init_logger
from vllm.model_executor.guided_decoding import (
    get_guided_decoding_logits_processor)
from vllm.outputs import RequestOutput
from vllm.sequence import Logprob
<<<<<<< HEAD
=======
from vllm.tracing import (contains_trace_headers, extract_trace_headers,
                          log_tracing_disabled_warning)
>>>>>>> 4cf256ae
from vllm.utils import merge_async_iterators, random_uuid

logger = init_logger(__name__)

TypeTokenIDs = List[int]
TypeTopLogProbs = List[Optional[Dict[int, float]]]
TypeCreateLogProbsFn = Callable[
    [TypeTokenIDs, TypeTopLogProbs, Optional[int], int], CompletionLogProbs]


def parse_prompt_format(prompt) -> Tuple[bool, list]:
    # get the prompt, openai supports the following
    # "a string, array of strings, array of tokens, or array of token arrays."
    prompt_is_tokens = False
    prompts = [prompt]  # case 1: a string
    if isinstance(prompt, list):
        if len(prompt) == 0:
            raise ValueError("please provide at least one prompt")
        elif isinstance(prompt[0], str):
            prompt_is_tokens = False
            prompts = prompt  # case 2: array of strings
        elif isinstance(prompt[0], int):
            prompt_is_tokens = True
            prompts = [prompt]  # case 3: array of tokens
        elif isinstance(prompt[0], list) and isinstance(prompt[0][0], int):
            prompt_is_tokens = True
            prompts = prompt  # case 4: array of token arrays
        else:
            raise ValueError("prompt must be a string, array of strings, "
                             "array of tokens, or array of token arrays")
    return prompt_is_tokens, prompts


class OpenAIServingCompletion(OpenAIServing):

    def __init__(self, engine: AsyncLLMEngine, model_config: ModelConfig,
                 served_model_names: List[str],
                 lora_modules: Optional[List[LoRAModulePath]],
                 prompt_adapters: Optional[List[PromptAdapterPath]]):
        super().__init__(engine=engine,
                         model_config=model_config,
                         served_model_names=served_model_names,
                         lora_modules=lora_modules,
                         prompt_adapters=prompt_adapters)

    async def create_completion(self, request: CompletionRequest,
                                raw_request: Request):
        """Completion API similar to OpenAI's API.

        See https://platform.openai.com/docs/api-reference/completions/create
        for the API specification. This API mimics the OpenAI Completion API.

        NOTE: Currently we do not support the following feature:
            - suffix (the language models we currently support do not support
            suffix)
        """
        error_check_ret = await self._check_model(request)
        if error_check_ret is not None:
            return error_check_ret

        # Return error for unsupported features.
        if request.suffix is not None:
            return self.create_error_response(
                "suffix is not currently supported")

        model_name = self.served_model_names[0]
        request_id = f"cmpl-{random_uuid()}"
        created_time = int(time.time())

        # Schedule the request and get the result generator.
        generators: List[AsyncIterator[RequestOutput]] = []
        try:
            sampling_params = request.to_sampling_params()
            adapter_type, adapter_request = self._maybe_get_adapter(request)
            lora_request, prompt_adapter_request = None, None
            if adapter_type == 'LoRA':
                lora_request, prompt_adapter_request = adapter_request, None
            elif adapter_type == 'PromptAdapter':
                lora_request, prompt_adapter_request = None, adapter_request
            decoding_config = await self.engine.get_decoding_config()
            guided_decoding_backend = request.guided_decoding_backend \
                or decoding_config.guided_decoding_backend
            guided_decode_logit_processor = (
                await get_guided_decoding_logits_processor(
                    guided_decoding_backend, request, await
                    self.engine.get_tokenizer()))
            if guided_decode_logit_processor is not None:
                if sampling_params.logits_processors is None:
                    sampling_params.logits_processors = []
                sampling_params.logits_processors.append(
                    guided_decode_logit_processor)
            prompt_is_tokens, prompts = parse_prompt_format(request.prompt)

            for i, prompt in enumerate(prompts):
                if prompt_is_tokens:
                    prompt_formats = self._validate_prompt_and_tokenize(
                        request,
                        prompt_ids=prompt,
                        truncate_prompt_tokens=sampling_params.
                        truncate_prompt_tokens)
                else:
                    prompt_formats = self._validate_prompt_and_tokenize(
                        request,
                        prompt=prompt,
                        truncate_prompt_tokens=sampling_params.
                        truncate_prompt_tokens)
                prompt_ids, prompt_text = prompt_formats

<<<<<<< HEAD
=======
                is_tracing_enabled = await self.engine.is_tracing_enabled()
                trace_headers = None
                if is_tracing_enabled:
                    trace_headers = extract_trace_headers(raw_request.headers)
                if not is_tracing_enabled and contains_trace_headers(
                        raw_request.headers):
                    log_tracing_disabled_warning()

>>>>>>> 4cf256ae
                generator = self.engine.generate(
                    {
                        "prompt": prompt_text,
                        "prompt_token_ids": prompt_ids
                    },
                    sampling_params,
                    f"{request_id}-{i}",
                    lora_request=lora_request,
<<<<<<< HEAD
=======
                    prompt_adapter_request=prompt_adapter_request,
                    trace_headers=trace_headers,
>>>>>>> 4cf256ae
                )

                generators.append(generator)
        except ValueError as e:
            # TODO: Use a vllm-specific Validation Error
            return self.create_error_response(str(e))

        result_generator: AsyncIterator[Tuple[
            int, RequestOutput]] = merge_async_iterators(*generators)

        # Similar to the OpenAI API, when n != best_of, we do not stream the
        # results. In addition, we do not stream the results when use
        # beam search.
        stream = (request.stream
                  and (request.best_of is None or request.n == request.best_of)
                  and not request.use_beam_search)

        # Streaming response
        if stream:
            return self.completion_stream_generator(request,
                                                    raw_request,
                                                    result_generator,
                                                    request_id,
                                                    created_time,
                                                    model_name,
                                                    num_prompts=len(prompts))

        # Non-streaming response
        final_res_batch: List[Optional[RequestOutput]] = [None] * len(prompts)
        try:
            async for i, res in result_generator:
                if await raw_request.is_disconnected():
                    # Abort the request if the client disconnects.
                    await self.engine.abort(f"{request_id}-{i}")
                    return self.create_error_response("Client disconnected")
                final_res_batch[i] = res
            response = self.request_output_to_completion_response(
                final_res_batch, request, request_id, created_time, model_name)
        except ValueError as e:
            # TODO: Use a vllm-specific Validation Error
            return self.create_error_response(str(e))

        # When user requests streaming but we don't stream, we still need to
        # return a streaming response with a single event.
        if request.stream:
            response_json = response.model_dump_json()

            async def fake_stream_generator() -> AsyncGenerator[str, None]:
                yield f"data: {response_json}\n\n"
                yield "data: [DONE]\n\n"

            return fake_stream_generator()

        return response

    async def completion_stream_generator(
        self,
        request: CompletionRequest,
        raw_request: Request,
        result_generator: AsyncIterator[Tuple[int, RequestOutput]],
        request_id: str,
        created_time: int,
        model_name: str,
        num_prompts: int,
    ) -> AsyncGenerator[str, None]:
        assert request.n is not None
        previous_texts = [""] * request.n * num_prompts
        previous_num_tokens = [0] * request.n * num_prompts
        has_echoed = [False] * request.n * num_prompts

        try:
            async for prompt_idx, res in result_generator:

                # Abort the request if the client disconnects.
                if await raw_request.is_disconnected():
                    await self.engine.abort(f"{request_id}-{prompt_idx}")
                    raise StopAsyncIteration()

                for output in res.outputs:
                    i = output.index + prompt_idx * request.n
                    # TODO(simon): optimize the performance by avoiding full
                    # text O(n^2) sending.

                    assert request.max_tokens is not None
                    if request.echo and request.max_tokens == 0:
                        # only return the prompt
                        delta_text = res.prompt
                        delta_token_ids = res.prompt_token_ids
                        out_logprobs = res.prompt_logprobs
                        has_echoed[i] = True
                    elif (request.echo and request.max_tokens > 0
                          and not has_echoed[i]):
                        # echo the prompt and first token
                        delta_text = res.prompt + output.text
                        delta_token_ids = (res.prompt_token_ids +
                                           output.token_ids)
                        out_logprobs = res.prompt_logprobs + (output.logprobs
                                                              or [])
                        has_echoed[i] = True
                    else:
                        # return just the delta
                        delta_text = output.text[len(previous_texts[i]):]
                        delta_token_ids = output.token_ids[
                            previous_num_tokens[i]:]
                        out_logprobs = output.logprobs[previous_num_tokens[
                            i]:] if output.logprobs else None

                    if request.logprobs is not None:
<<<<<<< HEAD
=======
                        assert out_logprobs is not None, (
                            "Did not output logprobs")
>>>>>>> 4cf256ae
                        logprobs = self._create_completion_logprobs(
                            token_ids=delta_token_ids,
                            top_logprobs=out_logprobs,
                            num_output_top_logprobs=request.logprobs,
                            initial_text_offset=len(previous_texts[i]),
                        )
                    else:
                        logprobs = None

                    previous_texts[i] = output.text
                    previous_num_tokens[i] = len(output.token_ids)
                    finish_reason = output.finish_reason
                    stop_reason = output.stop_reason

                    chunk = CompletionStreamResponse(
                        id=request_id,
                        created=created_time,
                        model=model_name,
                        choices=[
                            CompletionResponseStreamChoice(
                                index=i,
                                text=delta_text,
                                logprobs=logprobs,
                                finish_reason=finish_reason,
                                stop_reason=stop_reason,
                            )
                        ])
                    if (request.stream_options
                            and request.stream_options.include_usage):
                        if (request.stream_options.continuous_usage_stats
                                or output.finish_reason is not None):
                            prompt_tokens = len(res.prompt_token_ids)
                            completion_tokens = len(output.token_ids)
                            usage = UsageInfo(
                                prompt_tokens=prompt_tokens,
                                completion_tokens=completion_tokens,
                                total_tokens=prompt_tokens + completion_tokens,
                            )
                        if request.stream_options.continuous_usage_stats:
                            chunk.usage = usage
                        else:
                            chunk.usage = None

                    response_json = chunk.model_dump_json(exclude_unset=False)
                    yield f"data: {response_json}\n\n"
<<<<<<< HEAD
        except ReachDDLException:
            yield "data: [DONE]\n\n"
=======

            if (request.stream_options
                    and request.stream_options.include_usage):
                final_usage_chunk = CompletionStreamResponse(
                    id=request_id,
                    created=created_time,
                    model=model_name,
                    choices=[],
                    usage=usage,
                )
                final_usage_data = (final_usage_chunk.model_dump_json(
                    exclude_unset=False, exclude_none=True))
                yield f"data: {final_usage_data}\n\n"

>>>>>>> 4cf256ae
        except ValueError as e:
            # TODO: Use a vllm-specific Validation Error
            data = self.create_streaming_error_response(str(e))
            yield f"data: {data}\n\n"
        yield "data: [DONE]\n\n"

    def request_output_to_completion_response(
        self,
        final_res_batch: List[RequestOutput],
        request: CompletionRequest,
        request_id: str,
        created_time: int,
        model_name: str,
    ) -> CompletionResponse:
        choices: List[CompletionResponseChoice] = []
        num_prompt_tokens = 0
        num_generated_tokens = 0
        for final_res in final_res_batch:
            assert final_res is not None
            prompt_token_ids = final_res.prompt_token_ids
            prompt_logprobs = final_res.prompt_logprobs
            prompt_text = final_res.prompt

            for output in final_res.outputs:
                assert request.max_tokens is not None
                if request.echo and request.max_tokens == 0:
                    token_ids = prompt_token_ids
                    out_logprobs = prompt_logprobs
                    output_text = prompt_text
                elif request.echo and request.max_tokens > 0:
<<<<<<< HEAD
                    token_ids = prompt_token_ids + output.token_ids
                    top_logprobs = (prompt_logprobs + output.logprobs
=======
                    token_ids = prompt_token_ids + list(output.token_ids)
                    out_logprobs = (prompt_logprobs + output.logprobs
>>>>>>> 4cf256ae
                                    if request.logprobs is not None else None)
                    output_text = prompt_text + output.text
                else:
                    token_ids = output.token_ids
                    out_logprobs = output.logprobs
                    output_text = output.text

                if request.logprobs is not None:
<<<<<<< HEAD
                    assert top_logprobs is not None, (
                        "top_logprobs must be provided when logprobs "
                        "is requested")
=======
                    assert out_logprobs is not None, "Did not output logprobs"
>>>>>>> 4cf256ae
                    logprobs = self._create_completion_logprobs(
                        token_ids=token_ids,
                        top_logprobs=out_logprobs,
                        num_output_top_logprobs=request.logprobs,
                    )
                else:
                    logprobs = None

                choice_data = CompletionResponseChoice(
                    index=len(choices),
                    text=output_text,
                    logprobs=logprobs,
                    finish_reason=output.finish_reason,
                    stop_reason=output.stop_reason,
                )
                choices.append(choice_data)

            num_prompt_tokens += len(prompt_token_ids)
            num_generated_tokens += sum(
                len(output.token_ids) for output in final_res.outputs)

        usage = UsageInfo(
            prompt_tokens=num_prompt_tokens,
            completion_tokens=num_generated_tokens,
            total_tokens=num_prompt_tokens + num_generated_tokens,
        )

        return CompletionResponse(
            id=request_id,
            created=created_time,
            model=model_name,
            choices=choices,
            usage=usage,
        )

    def _create_completion_logprobs(
        self,
        token_ids: GenericSequence[int],
        top_logprobs: GenericSequence[Optional[Dict[int, Logprob]]],
        num_output_top_logprobs: int,
        initial_text_offset: int = 0,
    ) -> CompletionLogProbs:
        """Create logprobs for OpenAI Completion API."""
        out_text_offset: List[int] = []
        out_token_logprobs: List[Optional[float]] = []
        out_tokens: List[str] = []
        out_top_logprobs: List[Optional[Dict[str, float]]] = []

        last_token_len = 0

        for i, token_id in enumerate(token_ids):
            step_top_logprobs = top_logprobs[i]
            if step_top_logprobs is None:
                token = self.tokenizer.decode(token_id)
                out_tokens.append(token)
                out_token_logprobs.append(None)
                out_top_logprobs.append(None)
            else:
                token = self._get_decoded_token(step_top_logprobs[token_id],
                                                token_id)
                token_logprob = max(step_top_logprobs[token_id].logprob,
                                    -9999.0)
                out_tokens.append(token)
                out_token_logprobs.append(token_logprob)

                # makes sure to add the top num_output_top_logprobs + 1
                # logprobs, as defined in the openai API
                # (cf. https://github.com/openai/openai-openapi/blob/
                # 893ba52242dbd5387a97b96444ee1c742cfce9bd/openapi.yaml#L7153)
                out_top_logprobs.append({
                    # Convert float("-inf") to the
                    # JSON-serializable float that OpenAI uses
                    self._get_decoded_token(top_lp[1], top_lp[0]):
                    max(top_lp[1].logprob, -9999.0)
                    for i, top_lp in enumerate(step_top_logprobs.items())
                    if num_output_top_logprobs >= i
                })

            if len(out_text_offset) == 0:
                out_text_offset.append(initial_text_offset)
            else:
                out_text_offset.append(out_text_offset[-1] + last_token_len)
            last_token_len = len(token)

        return CompletionLogProbs(
            text_offset=out_text_offset,
            token_logprobs=out_token_logprobs,
            tokens=out_tokens,
            top_logprobs=out_top_logprobs,
<<<<<<< HEAD
        )
=======
        )

    async def create_tokenize(self,
                              request: TokenizeRequest) -> TokenizeResponse:
        error_check_ret = await self._check_model(request)
        if error_check_ret is not None:
            return error_check_ret

        (input_ids, input_text) = self._validate_prompt_and_tokenize(
            request,
            prompt=request.prompt,
            add_special_tokens=request.add_special_tokens)

        return TokenizeResponse(tokens=input_ids,
                                count=len(input_ids),
                                max_model_len=self.max_model_len)

    async def create_detokenize(
            self, request: DetokenizeRequest) -> DetokenizeResponse:
        error_check_ret = await self._check_model(request)
        if error_check_ret is not None:
            return error_check_ret

        (input_ids, input_text) = self._validate_prompt_and_tokenize(
            request, prompt_ids=request.tokens)

        return DetokenizeResponse(prompt=input_text)
>>>>>>> 4cf256ae
<|MERGE_RESOLUTION|>--- conflicted
+++ resolved
@@ -7,12 +7,7 @@
 from fastapi import Request
 
 from vllm.config import ModelConfig
-<<<<<<< HEAD
 from vllm.engine.async_llm_engine import AsyncLLMEngine, ReachDDLException
-=======
-from vllm.engine.async_llm_engine import AsyncLLMEngine
-# yapf conflicts with isort for this block
->>>>>>> 4cf256ae
 # yapf: disable
 from vllm.entrypoints.openai.protocol import (CompletionLogProbs,
                                               CompletionRequest,
@@ -20,14 +15,10 @@
                                               CompletionResponseChoice,
                                               CompletionResponseStreamChoice,
                                               CompletionStreamResponse,
-<<<<<<< HEAD
-                                              UsageInfo)
-=======
                                               DetokenizeRequest,
                                               DetokenizeResponse,
                                               TokenizeRequest,
                                               TokenizeResponse, UsageInfo)
->>>>>>> 4cf256ae
 # yapf: enable
 from vllm.entrypoints.openai.serving_engine import (LoRAModulePath,
                                                     OpenAIServing,
@@ -37,11 +28,8 @@
     get_guided_decoding_logits_processor)
 from vllm.outputs import RequestOutput
 from vllm.sequence import Logprob
-<<<<<<< HEAD
-=======
 from vllm.tracing import (contains_trace_headers, extract_trace_headers,
                           log_tracing_disabled_warning)
->>>>>>> 4cf256ae
 from vllm.utils import merge_async_iterators, random_uuid
 
 logger = init_logger(__name__)
@@ -150,8 +138,6 @@
                         truncate_prompt_tokens)
                 prompt_ids, prompt_text = prompt_formats
 
-<<<<<<< HEAD
-=======
                 is_tracing_enabled = await self.engine.is_tracing_enabled()
                 trace_headers = None
                 if is_tracing_enabled:
@@ -160,7 +146,6 @@
                         raw_request.headers):
                     log_tracing_disabled_warning()
 
->>>>>>> 4cf256ae
                 generator = self.engine.generate(
                     {
                         "prompt": prompt_text,
@@ -169,11 +154,8 @@
                     sampling_params,
                     f"{request_id}-{i}",
                     lora_request=lora_request,
-<<<<<<< HEAD
-=======
                     prompt_adapter_request=prompt_adapter_request,
                     trace_headers=trace_headers,
->>>>>>> 4cf256ae
                 )
 
                 generators.append(generator)
@@ -282,11 +264,8 @@
                             i]:] if output.logprobs else None
 
                     if request.logprobs is not None:
-<<<<<<< HEAD
-=======
                         assert out_logprobs is not None, (
                             "Did not output logprobs")
->>>>>>> 4cf256ae
                         logprobs = self._create_completion_logprobs(
                             token_ids=delta_token_ids,
                             top_logprobs=out_logprobs,
@@ -332,10 +311,8 @@
 
                     response_json = chunk.model_dump_json(exclude_unset=False)
                     yield f"data: {response_json}\n\n"
-<<<<<<< HEAD
         except ReachDDLException:
             yield "data: [DONE]\n\n"
-=======
 
             if (request.stream_options
                     and request.stream_options.include_usage):
@@ -350,7 +327,6 @@
                     exclude_unset=False, exclude_none=True))
                 yield f"data: {final_usage_data}\n\n"
 
->>>>>>> 4cf256ae
         except ValueError as e:
             # TODO: Use a vllm-specific Validation Error
             data = self.create_streaming_error_response(str(e))
@@ -381,13 +357,8 @@
                     out_logprobs = prompt_logprobs
                     output_text = prompt_text
                 elif request.echo and request.max_tokens > 0:
-<<<<<<< HEAD
-                    token_ids = prompt_token_ids + output.token_ids
-                    top_logprobs = (prompt_logprobs + output.logprobs
-=======
                     token_ids = prompt_token_ids + list(output.token_ids)
                     out_logprobs = (prompt_logprobs + output.logprobs
->>>>>>> 4cf256ae
                                     if request.logprobs is not None else None)
                     output_text = prompt_text + output.text
                 else:
@@ -396,13 +367,7 @@
                     output_text = output.text
 
                 if request.logprobs is not None:
-<<<<<<< HEAD
-                    assert top_logprobs is not None, (
-                        "top_logprobs must be provided when logprobs "
-                        "is requested")
-=======
                     assert out_logprobs is not None, "Did not output logprobs"
->>>>>>> 4cf256ae
                     logprobs = self._create_completion_logprobs(
                         token_ids=token_ids,
                         top_logprobs=out_logprobs,
@@ -492,9 +457,6 @@
             token_logprobs=out_token_logprobs,
             tokens=out_tokens,
             top_logprobs=out_top_logprobs,
-<<<<<<< HEAD
-        )
-=======
         )
 
     async def create_tokenize(self,
@@ -521,5 +483,4 @@
         (input_ids, input_text) = self._validate_prompt_and_tokenize(
             request, prompt_ids=request.tokens)
 
-        return DetokenizeResponse(prompt=input_text)
->>>>>>> 4cf256ae
+        return DetokenizeResponse(prompt=input_text)
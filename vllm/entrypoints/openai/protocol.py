--- conflicted
+++ resolved
@@ -102,14 +102,11 @@
     type: Literal["text", "json_object"]
 
 
-<<<<<<< HEAD
-=======
 class StreamOptions(OpenAIBaseModel):
     include_usage: Optional[bool] = True
     continuous_usage_stats: Optional[bool] = True
 
 
->>>>>>> 4cf256ae
 class FunctionDefinition(OpenAIBaseModel):
     name: str
     description: Optional[str] = None
@@ -194,8 +191,6 @@
             "special tokens so this should be set to False (as is the "
             "default)."),
     )
-<<<<<<< HEAD
-=======
     documents: Optional[List[Dict[str, str]]] = Field(
         default=None,
         description=
@@ -217,7 +212,6 @@
         description=("Additional kwargs to pass to the template renderer. "
                      "Will be accessible by the chat template."),
     )
->>>>>>> 4cf256ae
     include_stop_str_in_output: Optional[bool] = Field(
         default=False,
         description=(
@@ -357,15 +351,9 @@
                 raise ValueError(
                     "when using `top_logprobs`, `logprobs` must be set to true."
                 )
-<<<<<<< HEAD
-            elif not 0 <= data["top_logprobs"] <= 20:
-                raise ValueError(
-                    "`top_logprobs` must be a value in the interval [0, 20].")
-=======
             elif data["top_logprobs"] < 0:
                 raise ValueError(
                     "`top_logprobs` must be a value a positive value.")
->>>>>>> 4cf256ae
         return data
 
 
@@ -526,11 +514,6 @@
     @classmethod
     def check_logprobs(cls, data):
         if "logprobs" in data and data[
-<<<<<<< HEAD
-                "logprobs"] is not None and not 0 <= data["logprobs"] <= 5:
-            raise ValueError(("if passed, `logprobs` must be a value",
-                              " in the interval [0, 5]."))
-=======
                 "logprobs"] is not None and not data["logprobs"] >= 0:
             raise ValueError("if passed, `logprobs` must be a positive value.")
         return data
@@ -541,7 +524,6 @@
         if data.get("stream_options") and not data.get("stream"):
             raise ValueError(
                 "Stream options can only be defined when stream is True.")
->>>>>>> 4cf256ae
         return data
 
 
@@ -667,11 +649,7 @@
     index: int
     message: ChatMessage
     logprobs: Optional[ChatCompletionLogProbs] = None
-<<<<<<< HEAD
-    finish_reason: Optional[Literal["stop", "length", "tool_calls"]] = None
-=======
     finish_reason: Optional[str] = None
->>>>>>> 4cf256ae
     stop_reason: Optional[Union[int, str]] = None
 
 
@@ -694,11 +672,7 @@
     index: int
     delta: DeltaMessage
     logprobs: Optional[ChatCompletionLogProbs] = None
-<<<<<<< HEAD
-    finish_reason: Optional[Literal["stop", "length", "tool_calls"]] = None
-=======
     finish_reason: Optional[str] = None
->>>>>>> 4cf256ae
     stop_reason: Optional[Union[int, str]] = None
 
 

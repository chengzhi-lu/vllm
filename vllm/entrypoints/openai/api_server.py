--- conflicted
+++ resolved
@@ -159,16 +159,10 @@
         return JSONResponse(content=generator.model_dump())
 
 
-<<<<<<< HEAD
-
-if __name__ == "__main__":
-    args = parse_args()
-=======
 def build_app(args):
     app = fastapi.FastAPI(lifespan=lifespan)
     app.include_router(router)
     app.root_path = args.root_path
->>>>>>> 4cf256ae
 
     app.add_middleware(
         CORSMiddleware,
@@ -226,14 +220,9 @@
     global engine, engine_args
 
     engine_args = AsyncEngineArgs.from_cli_args(args)
-<<<<<<< HEAD
-    engine:AsyncLLMEngine = AsyncLLMEngine.from_engine_args(
-        engine_args, usage_context=UsageContext.OPENAI_API_SERVER)
-=======
     engine = (llm_engine
               if llm_engine is not None else AsyncLLMEngine.from_engine_args(
                   engine_args, usage_context=UsageContext.OPENAI_API_SERVER))
->>>>>>> 4cf256ae
 
     event_loop: Optional[asyncio.AbstractEventLoop]
     try:

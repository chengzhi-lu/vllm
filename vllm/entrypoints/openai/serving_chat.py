--- conflicted
+++ resolved
@@ -1,15 +1,9 @@
 import codecs
 import time
-<<<<<<< HEAD
-from dataclasses import dataclass
-from typing import (AsyncGenerator, AsyncIterator, Dict, Iterable, List,
-                    Optional)
-=======
 from dataclasses import dataclass, field
 from functools import cached_property
 from typing import (AsyncGenerator, AsyncIterator, Awaitable, Dict, Iterable,
                     List, Optional)
->>>>>>> 4cf256ae
 from typing import Sequence as GenericSequence
 from typing import TypedDict, Union, cast, final
 
@@ -37,11 +31,8 @@
 from vllm.multimodal.utils import async_get_and_parse_image
 from vllm.outputs import RequestOutput
 from vllm.sequence import Logprob
-<<<<<<< HEAD
-=======
 from vllm.tracing import (contains_trace_headers, extract_trace_headers,
                           log_tracing_disabled_warning)
->>>>>>> 4cf256ae
 from vllm.utils import random_uuid
 
 logger = init_logger(__name__)
@@ -283,16 +274,6 @@
         except ValueError as e:
             return self.create_error_response(str(e))
 
-<<<<<<< HEAD
-        result_generator = self.engine.generate(
-            {
-                "prompt": prompt_text,
-                "prompt_token_ids": prompt_ids
-            },
-            sampling_params,
-            request_id,
-            lora_request,
-=======
         inputs: PromptInputs = {
             "prompt": prompt_text,
             "prompt_token_ids": prompt_ids,
@@ -314,7 +295,6 @@
             request_id,
             lora_request,
             trace_headers=trace_headers,
->>>>>>> 4cf256ae
         )
         # Streaming response
         if request.stream:
@@ -419,19 +399,12 @@
                     out_logprobs = output.logprobs[
                         previous_num_tokens[i]:] if output.logprobs else None
 
-<<<<<<< HEAD
-                    if request.logprobs:
-                        logprobs = self._create_chat_logprobs(
-                            token_ids=delta_token_ids,
-                            top_logprobs=top_logprobs,
-=======
                     if request.logprobs and request.top_logprobs is not None:
                         assert out_logprobs is not None, (
                             "Did not output logprobs")
                         logprobs = self._create_chat_logprobs(
                             token_ids=delta_token_ids,
                             top_logprobs=out_logprobs,
->>>>>>> 4cf256ae
                             num_output_top_logprobs=request.top_logprobs,
                         )
                     else:
@@ -544,18 +517,11 @@
             token_ids = output.token_ids
             out_logprobs = output.logprobs
 
-<<<<<<< HEAD
-            if request.logprobs:
-                logprobs = self._create_chat_logprobs(
-                    token_ids=token_ids,
-                    top_logprobs=top_logprobs,
-=======
             if request.logprobs and request.top_logprobs is not None:
                 assert out_logprobs is not None, "Did not output logprobs"
                 logprobs = self._create_chat_logprobs(
                     token_ids=token_ids,
                     top_logprobs=out_logprobs,
->>>>>>> 4cf256ae
                     num_output_top_logprobs=request.top_logprobs,
                 )
             else:

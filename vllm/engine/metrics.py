import time
from dataclasses import dataclass
from typing import TYPE_CHECKING
from typing import Counter as CollectionsCounter
from typing import Dict, List, Optional, Protocol, Union

import numpy as np
from prometheus_client import (REGISTRY, Counter, Gauge, Histogram, Info,
                               disable_created_metrics)

from vllm.logger import init_logger

if TYPE_CHECKING:
    from vllm.spec_decode.metrics import SpecDecodeWorkerMetrics

logger = init_logger(__name__)

disable_created_metrics()

# The begin-* and end* here are used by the documentation generator
# to extract the metrics definitions.


# begin-metrics-definitions
class Metrics:
    labelname_finish_reason = "finished_reason"

    def __init__(self, labelnames: List[str], max_model_len: int):
        # Unregister any existing vLLM collectors
        for collector in list(REGISTRY._collector_to_names):
            if hasattr(collector, "_name") and "vllm" in collector._name:
                REGISTRY.unregister(collector)

        # Config Information
        self.info_cache_config = Info(
            name='vllm:cache_config',
            documentation='information of cache_config')

        # System stats
        #   Scheduler State
        self.gauge_scheduler_running = Gauge(
            name="vllm:num_requests_running",
            documentation="Number of requests currently running on GPU.",
            labelnames=labelnames)
        self.gauge_scheduler_waiting = Gauge(
            name="vllm:num_requests_waiting",
            documentation="Number of requests waiting to be processed.",
            labelnames=labelnames)
        self.gauge_scheduler_swapped = Gauge(
            name="vllm:num_requests_swapped",
            documentation="Number of requests swapped to CPU.",
            labelnames=labelnames)
        #   KV Cache Usage in %
        self.gauge_gpu_cache_usage = Gauge(
            name="vllm:gpu_cache_usage_perc",
            documentation="GPU KV-cache usage. 1 means 100 percent usage.",
            labelnames=labelnames)
        self.gauge_cpu_cache_usage = Gauge(
            name="vllm:cpu_cache_usage_perc",
            documentation="CPU KV-cache usage. 1 means 100 percent usage.",
            labelnames=labelnames)

        # Iteration stats
        self.counter_num_preemption = Counter(
            name="vllm:num_preemptions_total",
            documentation="Cumulative number of preemption from the engine.",
            labelnames=labelnames)
        self.counter_prompt_tokens = Counter(
            name="vllm:prompt_tokens_total",
            documentation="Number of prefill tokens processed.",
            labelnames=labelnames)
        self.counter_generation_tokens = Counter(
            name="vllm:generation_tokens_total",
            documentation="Number of generation tokens processed.",
            labelnames=labelnames)
        self.histogram_time_to_first_token = Histogram(
            name="vllm:time_to_first_token_seconds",
            documentation="Histogram of time to first token in seconds.",
            labelnames=labelnames,
            buckets=[
                0.001, 0.005, 0.01, 0.02, 0.04, 0.06, 0.08, 0.1, 0.25, 0.5,
                0.75, 1.0, 2.5, 5.0, 7.5, 10.0
            ])
        self.histogram_time_per_output_token = Histogram(
            name="vllm:time_per_output_token_seconds",
            documentation="Histogram of time per output token in seconds.",
            labelnames=labelnames,
            buckets=[
                0.01, 0.025, 0.05, 0.075, 0.1, 0.15, 0.2, 0.3, 0.4, 0.5, 0.75,
                1.0, 2.5
            ])

        # Request stats
        #   Latency
        self.histogram_e2e_time_request = Histogram(
            name="vllm:e2e_request_latency_seconds",
            documentation="Histogram of end to end request latency in seconds.",
            labelnames=labelnames,
            buckets=[1.0, 2.5, 5.0, 10.0, 15.0, 20.0, 30.0, 40.0, 50.0, 60.0])
        #   Metadata
        self.histogram_num_prompt_tokens_request = Histogram(
            name="vllm:request_prompt_tokens",
            documentation="Number of prefill tokens processed.",
            labelnames=labelnames,
            buckets=build_1_2_5_buckets(max_model_len),
        )
        self.histogram_num_generation_tokens_request = Histogram(
            name="vllm:request_generation_tokens",
            documentation="Number of generation tokens processed.",
            labelnames=labelnames,
            buckets=build_1_2_5_buckets(max_model_len),
        )
        self.histogram_best_of_request = Histogram(
            name="vllm:request_params_best_of",
            documentation="Histogram of the best_of request parameter.",
            labelnames=labelnames,
            buckets=[1, 2, 5, 10, 20],
        )
        self.histogram_n_request = Histogram(
            name="vllm:request_params_n",
            documentation="Histogram of the n request parameter.",
            labelnames=labelnames,
            buckets=[1, 2, 5, 10, 20],
        )
        self.counter_request_success = Counter(
            name="vllm:request_success_total",
            documentation="Count of successfully processed requests.",
            labelnames=labelnames + [Metrics.labelname_finish_reason])

        # Deprecated in favor of vllm:prompt_tokens_total
        self.gauge_avg_prompt_throughput = Gauge(
            name="vllm:avg_prompt_throughput_toks_per_s",
            documentation="Average prefill throughput in tokens/s.",
            labelnames=labelnames,
        )
        # Deprecated in favor of vllm:generation_tokens_total
        self.gauge_avg_generation_throughput = Gauge(
            name="vllm:avg_generation_throughput_toks_per_s",
            documentation="Average generation throughput in tokens/s.",
            labelnames=labelnames,
        )


# end-metrics-definitions


def build_1_2_5_buckets(max_value: int):
    """
    Builds a list of buckets with increasing powers of 10 multiplied by 
    mantissa values (1, 2, 5) until the value exceeds the specified maximum.

    Example:
    >>> build_1_2_5_buckets(100)
    [1, 2, 5, 10, 20, 50, 100]
    """
    mantissa_lst = [1, 2, 5]
    exponent = 0
    buckets = []
    while True:
        for m in mantissa_lst:
            value = m * 10**exponent
            if value <= max_value:
                buckets.append(value)
            else:
                return buckets
        exponent += 1


@dataclass
class Stats:
    """Created by LLMEngine for use by StatLogger."""
    now: float

    # System stats (should have _sys suffix)
    #   Scheduler State
    num_running_sys: int
    num_waiting_sys: int
    num_swapped_sys: int

    num_in_page_fragements: int

    
    #   KV Cache Usage in %
    gpu_cache_usage_sys: float
    cpu_cache_usage_sys: float

    # Iteration stats (should have _iter suffix)
    num_prompt_tokens_iter: int
    num_generation_tokens_iter: int
    time_to_first_tokens_iter: List[float]
    time_per_output_tokens_iter: List[float]
    num_preemption_iter: int

    # Request stats (should have _requests suffix)
    #   Latency
    time_e2e_requests: List[float]
    #   Metadata
    num_prompt_tokens_requests: List[int]
    num_generation_tokens_requests: List[int]
    best_of_requests: List[int]
    n_requests: List[int]
    finished_reason_requests: List[str]

    spec_decode_metrics: Optional["SpecDecodeWorkerMetrics"] = None


class SupportsMetricsInfo(Protocol):

    def metrics_info(self) -> Dict[str, str]:
        ...


class StatLogger:
    """StatLogger is used LLMEngine to log to Promethus and Stdout."""

    def __init__(self, local_interval: float, labels: Dict[str, str],
                 max_model_len: int) -> None:
        # Metadata for logging locally.
        self.last_local_log = time.time()
        self.local_interval = local_interval

        # Tracked stats over current local logging interval.
        self.num_prompt_tokens: List[int] = []
        self.num_generation_tokens: List[int] = []

        # Prometheus metrics
        self.labels = labels
        self.metrics = Metrics(labelnames=list(labels.keys()),
                               max_model_len=max_model_len)


    def info(self, type: str, obj: SupportsMetricsInfo) -> None:
        if type == "cache_config":
            self.metrics.info_cache_config.info(obj.metrics_info())

    def _get_throughput(self, tracked_stats: List[int], now: float) -> float:
        return float(np.sum(tracked_stats) / (now - self.last_local_log))

    def _local_interval_elapsed(self, now: float) -> bool:
        elapsed_time = now - self.last_local_log
        return elapsed_time > self.local_interval

    def _log_prometheus(self, stats: Stats) -> None:
        # System state data
        self._log_gauge(self.metrics.gauge_scheduler_running,
                        stats.num_running_sys)
        self._log_gauge(self.metrics.gauge_scheduler_swapped,
                        stats.num_swapped_sys)
        self._log_gauge(self.metrics.gauge_scheduler_waiting,
                        stats.num_waiting_sys)
        self._log_gauge(self.metrics.gauge_gpu_cache_usage,
                        stats.gpu_cache_usage_sys)
        self._log_gauge(self.metrics.gauge_cpu_cache_usage,
                        stats.cpu_cache_usage_sys)

        # Iteration level data
        self._log_counter(self.metrics.counter_num_preemption,
                          stats.num_preemption_iter)
        self._log_counter(self.metrics.counter_prompt_tokens,
                          stats.num_prompt_tokens_iter)
        self._log_counter(self.metrics.counter_generation_tokens,
                          stats.num_generation_tokens_iter)
        self._log_histogram(self.metrics.histogram_time_to_first_token,
                            stats.time_to_first_tokens_iter)
        self._log_histogram(self.metrics.histogram_time_per_output_token,
                            stats.time_per_output_tokens_iter)

        # Request level data
        # Latency
        self._log_histogram(self.metrics.histogram_e2e_time_request,
                            stats.time_e2e_requests)
        # Metadata
        finished_reason_counter = CollectionsCounter(
            stats.finished_reason_requests)
        self._log_counter_labels(self.metrics.counter_request_success,
                                 finished_reason_counter,
                                 Metrics.labelname_finish_reason)
        self._log_histogram(self.metrics.histogram_num_prompt_tokens_request,
                            stats.num_prompt_tokens_requests)
        self._log_histogram(
            self.metrics.histogram_num_generation_tokens_request,
            stats.num_generation_tokens_requests)
        self._log_histogram(self.metrics.histogram_n_request, stats.n_requests)
        self._log_histogram(self.metrics.histogram_best_of_request,
                            stats.best_of_requests)

    def _log_gauge(self, gauge: Gauge, data: Union[int, float]) -> None:
        # Convenience function for logging to gauge.
        gauge.labels(**self.labels).set(data)

    def _log_counter(self, counter: Counter, data: Union[int, float]) -> None:
        # Convenience function for logging to counter.
        counter.labels(**self.labels).inc(data)

    def _log_counter_labels(self, counter: Counter, data: CollectionsCounter,
                            label_key: str) -> None:
        # Convenience function for collection counter of labels.
        for label, count in data.items():
            counter.labels(**{**self.labels, label_key: label}).inc(count)

    def _log_histogram(self, histogram: Histogram,
                       data: Union[List[int], List[float]]) -> None:
        # Convenience function for logging list to histogram.
        for datum in data:
            histogram.labels(**self.labels).observe(datum)

    def _log_prometheus_interval(self, prompt_throughput: float,
                                 generation_throughput: float) -> None:
        # Logs metrics to prometheus that are computed every logging_interval.
        # Support legacy gauge metrics that make throughput calculations on
        # the vLLM side. Moving forward, we should use counters like
        # counter_prompt_tokens, counter_generation_tokens
        # Which log raw data and calculate summaries using rate() on the
        # grafana/prometheus side. See
        # https://github.com/vllm-project/vllm/pull/2316#discussion_r1464204666
        self.metrics.gauge_avg_prompt_throughput.labels(
            **self.labels).set(prompt_throughput)
        self.metrics.gauge_avg_generation_throughput.labels(
            **self.labels).set(generation_throughput)

    def log(self, stats: Stats) -> None:
        """Called by LLMEngine.
           Logs to prometheus and tracked stats every iteration.
           Logs to Stdout every self.local_interval seconds."""

        # Log to prometheus.
        self._log_prometheus(stats)

        # Save tracked stats for token counters.
        self.num_prompt_tokens.append(stats.num_prompt_tokens_iter)
        self.num_generation_tokens.append(stats.num_generation_tokens_iter)

        # Log locally every local_interval seconds.
        if self._local_interval_elapsed(stats.now):
            # Compute summary metrics for tracked stats (and log them
            # to promethus if applicable).
            prompt_throughput = self._get_throughput(self.num_prompt_tokens,
                                                     now=stats.now)
            generation_throughput = self._get_throughput(
                self.num_generation_tokens, now=stats.now)
            self._log_prometheus_interval(
                prompt_throughput=prompt_throughput,
                generation_throughput=generation_throughput)
            
            logger.info(
                "Num preemption per iter: %d",
                stats.num_preemption_iter
            )
            
            # Log to stdout.
            logger.info(
                "Avg prompt throughput: %.1f tokens/s, "
                "Avg generation throughput: %.1f tokens/s, "
                "Running: %d reqs, Swapped: %d reqs, "
                "Pending: %d reqs, GPU KV cache usage: %.1f%%, "
<<<<<<< HEAD
                "CPU KV cache usage: %.1f%%."
                "In PageFragmeents: %d",
=======
                "CPU KV cache usage: %.1f%%, "
                "In PageFragmeents: %d.",
>>>>>>> 0a310c31
                prompt_throughput,
                generation_throughput,
                stats.num_running_sys,
                stats.num_swapped_sys,
                stats.num_waiting_sys,
                stats.gpu_cache_usage_sys * 100,
                stats.cpu_cache_usage_sys * 100,
                stats.num_in_page_fragements,
            )

            # Reset tracked stats for next interval.
            self.num_prompt_tokens = []
            self.num_generation_tokens = []
            self.last_local_log = stats.now

            if stats.spec_decode_metrics is not None:
                logger.info(
                    self._format_spec_decode_metrics_str(
                        stats.spec_decode_metrics))

    def _format_spec_decode_metrics_str(
            self, metrics: "SpecDecodeWorkerMetrics") -> str:

        return ("Speculative metrics: "
                f"Draft acceptance rate: {metrics.draft_acceptance_rate:.3f}, "
                f"System efficiency: {metrics.system_efficiency:.3f}, "
                f"Number of speculative tokens: {metrics.num_spec_tokens}, "
                f"Number of accepted tokens: {metrics.accepted_tokens}, "
                f"Number of draft tokens tokens: {metrics.draft_tokens}, "
                f"Number of emitted tokens tokens: {metrics.emitted_tokens}.")<|MERGE_RESOLUTION|>--- conflicted
+++ resolved
@@ -353,13 +353,8 @@
                 "Avg generation throughput: %.1f tokens/s, "
                 "Running: %d reqs, Swapped: %d reqs, "
                 "Pending: %d reqs, GPU KV cache usage: %.1f%%, "
-<<<<<<< HEAD
-                "CPU KV cache usage: %.1f%%."
-                "In PageFragmeents: %d",
-=======
                 "CPU KV cache usage: %.1f%%, "
                 "In PageFragmeents: %d.",
->>>>>>> 0a310c31
                 prompt_throughput,
                 generation_throughput,
                 stats.num_running_sys,

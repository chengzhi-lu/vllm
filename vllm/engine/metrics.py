import time
from abc import ABC, abstractmethod
from dataclasses import dataclass
from typing import TYPE_CHECKING
from typing import Counter as CollectionsCounter
from typing import Dict, List, Optional, Protocol, Union

import numpy as np
import prometheus_client

from vllm.executor.ray_utils import ray
from vllm.logger import init_logger

if ray is not None:
    from ray.util import metrics as ray_metrics
else:
    ray_metrics = None

if TYPE_CHECKING:
    from vllm.spec_decode.metrics import SpecDecodeWorkerMetrics

logger = init_logger(__name__)

prometheus_client.disable_created_metrics()

# The begin-* and end* here are used by the documentation generator
# to extract the metrics definitions.


# begin-metrics-definitions
class Metrics:
    labelname_finish_reason = "finished_reason"
    _base_library = prometheus_client

    def __init__(self, labelnames: List[str], max_model_len: int):
        # Unregister any existing vLLM collectors
        self._unregister_vllm_metrics()

        # Config Information
        self.info_cache_config = prometheus_client.Info(
            name='vllm:cache_config',
            documentation='information of cache_config')

        # System stats
        #   Scheduler State
        self.gauge_scheduler_running = self._base_library.Gauge(
            name="vllm:num_requests_running",
            documentation="Number of requests currently running on GPU.",
            labelnames=labelnames)
        self.gauge_scheduler_waiting = self._base_library.Gauge(
            name="vllm:num_requests_waiting",
            documentation="Number of requests waiting to be processed.",
            labelnames=labelnames)
        self.gauge_scheduler_swapped = self._base_library.Gauge(
            name="vllm:num_requests_swapped",
            documentation="Number of requests swapped to CPU.",
            labelnames=labelnames)
        #   KV Cache Usage in %
        self.gauge_gpu_cache_usage = self._base_library.Gauge(
            name="vllm:gpu_cache_usage_perc",
            documentation="GPU KV-cache usage. 1 means 100 percent usage.",
            labelnames=labelnames)
        self.gauge_cpu_cache_usage = self._base_library.Gauge(
            name="vllm:cpu_cache_usage_perc",
            documentation="CPU KV-cache usage. 1 means 100 percent usage.",
            labelnames=labelnames)

        # Iteration stats
        self.counter_num_preemption = self._base_library.Counter(
            name="vllm:num_preemptions_total",
            documentation="Cumulative number of preemption from the engine.",
            labelnames=labelnames)
        self.counter_prompt_tokens = self._base_library.Counter(
            name="vllm:prompt_tokens_total",
            documentation="Number of prefill tokens processed.",
            labelnames=labelnames)
        self.counter_generation_tokens = self._base_library.Counter(
            name="vllm:generation_tokens_total",
            documentation="Number of generation tokens processed.",
            labelnames=labelnames)
<<<<<<< HEAD
        self.counter_total_generation_tokens = Counter(
            name="vllm:total_generation_tokens_total",
            documentation="Total number of generation tokens processed.",
            labelnames=labelnames)
        self.histogram_time_to_first_token = Histogram(
=======
        self.histogram_time_to_first_token = self._base_library.Histogram(
>>>>>>> 4cf256ae
            name="vllm:time_to_first_token_seconds",
            documentation="Histogram of time to first token in seconds.",
            labelnames=labelnames,
            buckets=[
                0.001, 0.005, 0.01, 0.02, 0.04, 0.06, 0.08, 0.1, 0.25, 0.5,
                0.75, 1.0, 2.5, 5.0, 7.5, 10.0
            ])
        self.histogram_time_per_output_token = self._base_library.Histogram(
            name="vllm:time_per_output_token_seconds",
            documentation="Histogram of time per output token in seconds.",
            labelnames=labelnames,
            buckets=[
                0.01, 0.025, 0.05, 0.075, 0.1, 0.15, 0.2, 0.3, 0.4, 0.5, 0.75,
                1.0, 2.5
            ])

        # Request stats
        #   Latency
        self.histogram_e2e_time_request = self._base_library.Histogram(
            name="vllm:e2e_request_latency_seconds",
            documentation="Histogram of end to end request latency in seconds.",
            labelnames=labelnames,
            buckets=[1.0, 2.5, 5.0, 10.0, 15.0, 20.0, 30.0, 40.0, 50.0, 60.0])
        #   Metadata
        self.histogram_num_prompt_tokens_request = self._base_library.Histogram(
            name="vllm:request_prompt_tokens",
            documentation="Number of prefill tokens processed.",
            labelnames=labelnames,
            buckets=build_1_2_5_buckets(max_model_len),
        )
        self.histogram_num_generation_tokens_request = \
            self._base_library.Histogram(
                name="vllm:request_generation_tokens",
                documentation="Number of generation tokens processed.",
                labelnames=labelnames,
                buckets=build_1_2_5_buckets(max_model_len),
            )
        self.histogram_best_of_request = self._base_library.Histogram(
            name="vllm:request_params_best_of",
            documentation="Histogram of the best_of request parameter.",
            labelnames=labelnames,
            buckets=[1, 2, 5, 10, 20],
        )
        self.histogram_n_request = self._base_library.Histogram(
            name="vllm:request_params_n",
            documentation="Histogram of the n request parameter.",
            labelnames=labelnames,
            buckets=[1, 2, 5, 10, 20],
        )
        self.counter_request_success = self._base_library.Counter(
            name="vllm:request_success_total",
            documentation="Count of successfully processed requests.",
            labelnames=labelnames + [Metrics.labelname_finish_reason])

        # Deprecated in favor of vllm:prompt_tokens_total
        self.gauge_avg_prompt_throughput = self._base_library.Gauge(
            name="vllm:avg_prompt_throughput_toks_per_s",
            documentation="Average prefill throughput in tokens/s.",
            labelnames=labelnames,
        )
        # Deprecated in favor of vllm:generation_tokens_total
        self.gauge_avg_generation_throughput = self._base_library.Gauge(
            name="vllm:avg_generation_throughput_toks_per_s",
            documentation="Average generation throughput in tokens/s.",
            labelnames=labelnames,
        )

    def _unregister_vllm_metrics(self) -> None:
        for collector in list(self._base_library.REGISTRY._collector_to_names):
            if hasattr(collector, "_name") and "vllm" in collector._name:
                self._base_library.REGISTRY.unregister(collector)


class RayMetrics(Metrics):
    """
    RayMetrics is used by RayPrometheusStatLogger to log to Ray metrics.
    Provides the same metrics as Metrics but uses Ray's util.metrics library.
    """
    _base_library = ray_metrics

    def __init__(self, labelnames: List[str], max_model_len: int):
        if ray_metrics is None:
            raise ImportError("RayMetrics requires Ray to be installed.")
        super().__init__(labelnames, max_model_len)

    def _unregister_vllm_metrics(self) -> None:
        # No-op on purpose
        pass


# end-metrics-definitions


def build_1_2_5_buckets(max_value: int) -> List[int]:
    """
    Builds a list of buckets with increasing powers of 10 multiplied by 
    mantissa values (1, 2, 5) until the value exceeds the specified maximum.

    Example:
    >>> build_1_2_5_buckets(100)
    [1, 2, 5, 10, 20, 50, 100]
    """
    mantissa_lst = [1, 2, 5]
    exponent = 0
    buckets: List[int] = []
    while True:
        for m in mantissa_lst:
            value = m * 10**exponent
            if value <= max_value:
                buckets.append(value)
            else:
                return buckets
        exponent += 1


@dataclass
class Stats:
    """Created by LLMEngine for use by StatLogger."""
    now: float

    # System stats (should have _sys suffix)
    #   Scheduler State
    num_running_sys: int
    num_waiting_sys: int
    num_swapped_sys: int
    num_partial_swapped_sys: int

    num_in_page_fragements: int

    #   KV Cache Usage in %
    gpu_cache_usage_sys: float
    cpu_cache_usage_sys: float

    # Iteration stats (should have _iter suffix)
    num_prompt_tokens_iter: int
    num_generation_tokens_iter: int
    time_to_first_tokens_iter: List[float]
    time_per_output_tokens_iter: List[float]
    num_preemption_iter: int
    num_preemption_tokens_iter: int

    # Request stats (should have _requests suffix)
    #   Latency
    time_e2e_requests: List[float]
    #   Metadata
    num_prompt_tokens_requests: List[int]
    num_generation_tokens_requests: List[int]
    best_of_requests: List[int]
    n_requests: List[int]
    finished_reason_requests: List[str]
    num_total_generation_tokens: int

    spec_decode_metrics: Optional["SpecDecodeWorkerMetrics"] = None


class SupportsMetricsInfo(Protocol):

    def metrics_info(self) -> Dict[str, str]:
        ...


def local_interval_elapsed(now: float, last_log: float,
                           local_interval: float) -> bool:
    elapsed_time = now - last_log
    return elapsed_time > local_interval


def get_throughput(tracked_stats: List[int], now: float,
                   last_log: float) -> float:
    return float(np.sum(tracked_stats) / (now - last_log))


<<<<<<< HEAD
        self.last_num_preemption_iter = 0
=======
class StatLoggerBase(ABC):
    """Base class for StatLogger."""

    def __init__(self, local_interval: float) -> None:
>>>>>>> 4cf256ae
        # Tracked stats over current local logging interval.
        self.num_prompt_tokens: List[int] = []
        self.num_generation_tokens: List[int] = []
        self.last_local_log = time.time()
        self.local_interval = local_interval

    @abstractmethod
    def info(self, type: str, obj: SupportsMetricsInfo) -> None:
        raise NotImplementedError

    @abstractmethod
    def log(self, stats: Stats) -> None:
        raise NotImplementedError


class LoggingStatLogger(StatLoggerBase):
    """LoggingStatLogger is used in LLMEngine to log to Stdout."""

    def info(self, type: str, obj: SupportsMetricsInfo) -> None:
        raise NotImplementedError

    def log(self, stats: Stats) -> None:
        """Called by LLMEngine.
           Logs to Stdout every self.local_interval seconds."""

        # Save tracked stats for token counters.
        self.num_prompt_tokens.append(stats.num_prompt_tokens_iter)
        self.num_generation_tokens.append(stats.num_generation_tokens_iter)

        # Log locally every local_interval seconds.
        if local_interval_elapsed(stats.now, self.last_local_log,
                                  self.local_interval):
            # Compute summary metrics for tracked stats (and log them
            # to promethus if applicable).
            prompt_throughput = get_throughput(self.num_prompt_tokens,
                                               now=stats.now,
                                               last_log=self.last_local_log)
            generation_throughput = get_throughput(
                self.num_generation_tokens,
                now=stats.now,
                last_log=self.last_local_log)

            # Log to stdout.
            logger.info(
                "Avg prompt throughput: %.1f tokens/s, "
                "Avg generation throughput: %.1f tokens/s, "
                "Running: %d reqs, Swapped: %d reqs, "
                "Pending: %d reqs, GPU KV cache usage: %.1f%%, "
                "CPU KV cache usage: %.1f%%.",
                prompt_throughput,
                generation_throughput,
                stats.num_running_sys,
                stats.num_swapped_sys,
                stats.num_waiting_sys,
                stats.gpu_cache_usage_sys * 100,
                stats.cpu_cache_usage_sys * 100,
            )

            # Reset tracked stats for next interval.
            self.num_prompt_tokens = []
            self.num_generation_tokens = []
            self.last_local_log = stats.now

            if stats.spec_decode_metrics is not None:
                logger.info(
                    self._format_spec_decode_metrics_str(
                        stats.spec_decode_metrics))

    def _format_spec_decode_metrics_str(
            self, metrics: "SpecDecodeWorkerMetrics") -> str:

        return ("Speculative metrics: "
                f"Draft acceptance rate: {metrics.draft_acceptance_rate:.3f}, "
                f"System efficiency: {metrics.system_efficiency:.3f}, "
                f"Number of speculative tokens: {metrics.num_spec_tokens}, "
                f"Number of accepted tokens: {metrics.accepted_tokens}, "
                f"Number of draft tokens tokens: {metrics.draft_tokens}, "
                f"Number of emitted tokens tokens: {metrics.emitted_tokens}.")


class PrometheusStatLogger(StatLoggerBase):
    """PrometheusStatLogger is used LLMEngine to log to Promethus."""
    _metrics_cls = Metrics

    def __init__(self, local_interval: float, labels: Dict[str, str],
                 max_model_len: int) -> None:
        super().__init__(local_interval)
        # Prometheus metrics
        self.labels = labels
        self.metrics = self._metrics_cls(labelnames=list(labels.keys()),
                                         max_model_len=max_model_len)

    def info(self, type: str, obj: SupportsMetricsInfo) -> None:
        if type == "cache_config":
            self.metrics.info_cache_config.info(obj.metrics_info())

    def _log_gauge(self, gauge, data: Union[int, float]) -> None:
        # Convenience function for logging to gauge.
        gauge.labels(**self.labels).set(data)

    def _log_counter(self, counter, data: Union[int, float]) -> None:
        # Convenience function for logging to counter.
        counter.labels(**self.labels).inc(data)

    def _log_counter_labels(self, counter, data: CollectionsCounter,
                            label_key: str) -> None:
        # Convenience function for collection counter of labels.
        for label, count in data.items():
            counter.labels(**{**self.labels, label_key: label}).inc(count)

    def _log_histogram(self, histogram, data: Union[List[int],
                                                    List[float]]) -> None:
        # Convenience function for logging list to histogram.
        for datum in data:
            histogram.labels(**self.labels).observe(datum)

    def _log_prometheus(self, stats: Stats) -> None:
        # System state data
        self._log_gauge(self.metrics.gauge_scheduler_running,
                        stats.num_running_sys)
        self._log_gauge(self.metrics.gauge_scheduler_swapped,
                        stats.num_swapped_sys)
        self._log_gauge(self.metrics.gauge_scheduler_waiting,
                        stats.num_waiting_sys)
        self._log_gauge(self.metrics.gauge_gpu_cache_usage,
                        stats.gpu_cache_usage_sys)
        self._log_gauge(self.metrics.gauge_cpu_cache_usage,
                        stats.cpu_cache_usage_sys)

        # Iteration level data
        self._log_counter(self.metrics.counter_num_preemption,
                          stats.num_preemption_iter)
        self._log_counter(self.metrics.counter_prompt_tokens,
                          stats.num_prompt_tokens_iter)
        self._log_counter(self.metrics.counter_generation_tokens,
                          stats.num_generation_tokens_iter)
        
        self._log_histogram(self.metrics.histogram_time_to_first_token,
                            stats.time_to_first_tokens_iter)
        self._log_histogram(self.metrics.histogram_time_per_output_token,
                            stats.time_per_output_tokens_iter)

        # Request level data
        # Latency
        self._log_histogram(self.metrics.histogram_e2e_time_request,
                            stats.time_e2e_requests)
        # Metadata
        finished_reason_counter = CollectionsCounter(
            stats.finished_reason_requests)
        self._log_counter_labels(self.metrics.counter_request_success,
                                 finished_reason_counter,
                                 Metrics.labelname_finish_reason)
        self._log_counter(self.metrics.counter_total_generation_tokens,
                          stats.num_total_generation_tokens)
        self._log_histogram(self.metrics.histogram_num_prompt_tokens_request,
                            stats.num_prompt_tokens_requests)
        self._log_histogram(
            self.metrics.histogram_num_generation_tokens_request,
            stats.num_generation_tokens_requests)
        self._log_histogram(self.metrics.histogram_n_request, stats.n_requests)
        self._log_histogram(self.metrics.histogram_best_of_request,
                            stats.best_of_requests)

    def _log_prometheus_interval(self, prompt_throughput: float,
                                 generation_throughput: float) -> None:
        # Logs metrics to prometheus that are computed every logging_interval.
        # Support legacy gauge metrics that make throughput calculations on
        # the vLLM side. Moving forward, we should use counters like
        # counter_prompt_tokens, counter_generation_tokens
        # Which log raw data and calculate summaries using rate() on the
        # grafana/prometheus side. See
        # https://github.com/vllm-project/vllm/pull/2316#discussion_r1464204666
        self.metrics.gauge_avg_prompt_throughput.labels(
            **self.labels).set(prompt_throughput)
        self.metrics.gauge_avg_generation_throughput.labels(
            **self.labels).set(generation_throughput)

<<<<<<< HEAD
    def log(self, stats: Stats) -> None:
        """Called by LLMEngine.
           Logs to prometheus and tracked stats every iteration.
           Logs to Stdout every self.local_interval seconds."""
=======
    def log(self, stats: Stats):
        """Logs to prometheus and tracked stats every iteration."""
>>>>>>> 4cf256ae
        # Log to prometheus.
        self._log_prometheus(stats)

        # Save tracked stats for token counters.
        self.num_prompt_tokens.append(stats.num_prompt_tokens_iter)
        self.num_generation_tokens.append(stats.num_generation_tokens_iter)
        self.last_num_preemption_iter += stats.num_preemption_iter
        if stats.num_preemption_iter > 0:
            logger.debug("Num preemption: %d", self.last_num_preemption_iter)
        # Log locally every local_interval seconds.
        if local_interval_elapsed(stats.now, self.last_local_log,
                                  self.local_interval):
            # Compute summary metrics for tracked stats (and log them
            # to promethus if applicable).
            prompt_throughput = get_throughput(self.num_prompt_tokens,
                                               now=stats.now,
                                               last_log=self.last_local_log)
            generation_throughput = get_throughput(
                self.num_generation_tokens,
                now=stats.now,
                last_log=self.last_local_log)

            self._log_prometheus_interval(
                prompt_throughput=prompt_throughput,
                generation_throughput=generation_throughput)
<<<<<<< HEAD
            
            # Log to stdout.
            logger.info(
                "Avg prompt throughput: %.1f tokens/s, "
                "Avg generation throughput: %.1f tokens/s, "
                "Running: %d reqs, Swapped: %d reqs, "
                "Partial Swapped: %d reqs, "
                "Pending: %d reqs, GPU KV cache usage: %.1f%%, "
                "CPU KV cache usage: %.1f%%, "
                "Preemption per iter: %d", prompt_throughput,
                generation_throughput, stats.num_running_sys,
                stats.num_swapped_sys, stats.num_partial_swapped_sys,
                stats.num_waiting_sys,
                stats.gpu_cache_usage_sys * 100,
                stats.cpu_cache_usage_sys * 100, stats.num_preemption_iter)
=======
>>>>>>> 4cf256ae

            # Reset tracked stats for next interval.
            self.num_prompt_tokens = []
            self.num_generation_tokens = []
            self.last_local_log = stats.now


class RayPrometheusStatLogger(PrometheusStatLogger):
    """RayPrometheusStatLogger uses Ray metrics instead."""
    _metrics_cls = RayMetrics<|MERGE_RESOLUTION|>--- conflicted
+++ resolved
@@ -78,15 +78,7 @@
             name="vllm:generation_tokens_total",
             documentation="Number of generation tokens processed.",
             labelnames=labelnames)
-<<<<<<< HEAD
-        self.counter_total_generation_tokens = Counter(
-            name="vllm:total_generation_tokens_total",
-            documentation="Total number of generation tokens processed.",
-            labelnames=labelnames)
-        self.histogram_time_to_first_token = Histogram(
-=======
         self.histogram_time_to_first_token = self._base_library.Histogram(
->>>>>>> 4cf256ae
             name="vllm:time_to_first_token_seconds",
             documentation="Histogram of time to first token in seconds.",
             labelnames=labelnames,
@@ -259,14 +251,11 @@
     return float(np.sum(tracked_stats) / (now - last_log))
 
 
-<<<<<<< HEAD
-        self.last_num_preemption_iter = 0
-=======
 class StatLoggerBase(ABC):
     """Base class for StatLogger."""
 
     def __init__(self, local_interval: float) -> None:
->>>>>>> 4cf256ae
+        self.last_num_preemption_iter = 0
         # Tracked stats over current local logging interval.
         self.num_prompt_tokens: List[int] = []
         self.num_generation_tokens: List[int] = []
@@ -444,15 +433,8 @@
         self.metrics.gauge_avg_generation_throughput.labels(
             **self.labels).set(generation_throughput)
 
-<<<<<<< HEAD
-    def log(self, stats: Stats) -> None:
-        """Called by LLMEngine.
-           Logs to prometheus and tracked stats every iteration.
-           Logs to Stdout every self.local_interval seconds."""
-=======
     def log(self, stats: Stats):
         """Logs to prometheus and tracked stats every iteration."""
->>>>>>> 4cf256ae
         # Log to prometheus.
         self._log_prometheus(stats)
 
@@ -478,7 +460,6 @@
             self._log_prometheus_interval(
                 prompt_throughput=prompt_throughput,
                 generation_throughput=generation_throughput)
-<<<<<<< HEAD
             
             # Log to stdout.
             logger.info(
@@ -494,8 +475,6 @@
                 stats.num_waiting_sys,
                 stats.gpu_cache_usage_sys * 100,
                 stats.cpu_cache_usage_sys * 100, stats.num_preemption_iter)
-=======
->>>>>>> 4cf256ae
 
             # Reset tracked stats for next interval.
             self.num_prompt_tokens = []

from typing import Dict, List, Optional, Tuple, Union

from vllm.config import SchedulerConfig
from vllm.core.scheduler import Scheduler
from vllm.engine.output_processor.interfaces import (
    SequenceGroupOutputProcessor)
from vllm.engine.output_processor.stop_checker import StopChecker
from vllm.logger import init_logger
from vllm.sampling_params import SamplingParams
from vllm.sequence import (Sequence, SequenceGroup, SequenceGroupOutput,
                           SequenceOutput, SequenceStatus)
from vllm.transformers_utils.detokenizer import Detokenizer
from vllm.utils import Counter

logger = init_logger(__name__)


class SingleStepOutputProcessor(SequenceGroupOutputProcessor):
    """SequenceGroupOutputProcessor which handles "output processing" logic,
    which happens after the model returns generated token ids and before
    scheduling of the next batch. Output processing logic includes
    detokenization, and determining if a sequence is finished (e.g. via max len
    or eos token).

    The SingleStepOutputProcessor is specialized to the case where the model
    emits at most a single token per invocation, which precludes configurations
    such as speculative decoding or multi-step decoding. This enables beam
    search sampling, which requires forking/finishing/freeing sequences in a way
    that is currently difficult to schedule multiple steps ahead of time.
    """

    def __init__(
        self,
        scheduler_config: SchedulerConfig,
        detokenizer: Detokenizer,
        scheduler: List[Scheduler],
        seq_counter: Counter,
        stop_checker: StopChecker,
    ):
        self.scheduler_config = scheduler_config
        self.detokenizer = detokenizer
        self.scheduler = scheduler
        self.seq_counter = seq_counter
        self.stop_checker = stop_checker

    def process_outputs(self, sequence_group: SequenceGroup,
                        outputs: List[SequenceGroupOutput]) -> None:
        """Append all new tokens to sequences in the sequence group. Fork any
        surviving beam candidates; free any unsurviving ones.

        Invokes detokenizer to detokenize new tokens, and also marks sequences
        as finished if they meet stop conditions.
        """
        assert (len(outputs) == 1
                ), f"{type(self)} does not support multiple outputs per step"
        return self._process_sequence_group_outputs(sequence_group, outputs[0])

    def process_prompt_logprob(self, seq_group: SequenceGroup,
                               outputs: List[SequenceGroupOutput]) -> None:
        assert len(outputs) == 1, ("Single step should only has 1 output.")
        output = outputs[0]
        prompt_logprobs = output.prompt_logprobs
<<<<<<< HEAD
        if prompt_logprobs is not None:
            if seq_group.sampling_params.detokenize and self.detokenizer:
                self.detokenizer.decode_prompt_logprobs_inplace(
                    seq_group, prompt_logprobs)
=======

        # If this is the first (or only) "chunk" of the prefill, we need
        # to prepend None to the list of prompt logprobs. The reason for this
        # is that for N prompt tokens, the Sampler will generate N-1 total
        # prompt logprobs during prefill since the token at idx 0 will not
        # have a logprob associated with it.
        if prompt_logprobs is not None:
>>>>>>> 4cf256ae
            if not seq_group.prompt_logprobs:
                prompt_logprobs = [None] + prompt_logprobs
                seq_group.prompt_logprobs = []

            if seq_group.sampling_params.detokenize and self.detokenizer:
                self.detokenizer.decode_prompt_logprobs_inplace(
                    seq_group,
                    prompt_logprobs,
                    position_offset=len(seq_group.prompt_logprobs))

            seq_group.prompt_logprobs.extend(prompt_logprobs)

    def _stop(self, seq_group: SequenceGroup,) -> None:
        parent_seqs = seq_group.get_seqs()
        
        for seq in parent_seqs:
            # if seq_group.sampling_params.detokenize and self.detokenizer:
            #     new_char_count = self.detokenizer.decode_sequence_inplace(
            #         seq, seq_group.sampling_params)
            # else:
            new_char_count = 0
            self.stop_checker.maybe_stop_sequence(
                seq,
                new_char_count,
                seq_group.sampling_params,
                lora_req=seq_group.lora_request,
            )
    
    def _process_sequence_group_outputs(self, seq_group: SequenceGroup,
                                        outputs: SequenceGroupOutput) -> None:
        # Process samples
        samples = outputs.samples
        parent_seqs = seq_group.get_seqs(status=SequenceStatus.RUNNING)
        existing_finished_seqs = seq_group.get_finished_seqs()
        parent_child_dict: Dict[int, List[SequenceOutput]] = {
            parent_seq.seq_id: []
            for parent_seq in parent_seqs
        }
        for sample in samples:
            parent_child_dict[sample.parent_seq_id].append(sample)
        # List of (child, parent)
        child_seqs: List[Tuple[Sequence, Sequence]] = []

        # Process the child samples for each parent sequence
        for parent in parent_seqs:
            child_samples: List[SequenceOutput] = parent_child_dict[
                parent.seq_id]
            if len(child_samples) == 0:
                # This parent sequence has no children samples. Remove
                # the parent sequence from the sequence group since it will
                # not be used in the future iterations.
                parent.status = SequenceStatus.FINISHED_ABORTED
                seq_group.remove(parent.seq_id)
                for scheduler in self.scheduler:
                    scheduler.free_seq(parent)
                continue
            # Fork the parent sequence if there are multiple child samples.
            for child_sample in child_samples[:-1]:
                new_child_seq_id: int = next(self.seq_counter)
                child = parent.fork(new_child_seq_id)
                child.append_token_id(child_sample.output_token,
                                      child_sample.logprobs)
                child_seqs.append((child, parent))
            # Continue the parent sequence for the last child sample.
            # We reuse the parent sequence here to reduce redundant memory
            # copies, especially when using non-beam search sampling methods.
            last_child_sample = child_samples[-1]
            parent.append_token_id(last_child_sample.output_token,
                                   last_child_sample.logprobs)
            child_seqs.append((parent, parent))

        for seq, _ in child_seqs:
            if seq_group.sampling_params.detokenize and self.detokenizer:
                new_char_count = self.detokenizer.decode_sequence_inplace(
                    seq, seq_group.sampling_params)
            else:
                new_char_count = 0
            self.stop_checker.maybe_stop_sequence(
                seq,
                new_char_count,
                seq_group.sampling_params,
                lora_req=seq_group.lora_request,
            )

        # Non-beam search case
        if not seq_group.sampling_params.use_beam_search:
            # For newly created child sequences, add them to the sequence group
            # and fork them in block manager if they are not finished.
            for seq, parent in child_seqs:
                if seq is not parent:
                    seq_group.add(seq)
                    if not seq.is_finished():
                        for scheduler in self.scheduler:
                            scheduler.fork_seq(parent, seq)

            # Free the finished and selected parent sequences' memory in block
            # manager. Keep them in the sequence group as candidate output.
            # NOTE: we need to fork the new sequences before freeing the
            # old sequences.
            for seq, parent in child_seqs:
                if seq is parent and seq.is_finished():
                    for scheduler in self.scheduler:
                        scheduler.free_seq(seq)
            return

        # Beam search case
        # Select the child sequences to keep in the sequence group.
        selected_child_seqs: List[Tuple[Sequence, Optional[Sequence]]] = []
        unselected_child_seqs: List[Tuple[Sequence, Optional[Sequence]]] = []
        beam_width = seq_group.sampling_params.best_of
        length_penalty = seq_group.sampling_params.length_penalty

        # Select the newly finished sequences with the highest scores
        # to replace existing finished sequences.
        # Tuple of (seq, parent, is_new)
        existing_finished_seqs = [(seq, None, False)
                                  for seq in existing_finished_seqs]
        new_finished_seqs = [(seq, parent, True) for seq, parent in child_seqs
                             if seq.is_finished()]
        all_finished_seqs = existing_finished_seqs + new_finished_seqs
        # Sort the finished sequences by their scores.
        all_finished_seqs.sort(key=lambda x: x[0].get_beam_search_score(
            length_penalty=length_penalty, eos_token_id=x[0].eos_token_id),
                               reverse=True)
        for seq, parent, is_new in all_finished_seqs[:beam_width]:
            if is_new:
                # A newly generated child sequence finishes and has a high
                # score, so we will add it into the sequence group.
                selected_child_seqs.append((seq, parent))
        for seq, parent, is_new in all_finished_seqs[beam_width:]:
            if is_new:
                # A newly generated child sequence finishes but has a low
                # score, so we will not add it into the sequence group.
                # Additionally, if this sequence is a continuation of a
                # parent sequence, we will need remove the parent sequence
                # from the sequence group.
                unselected_child_seqs.append((seq, parent))
            else:
                # An existing finished sequence has a low score, so we will
                # remove it from the sequence group.
                seq_group.remove(seq.seq_id)

        # select the top beam_width sequences from the running
        # sequences for the next iteration to continue the beam
        # search.
        running_child_seqs = [(seq, parent) for seq, parent in child_seqs
                              if not seq.is_finished()]
        # Sort the running sequences by their scores.
        running_child_seqs.sort(key=lambda x: x[0].get_beam_search_score(
            length_penalty=length_penalty, eos_token_id=x[0].eos_token_id),
                                reverse=True)

        # Check if we can stop the beam search.
        if len(running_child_seqs) == 0:
            # No running sequences, stop the beam search.
            stop_beam_search = True
        elif len(all_finished_seqs) < beam_width:
            # Not enough finished sequences, continue the beam search.
            stop_beam_search = False
        else:
            # Check the early stopping criteria
            best_running_seq = running_child_seqs[0][0]
            current_worst_seq = all_finished_seqs[beam_width - 1][0]
            stop_beam_search = self._check_beam_search_early_stopping(
                seq_group.sampling_params.early_stopping,
                seq_group.sampling_params, best_running_seq, current_worst_seq)

        if stop_beam_search:
            # Stop the beam search and remove all the running sequences from
            # the sequence group.
            unselected_child_seqs.extend(running_child_seqs)
        else:
            # Continue the beam search and select the top beam_width sequences
            # to continue the beam search.
            selected_child_seqs.extend(running_child_seqs[:beam_width])
            # The remaining running sequences will not be used in the next
            # iteration. Again, if these sequences are continuations of
            # parent sequences, we will need to remove the parent sequences
            # from the sequence group.
            unselected_child_seqs.extend(running_child_seqs[beam_width:])

        # For newly created child sequences, add them to the sequence group
        # and fork them in block manager if they are not finished.
        for seq, parent in selected_child_seqs:
            if seq is not parent:
                seq_group.add(seq)
                if not seq.is_finished():
                    for scheduler in self.scheduler:
                        scheduler.fork_seq(parent, seq)

        # Free the finished and selected parent sequences' memory in block
        # manager. Keep them in the sequence group as candidate output.
        for seq, parent in selected_child_seqs:
            if seq is parent and seq.is_finished():
                for scheduler in self.scheduler:
                    scheduler.free_seq(seq)

        # Remove the unselected parent sequences from the sequence group and
        # free their memory in block manager.
        for seq, parent in unselected_child_seqs:
            if seq is parent:
                # Remove the parent sequence if it is not selected for next
                # iteration
                seq_group.remove(seq.seq_id)
                for scheduler in self.scheduler:
                    scheduler.free_seq(seq)

    def _check_beam_search_early_stopping(
        self,
        early_stopping: Union[bool, str],
        sampling_params: SamplingParams,
        best_running_seq: Sequence,
        current_worst_seq: Sequence,
    ) -> bool:
        assert sampling_params.use_beam_search
        length_penalty = sampling_params.length_penalty
        if early_stopping is True:
            return True

        current_worst_score = current_worst_seq.get_beam_search_score(
            length_penalty=length_penalty,
            eos_token_id=current_worst_seq.eos_token_id)
        if early_stopping is False:
            highest_attainable_score = best_running_seq.get_beam_search_score(
                length_penalty=length_penalty,
                eos_token_id=best_running_seq.eos_token_id)
        else:
            assert early_stopping == "never"
            if length_penalty > 0.0:
                # If length_penalty > 0.0, beam search will prefer longer
                # sequences. The highest attainable score calculation is
                # based on the longest possible sequence length in this case.
                max_possible_length = max(
                    best_running_seq.get_prompt_len() +
                    sampling_params.max_tokens,
                    self.scheduler_config.max_model_len)
                highest_attainable_score = (
                    best_running_seq.get_beam_search_score(
                        length_penalty=length_penalty,
                        eos_token_id=best_running_seq.eos_token_id,
                        seq_len=max_possible_length))
            else:
                # Otherwise, beam search will prefer shorter sequences. The
                # highest attainable score calculation is based on the current
                # sequence length.
                highest_attainable_score = (
                    best_running_seq.get_beam_search_score(
                        length_penalty=length_penalty,
                        eos_token_id=best_running_seq.eos_token_id))
        return current_worst_score >= highest_attainable_score<|MERGE_RESOLUTION|>--- conflicted
+++ resolved
@@ -60,12 +60,6 @@
         assert len(outputs) == 1, ("Single step should only has 1 output.")
         output = outputs[0]
         prompt_logprobs = output.prompt_logprobs
-<<<<<<< HEAD
-        if prompt_logprobs is not None:
-            if seq_group.sampling_params.detokenize and self.detokenizer:
-                self.detokenizer.decode_prompt_logprobs_inplace(
-                    seq_group, prompt_logprobs)
-=======
 
         # If this is the first (or only) "chunk" of the prefill, we need
         # to prepend None to the list of prompt logprobs. The reason for this
@@ -73,7 +67,6 @@
         # prompt logprobs during prefill since the token at idx 0 will not
         # have a logprob associated with it.
         if prompt_logprobs is not None:
->>>>>>> 4cf256ae
             if not seq_group.prompt_logprobs:
                 prompt_logprobs = [None] + prompt_logprobs
                 seq_group.prompt_logprobs = []

--- conflicted
+++ resolved
@@ -83,7 +83,6 @@
     num_lookahead_slots: int = 0
     model_loader_extra_config: Optional[dict] = None
     preemption_mode: Optional[str] = None
-<<<<<<< HEAD
     iter_threshold: int = 1
     waiting_iter_base: float = 1.0
     swap_out_partial_rate: float = 0.5
@@ -99,9 +98,6 @@
     image_processor_revision: Optional[str] = None
     disable_image_processor: bool = False
 
-=======
-
->>>>>>> 4cf256ae
     scheduler_delay_factor: float = 0.0
     enable_chunked_prefill: bool = False
     scheduler_policy: str = "fcfs"
@@ -131,59 +127,7 @@
             self.tokenizer = self.model
 
     @staticmethod
-<<<<<<< HEAD
-    def add_cli_args_for_vlm(
-            parser: argparse.ArgumentParser) -> argparse.ArgumentParser:
-        parser.add_argument('--image-input-type',
-                            type=nullable_str,
-                            default=None,
-                            choices=[
-                                t.name.lower()
-                                for t in VisionLanguageConfig.ImageInputType
-                            ],
-                            help=('The image input type passed into vLLM.'))
-        parser.add_argument('--image-token-id',
-                            type=int,
-                            default=None,
-                            help=('Input id for image token.'))
-        parser.add_argument(
-            '--image-input-shape',
-            type=nullable_str,
-            default=None,
-            help=('The biggest image input shape (worst for memory footprint) '
-                  'given an input type. Only used for vLLM\'s profile_run.'))
-        parser.add_argument(
-            '--image-feature-size',
-            type=int,
-            default=None,
-            help=('The image feature size along the context dimension.'))
-        parser.add_argument(
-            '--image-processor',
-            type=str,
-            default=EngineArgs.image_processor,
-            help='Name or path of the huggingface image processor to use. '
-            'If unspecified, model name or path will be used.')
-        parser.add_argument(
-            '--image-processor-revision',
-            type=str,
-            default=None,
-            help='Revision of the huggingface image processor version to use. '
-            'It can be a branch name, a tag name, or a commit id. '
-            'If unspecified, will use the default version.')
-        parser.add_argument(
-            '--disable-image-processor',
-            action='store_true',
-            help='Disables the use of image processor, even if one is defined '
-            'for the model on huggingface.')
-
-        return parser
-
-    @staticmethod
-    def add_cli_args(
-            parser: argparse.ArgumentParser) -> argparse.ArgumentParser:
-=======
     def add_cli_args(parser: FlexibleArgumentParser) -> FlexibleArgumentParser:
->>>>>>> 4cf256ae
         """Shared CLI arguments for vLLM engine."""
 
         # Model arguments
@@ -259,11 +203,7 @@
             '* "dummy" will initialize the weights with random values, '
             'which is mainly for profiling.\n'
             '* "tensorizer" will load the weights using tensorizer from '
-<<<<<<< HEAD
-            'CoreWeave. See the Tensorize vLLM Model script in the Examples'
-=======
             'CoreWeave. See the Tensorize vLLM Model script in the Examples '
->>>>>>> 4cf256ae
             'section for more information.\n'
             '* "bitsandbytes" will load the weights using bitsandbytes '
             'quantization.\n')
@@ -563,12 +503,6 @@
                             ],
                             help='Device type for vLLM execution.')
 
-<<<<<<< HEAD
-        # Related to Vision-language models such as llava
-        parser = EngineArgs.add_cli_args_for_vlm(parser)
-
-=======
->>>>>>> 4cf256ae
         parser.add_argument(
             '--scheduler-delay-factor',
             type=float,
@@ -733,11 +667,7 @@
             type=str,
             default=None,
             help='If \'recompute\', the engine performs preemption by block '
-<<<<<<< HEAD
             'recomputation; If \'swap\', the engine performs preemption by block'
-=======
-            'swapping; If \'swap\', the engine performs preemption by block '
->>>>>>> 4cf256ae
             'swapping.')
 
         parser.add_argument(
@@ -758,8 +688,6 @@
                             type=str,
                             default=None,
                             help='Name or path of the QLoRA adapter.')
-<<<<<<< HEAD
-=======
 
         parser.add_argument(
             '--otlp-traces-endpoint',
@@ -767,7 +695,6 @@
             default=None,
             help='Target URL to which OpenTelemetry traces will be sent.')
 
->>>>>>> 4cf256ae
         return parser
 
     @classmethod
@@ -795,13 +722,10 @@
             raise ValueError(
                 "BitsAndBytes load format and QLoRA adapter only support "
                 f"'bitsandbytes' quantization, but got {self.quantization}")
-<<<<<<< HEAD
 
         if self.scheduler_policy == "tfittradeoff":
             self.swap_parallelize=True
-=======
         multimodal_config = MultiModalConfig()
->>>>>>> 4cf256ae
 
         device_config = DeviceConfig(device=self.device)
         model_config = ModelConfig(
@@ -814,10 +738,7 @@
             revision=self.revision,
             code_revision=self.code_revision,
             rope_scaling=self.rope_scaling,
-<<<<<<< HEAD
-=======
             rope_theta=self.rope_theta,
->>>>>>> 4cf256ae
             tokenizer_revision=self.tokenizer_revision,
             max_model_len=self.max_model_len,
             quantization=self.quantization,
@@ -828,12 +749,8 @@
             max_logprobs=self.max_logprobs,
             disable_sliding_window=self.disable_sliding_window,
             skip_tokenizer_init=self.skip_tokenizer_init,
-<<<<<<< HEAD
-            served_model_name=self.served_model_name)
-=======
             served_model_name=self.served_model_name,
             multimodal_config=multimodal_config)
->>>>>>> 4cf256ae
         cache_config = CacheConfig(
             block_size=self.block_size,
             gpu_memory_utilization=self.gpu_memory_utilization,
@@ -841,14 +758,10 @@
             cache_dtype=self.kv_cache_dtype,
             num_gpu_blocks_override=self.num_gpu_blocks_override,
             sliding_window=model_config.get_sliding_window(),
-<<<<<<< HEAD
             swap_parallelize=self.swap_parallelize,
             enable_prefix_caching=self.enable_prefix_caching,
             num_shared_blocks=self.num_shared_blocks
             )
-=======
-            enable_prefix_caching=self.enable_prefix_caching)
->>>>>>> 4cf256ae
         parallel_config = ParallelConfig(
             pipeline_parallel_size=self.pipeline_parallel_size,
             tensor_parallel_size=self.tensor_parallel_size,
@@ -903,11 +816,7 @@
             iter_threshold=self.iter_threshold,
             preemption_mode=self.preemption_mode,
             embedding_mode=model_config.embedding_mode,
-<<<<<<< HEAD
             waiting_iter_base=self.waiting_iter_base,
-=======
-            preemption_mode=self.preemption_mode,
->>>>>>> 4cf256ae
         )
         lora_config = LoRAConfig(
             max_lora_rank=self.max_lora_rank,
@@ -932,43 +841,10 @@
             model_loader_extra_config=self.model_loader_extra_config,
         )
 
-<<<<<<< HEAD
-        if self.image_input_type:
-            if (not self.image_token_id or not self.image_input_shape
-                    or not self.image_feature_size):
-                raise ValueError(
-                    'Specify `image_token_id`, `image_input_shape` and '
-                    '`image_feature_size` together with `image_input_type`.')
-
-            if self.image_processor is None:
-                self.image_processor = self.model
-            if self.disable_image_processor:
-                if self.image_processor != self.model:
-                    warnings.warn(
-                        "You've specified an image processor "
-                        f"({self.image_processor}) but also disabled "
-                        "it via `--disable-image-processor`.",
-                        stacklevel=2)
-
-                self.image_processor = None
-
-            vision_language_config = VisionLanguageConfig(
-                image_input_type=VisionLanguageConfig.
-                get_image_input_enum_type(self.image_input_type),
-                image_token_id=self.image_token_id,
-                image_input_shape=str_to_int_tuple(self.image_input_shape),
-                image_feature_size=self.image_feature_size,
-                image_processor=self.image_processor,
-                image_processor_revision=self.image_processor_revision,
-            )
-        else:
-            vision_language_config = None
-=======
         prompt_adapter_config = PromptAdapterConfig(
             max_prompt_adapters=self.max_prompt_adapters,
             max_prompt_adapter_token=self.max_prompt_adapter_token) \
                                         if self.enable_prompt_adapter else None
->>>>>>> 4cf256ae
 
         decoding_config = DecodingConfig(
             guided_decoding_backend=self.guided_decoding_backend)
@@ -1034,14 +910,9 @@
 
 
 def _async_engine_args_parser():
-<<<<<<< HEAD
-    return AsyncEngineArgs.add_cli_args(argparse.ArgumentParser(),
-                                        async_args_only=True)
-
-
-def _vlm_engine_args_parser():
-    return EngineArgs.add_cli_args_for_vlm(argparse.ArgumentParser())
-=======
     return AsyncEngineArgs.add_cli_args(FlexibleArgumentParser(),
                                         async_args_only=True)
->>>>>>> 4cf256ae
+
+
+def _vlm_engine_args_parser():
+    return EngineArgs.add_cli_args_for_vlm(argparse.ArgumentParser())
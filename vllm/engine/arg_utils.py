--- conflicted
+++ resolved
@@ -557,10 +557,6 @@
             'before the engine preempts it. The engine will preempt the sequence if the execution budget is exceeded.'
             'Also the execution budget is used to determine the maximum number of the waiting iterations before promoting into the running queue.'
         )
-<<<<<<< HEAD
-=======
-        
->>>>>>> 7997a74a
         parser.add_argument(
             "--max-serving-time",
             type=int,
@@ -569,10 +565,6 @@
             'If the sequence exceeds this time, the engine will '
             'terminate.'
         )
-<<<<<<< HEAD
-=======
-        
->>>>>>> 7997a74a
         parser.add_argument(
             "--iter-threshold",
             type=int,

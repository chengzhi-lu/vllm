--- conflicted
+++ resolved
@@ -37,13 +37,6 @@
                          error_callback: Callable[[Exception], None]) -> None:
     """This function is only intended for the `engine.run_engine_loop()` task.
 
-<<<<<<< HEAD
-=======
-def _log_task_completion(task: asyncio.Task,
-                         error_callback: Callable[[Exception], None]) -> None:
-    """This function is only intended for the `engine.run_engine_loop()` task.
-
->>>>>>> 4cf256ae
     In particular, that task runs a `while True` loop that can only exit if
     there is an exception.
     """
@@ -235,25 +228,19 @@
         and updates the scheduler with the model outputs. Finally, it decodes
         the sequences and returns the newly generated results.
         """
-<<<<<<< HEAD
         if self.scheduler.reach_ddl:
             return []
         st = time.time()
         if self.et != 0:
             logger.debug("interval time is:", st - self.et)  
-        seq_group_metadata_list, scheduler_outputs = self.scheduler.schedule()
+        seq_group_metadata_list, scheduler_outputs = self.scheduler[
+            virtual_engine].schedule()
         et = time.time()
         self.schedule_time += et - st
         self.total_count += 1
         # print("schedule time is:", et - st)
         st = time.time()
         if not scheduler_outputs.is_empty() and len(seq_group_metadata_list) > 0:
-=======
-        seq_group_metadata_list, scheduler_outputs = self.scheduler[
-            virtual_engine].schedule()
-
-        if not scheduler_outputs.is_empty():
->>>>>>> 4cf256ae
             # Execute the model.
             finished_requests_ids = self.scheduler[
                 virtual_engine].get_and_reset_finished_requests_ids()
@@ -294,7 +281,6 @@
         self.handle_output_time += self.et - st
         # Log stats.
         self.do_log_stats(scheduler_outputs, output)
-<<<<<<< HEAD
             
         if not request_outputs:
             # Stop the execute model loop in parallel workers until there are
@@ -384,11 +370,7 @@
                 self.model_executor.driver_worker.model_runner.per_prepare_input_time,
                 self.model_executor.driver_worker.model_runner.per_sample_time,
                 self.model_executor.driver_worker.model_runner.per_execute_time,)
-        return request_outputs
-
-=======
-
-        # Tracing
+         # Tracing
         self.do_tracing(scheduler_outputs)
 
         return request_outputs
@@ -397,16 +379,11 @@
         """Stop the remote worker execution loop."""
         await self.model_executor.stop_remote_worker_execution_loop_async()
 
->>>>>>> 4cf256ae
     async def process_model_inputs_async(
         self,
         request_id: str,
         inputs: PromptInputs,
         lora_request: Optional[LoRARequest] = None,
-<<<<<<< HEAD
-=======
-        prompt_adapter_request: Optional[PromptAdapterRequest] = None,
->>>>>>> 4cf256ae
     ) -> LLMInputs:
         if isinstance(inputs, str):
             inputs = {"prompt": inputs}
@@ -422,19 +399,32 @@
         else:
             prompt_token_ids = inputs["prompt_token_ids"]
 
-<<<<<<< HEAD
         return LLMInputs(prompt_token_ids=prompt_token_ids,
                          prompt=inputs.get("prompt"),
                          multi_modal_data=inputs.get("multi_modal_data"))
 
-    async def add_request_async(
+    async def process_model_inputs_async(
         self,
         request_id: str,
         inputs: PromptInputs,
-        params: Union[SamplingParams, PoolingParams],
+        lora_request: Optional[LoRARequest] = None,
         arrival_time: Optional[float] = None,
-        lora_request: Optional[LoRARequest] = None,
-=======
+        prompt_adapter_request: Optional[PromptAdapterRequest] = None,
+    ) -> LLMInputs:
+        if isinstance(inputs, str):
+            inputs = {"prompt": inputs}
+
+        if "prompt_token_ids" not in inputs:
+            tokenizer = self.get_tokenizer_group("prompts must be None if "
+                                                 "skip_tokenizer_init is True")
+
+            prompt_token_ids = await tokenizer.encode_async(
+                request_id=request_id,
+                prompt=inputs["prompt"],
+                lora_request=lora_request)
+        else:
+            prompt_token_ids = inputs["prompt_token_ids"]
+
         if prompt_adapter_request:
             prompt_token_ids = [
                 0
@@ -456,7 +446,6 @@
             lora_request: Optional[LoRARequest] = None,
             trace_headers: Optional[Dict[str, str]] = None,
             prompt_adapter_request: Optional[PromptAdapterRequest] = None
->>>>>>> 4cf256ae
     ) -> None:
         if lora_request is not None and not self.lora_config:
             raise ValueError(f"Got lora_request {lora_request} but LoRA is "
@@ -465,12 +454,6 @@
             arrival_time = time.time()
 
         processed_inputs = await self.process_model_inputs_async(
-<<<<<<< HEAD
-            request_id=request_id, inputs=inputs, lora_request=lora_request)
-
-        self._add_processed_request(
-            request_id=request_id,
-=======
             request_id=request_id,
             inputs=inputs,
             lora_request=lora_request,
@@ -478,16 +461,12 @@
 
         self._add_processed_request(
             request_id=request_id,
->>>>>>> 4cf256ae
             processed_inputs=processed_inputs,
             params=params,
             arrival_time=arrival_time,
             lora_request=lora_request,
-<<<<<<< HEAD
-=======
             prompt_adapter_request=prompt_adapter_request,
             trace_headers=trace_headers,
->>>>>>> 4cf256ae
         )
 
     async def check_health_async(self) -> None:
@@ -728,19 +707,13 @@
         else:
             request_outputs = await self.engine.step_async(virtual_engine)
 
-<<<<<<< HEAD
-        # if request_outputs != None:
-            # Put the outputs into the corresponding streams.
-=======
         # Put the outputs into the corresponding streams.
         finished = True
->>>>>>> 4cf256ae
         for request_output in request_outputs:
             # if request_output.request_id not in self._request_tracker._request_streams:
                 # print(f"request_id {request_output.request_id} not in streams. finished_requests: {[r.request_id for r in finished_requests]}, new_requests: {[r.request_id for r in new_requests]}")
             self._request_tracker.process_request_output(
                 request_output, verbose=self.log_requests)
-<<<<<<< HEAD
             
         if time.time()-self.engine_start_time > self.max_serving_time:
             self.engine.scheduler.reach_ddl = True
@@ -748,16 +721,13 @@
             for request in self.engine.scheduler.waiting+self.engine.scheduler.running+self.engine.scheduler.swapped:
                 await self._engine_abort([request.request_id])
                 self._request_tracker.process_request_reach_ddl_output(request.request_id, [])
-        return len(request_outputs) > 0
+        finished = finished and request_output.finished
+
+        return not finished
         # else:
         #     # reach ddl:
         #     return False
 
-=======
-            finished = finished and request_output.finished
-
-        return not finished
->>>>>>> 4cf256ae
 
     async def _engine_abort(self, request_ids: Iterable[str]):
         if self.engine_use_ray:
@@ -773,27 +743,6 @@
                 self.engine.parallel_config.pipeline_parallel_size
         has_requests_in_progress = [False] * pipeline_parallel_size
         while True:
-<<<<<<< HEAD
-            if not has_requests_in_progress:
-                logger.info("Waiting for new requests...")
-                await self._request_tracker.wait_for_new_requests()
-                logger.info("Got new requests!")
-            # Abort if iteration takes too long due to unrecoverable errors
-            # (eg. NCCL timeouts).
-            try:
-                has_requests_in_progress = await asyncio.wait_for(
-                    self.engine_step(), ENGINE_ITERATION_TIMEOUT_S)
-            #     if self.engine.scheduler.reach_ddl:
-            #         raise ReachDDLException("reach ddl")
-            # except ReachDDLException as e:
-            #     raise e
-            except (asyncio.TimeoutError,asyncio.CancelledError) as exc:
-                if exc == asyncio.TimeoutError:
-                    logger.error(
-                        "Engine iteration timed out. This should never happen!")
-                elif exc == asyncio.CancelledError:
-                    logger.error("Engine iteration cancelled due to the max serving time reached.")
-=======
             if not any(has_requests_in_progress):
                 logger.debug("Waiting for new requests...")
                 # Stop the execute model loop in parallel workers until there
@@ -849,7 +798,6 @@
             except asyncio.TimeoutError as exc:
                 logger.error(
                     "Engine iteration timed out. This should never happen!")
->>>>>>> 4cf256ae
                 self.set_errored(exc)
                 raise exc
             
@@ -863,11 +811,8 @@
         params: Union[SamplingParams, PoolingParams],
         arrival_time: Optional[float] = None,
         lora_request: Optional[LoRARequest] = None,
-<<<<<<< HEAD
-=======
         trace_headers: Optional[Dict[str, str]] = None,
         prompt_adapter_request: Optional[PromptAdapterRequest] = None
->>>>>>> 4cf256ae
     ) -> AsyncStream:
         if self.log_requests:
             if isinstance(inputs, str):
@@ -903,27 +848,6 @@
         if arrival_time is None:
             arrival_time = time.time()
 
-<<<<<<< HEAD
-        if self.engine_use_ray:
-            processed_inputs = await self.engine.process_model_inputs_async \
-                .remote(  # type: ignore
-                    request_id=request_id,
-                    inputs=inputs,
-                    lora_request=lora_request)
-        else:
-            processed_inputs = await self.engine.process_model_inputs_async(
-                request_id=request_id,
-                inputs=inputs,
-                lora_request=lora_request)
-
-        stream = self._request_tracker.add_request(
-            request_id,
-            inputs=processed_inputs,
-            params=params,
-            arrival_time=arrival_time,
-            lora_request=lora_request,
-        )
-=======
         stream = self._request_tracker.add_request(
             request_id,
             inputs=inputs,
@@ -932,7 +856,6 @@
             lora_request=lora_request,
             trace_headers=trace_headers,
             prompt_adapter_request=prompt_adapter_request)
->>>>>>> 4cf256ae
 
         return stream
 
@@ -942,11 +865,8 @@
         sampling_params: SamplingParams,
         request_id: str,
         lora_request: Optional[LoRARequest] = None,
-<<<<<<< HEAD
-=======
         trace_headers: Optional[Dict[str, str]] = None,
         prompt_adapter_request: Optional[PromptAdapterRequest] = None
->>>>>>> 4cf256ae
     ) -> AsyncIterator[RequestOutput]:
         """Generate outputs for a request.
 
@@ -961,12 +881,9 @@
             sampling_params: The sampling parameters of the request.
             request_id: The unique id of the request.
             lora_request: LoRA request to use for generation, if any.
-<<<<<<< HEAD
-=======
             trace_headers: OpenTelemetry trace headers.
             prompt_adapter_request: Prompt Adapter request to use 
                                             for generation, if any.
->>>>>>> 4cf256ae
 
         Yields:
             The output `RequestOutput` objects from the LLMEngine
@@ -1020,19 +937,12 @@
                 inputs,
                 sampling_params,
                 lora_request=lora_request,
-<<<<<<< HEAD
+                trace_headers=trace_headers,
+                prompt_adapter_request=prompt_adapter_request,
         ):
             if isinstance(output, list):
                 raise ReachDDLException("reach ddl")
             yield LLMEngine.validate_output(output, RequestOutput)
-
-            
-=======
-                trace_headers=trace_headers,
-                prompt_adapter_request=prompt_adapter_request,
-        ):
-            yield LLMEngine.validate_output(output, RequestOutput)
->>>>>>> 4cf256ae
 
     async def encode(
         self,
@@ -1040,10 +950,7 @@
         pooling_params: PoolingParams,
         request_id: str,
         lora_request: Optional[LoRARequest] = None,
-<<<<<<< HEAD
-=======
         trace_headers: Optional[Dict[str, str]] = None,
->>>>>>> 4cf256ae
     ) -> AsyncIterator[EmbeddingRequestOutput]:
         """Generate outputs for a request from an embedding model.
 
@@ -1058,10 +965,7 @@
             pooling_params: The pooling parameters of the request.
             request_id: The unique id of the request.
             lora_request: LoRA request to use for generation, if any.
-<<<<<<< HEAD
-=======
             trace_headers: OpenTelemetry trace headers.
->>>>>>> 4cf256ae
 
         Yields:
             The output `EmbeddingRequestOutput` objects from the LLMEngine
@@ -1113,10 +1017,7 @@
                 inputs,
                 pooling_params,
                 lora_request=lora_request,
-<<<<<<< HEAD
-=======
                 trace_headers=trace_headers,
->>>>>>> 4cf256ae
         ):
             yield LLMEngine.validate_output(output, EmbeddingRequestOutput)
 
@@ -1127,11 +1028,8 @@
         params: Union[SamplingParams, PoolingParams],
         *,
         lora_request: Optional[LoRARequest] = None,
-<<<<<<< HEAD
-=======
         trace_headers: Optional[Dict[str, str]] = None,
         prompt_adapter_request: Optional[PromptAdapterRequest] = None,
->>>>>>> 4cf256ae
     ) -> AsyncIterator[Union[RequestOutput, EmbeddingRequestOutput]]:
         """Common logic to process requests with SamplingParams or
         PoolingParams."""
@@ -1144,11 +1042,8 @@
             params,
             arrival_time=arrival_time,
             lora_request=lora_request,
-<<<<<<< HEAD
-=======
             trace_headers=trace_headers,
             prompt_adapter_request=prompt_adapter_request,
->>>>>>> 4cf256ae
         )
 
         try:

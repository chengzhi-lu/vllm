--- conflicted
+++ resolved
@@ -925,10 +925,7 @@
             >>>         break
         """
         reach_ddl = self.scheduler[0].reach_ddl
-<<<<<<< HEAD
-=======
         schedule_start_time=time.time()
->>>>>>> 9b3453b1
         if reach_ddl:
             return []
         if self.parallel_config.pipeline_parallel_size > 1:
@@ -1001,11 +998,8 @@
         scheduler_metric.swap_time=self.swap_time[0]
         scheduler_metric.handle_output_time=self.handle_output_time[0]
         scheduler_metric.scheduler_index=0
-<<<<<<< HEAD
-=======
         scheduler_metric.scheduler_start_time=schedule_start_time
         scheduler_metric.scheduler_end_time=self.et
->>>>>>> 9b3453b1
         self.scheduler_metrics.append(scheduler_metric)
         self.scheduler[0].reset_schedule_metric()
 
@@ -1261,14 +1255,9 @@
         trace_data = SchedulerMetric.to_dataframe(self.scheduler_metrics) 
         seq_group_traces = RequestMetrics.to_dataframe(self.seq_group_metrics)
     
-<<<<<<< HEAD
-        trace_data.to_csv(trace_path, index=False, mode='a+')
-        seq_group_traces.to_csv(trace_path.replace(".csv", "_seq_group.csv"), index=False, mode='a+')
-=======
         logger.info(f"finished one request rate, len(trace_data): {len(trace_data)}, len(seq_group_traces): {len(seq_group_traces)}")
         trace_data.to_csv(trace_path, index=False, mode='a')
         seq_group_traces.to_csv(trace_path.replace(".csv", "_seq_group.csv"), index=False, mode='a')
->>>>>>> 9b3453b1
 
 
 

--- conflicted
+++ resolved
@@ -1,12 +1,7 @@
 import time
 from dataclasses import dataclass
-<<<<<<< HEAD
-from typing import List, Optional, Union
-from dataclasses import dataclass
-=======
 from typing import List, Optional, Tuple, Union
 
->>>>>>> 4cf256ae
 from vllm.lora.request import LoRARequest
 from vllm.sequence import (PromptLogprobs, RequestMetrics, SampleLogprobs,
                            SequenceGroup, SequenceStatus)
@@ -33,11 +28,7 @@
 
     index: int
     text: str
-<<<<<<< HEAD
-    token_ids: List[int]
-=======
     token_ids: Tuple[int, ...]
->>>>>>> 4cf256ae
     cumulative_logprob: float
     logprobs: Optional[SampleLogprobs]
     finish_reason: Optional[str] = None

import enum
from math import ceil
import os
import random
from itertools import accumulate
import bisect
import time
from collections import deque
from dataclasses import dataclass, field, asdict
from typing import Deque, Dict, Iterable, List, Optional, Set, Tuple, Union, ClassVar
from vllm.config import CacheConfig, LoRAConfig, SchedulerConfig
from vllm.core.batch_solver import BatchSolver
from vllm.core.interfaces import AllocStatus, BlockSpaceManager
from vllm.core.policy import Policy, PolicyFactory, PolicyInfo
from vllm.logger import init_logger
from vllm.lora.request import LoRARequest
from vllm.prompt_adapter.request import PromptAdapterRequest
from vllm.sequence import (Sequence, SequenceData, SequenceGroup,
                           SequenceGroupMetadata, SequenceStatus, SequenceType)
import pandas as pd
logger = init_logger(__name__)

# Test-only. If configured, decode is preempted with
# ARTIFICIAL_PREEMPTION_PROB% probability.
ENABLE_ARTIFICIAL_PREEMPT = bool(
    os.getenv("VLLM_TEST_ENABLE_ARTIFICIAL_PREEMPT", False))  # noqa
ARTIFICIAL_PREEMPTION_PROB = 0.5
ARTIFICIAL_PREEMPTION_MAX_CNT = 500


class PreemptionMode(enum.Enum):
    """Preemption modes.

    1. Swapping: Swap out the blocks of the preempted sequences to CPU memory
    and swap them back in when the sequences are resumed.
    2. Recomputation: Discard the blocks of the preempted sequences and
    recompute them when the sequences are resumed, treating the sequences as
    new prompts.
    """
    SWAP = enum.auto()
    RECOMPUTE = enum.auto()
    KV_FREE_RECOMPUTE = enum.auto()


class SwapMode(enum.Enum):
    """Swap modes.

    1. Swap out the blocks of the preempted sequences to CPU memory
    and swap them back in when the sequences are resumed.
    2. Discard the blocks of the preempted sequences and
    recompute them when the sequences are resumed, treating the sequences as
    new prompts.

    """
    FULL = enum.auto()
    PARTIAL = enum.auto()


class PreemptionReason(enum.Enum):
    """ Preemption reasons.
    1. Exhausted token budget
    2. Exhausted sequence budget
    3. All preempted sequences are exhausted
    4. No preempted sequences
    
    """
    BUDGET_EXHAUSTED = enum.auto()
    SEQ_NUM_EXHAUSTED = enum.auto()
    ALL_EXHAUSTED = enum.auto()
    NONE = enum.auto()


@dataclass
class SchedulingBudget:
    """The available slots for scheduling.

    TODO(sang): Right now, the budget is request_id-aware meaning it can ignore
    budget update from the same request_id. It is because in normal scheduling
    path, we update RUNNING num_seqs ahead of time, meaning it could be
    updated more than once when scheduling RUNNING requests. Since this won't
    happen if we only have chunked prefill scheduling, we can remove this
    feature from the API when chunked prefill is enabled by default.
    """
    token_budget: int
    max_num_seqs: int
    _request_ids_num_batched_tokens: Set[str] = field(default_factory=set)
    _request_ids_num_curr_seqs: Set[str] = field(default_factory=set)
    _num_batched_tokens: int = 0
    _num_curr_seqs: int = 0

    def can_schedule_infer(self, *, num_new_tokens: int,
                           num_new_seqs: int) -> PreemptionReason:
        request_tokens = self.num_batched_tokens + num_new_tokens
        request_seqs = self.num_curr_seqs + num_new_seqs
        if request_tokens >= self.token_budget and request_seqs >= self.max_num_seqs:
            return PreemptionReason.ALL_EXHAUSTED
        elif request_tokens >= self.token_budget and request_seqs < self.max_num_seqs:
            return PreemptionReason.BUDGET_EXHAUSTED
        elif request_tokens <= self.token_budget and request_seqs >= self.max_num_seqs:
            return PreemptionReason.SEQ_NUM_EXHAUSTED
        else:
            return PreemptionReason.NONE

    def can_schedule(self, *, num_new_tokens: int, num_new_seqs: int):
        # assert num_new_tokens != 0
        # assert num_new_seqs != 0
        return (self.num_batched_tokens + num_new_tokens <= self.token_budget
                and self.num_curr_seqs + num_new_seqs <= self.max_num_seqs)


    def remaining_token_budget(self):
        return self.token_budget - self.num_batched_tokens

    def add_num_batched_tokens(self, req_id: str, num_batched_tokens: int):
        if req_id in self._request_ids_num_batched_tokens:
            return

        self._request_ids_num_batched_tokens.add(req_id)
        self._num_batched_tokens += num_batched_tokens

    def subtract_num_batched_tokens(self, req_id: str,
                                    num_batched_tokens: int):
        if req_id in self._request_ids_num_batched_tokens:
            self._request_ids_num_batched_tokens.remove(req_id)
            self._num_batched_tokens -= num_batched_tokens

    def subtract_num_batched_tokens_partial(self, num_batched_tokens: int):
        self._num_batched_tokens -= num_batched_tokens

    def add_num_seqs(self, req_id: str, num_curr_seqs: int):
        if req_id in self._request_ids_num_curr_seqs:
            return

        self._request_ids_num_curr_seqs.add(req_id)
        self._num_curr_seqs += num_curr_seqs

    def subtract_num_seqs(self, req_id: str, num_curr_seqs: int):
        if req_id in self._request_ids_num_curr_seqs:
            self._request_ids_num_curr_seqs.remove(req_id)
            self._num_curr_seqs -= num_curr_seqs
        
    def update_token_budget(self, new_token_budget: int):
        self.token_budget = new_token_budget
    
    def update_max_num_seqs(self, new_max_num_seqs: int):
        self.max_num_seqs = new_max_num_seqs

    @property
    def num_batched_tokens(self):
        return self._num_batched_tokens

    @property
    def num_curr_seqs(self):
        return self._num_curr_seqs


@dataclass
class ScheduledSequenceGroup:
    # A sequence group that's scheduled.
    seq_group: SequenceGroup
    # The total chunk size (number of tokens) to process for next iteration.
    # 1 for decoding. Same as prompt tokens for prefill, but if prefill is
    # chunked, it can be smaller than that.
    token_chunk_size: int


@dataclass
class SchedulerOutputs:
    """The scheduling decision made from a scheduler."""
    # Scheduled sequence groups.
    scheduled_seq_groups: Iterable[ScheduledSequenceGroup]
    # Number of prefill groups scheduled.
    num_prefill_groups: int
    # Total number of batched tokens.
    num_batched_tokens: int
    # Blocks to swap in. List of CPU -> GPU block number.
    blocks_to_swap_in: List[Tuple[int, int]]
    # Blocks to swap out. List of GPU -> CPU block number.
    blocks_to_swap_out: List[Tuple[int, int]]
    # Blocks to copy. Source to dest block.
    blocks_to_copy: List[Tuple[int, int]]
    # Sequence groups that are going to be ignored.
    ignored_seq_groups: List[SequenceGroup]
    # The number of slots for lookahead decoding.
    num_lookahead_slots: int
    # The number of requests in the running queue
    running_queue_size: int
    preempted: int
    num_waiting_to_running: int
    num_running_to_waiting: int
    recomputed_token_nums: int

    need_score: bool 
    allow_both_swap: bool 

    def __post_init__(self):
        # Swap in and swap out should never happen at the same time.
        # assert not (self.blocks_to_swap_in and self.blocks_to_swap_out)

        self.num_loras: int = len(self.lora_requests)
        if self.num_loras > 0:
            self._sort_by_lora_ids()

        self.num_prompt_adapters: int = len(self.prompt_adapter_requests)
        assert self.allow_both_swap or (not (self.blocks_to_swap_in and self.blocks_to_swap_out))
        
    def is_empty(self) -> bool:
        # NOTE: We do not consider the ignored sequence groups.
        return (not self.scheduled_seq_groups and not self.blocks_to_swap_in
                and not self.blocks_to_swap_out and not self.blocks_to_copy)

    def _sort_by_lora_ids(self):
        self.scheduled_seq_groups = sorted(
            self.scheduled_seq_groups,
            key=lambda g: (g.seq_group.lora_int_id, g.seq_group.request_id))

    @property
    def lora_requests(self) -> Set[LoRARequest]:
        return {
            g.seq_group.lora_request
            for g in self.scheduled_seq_groups
            if g.seq_group.lora_request is not None
        }

    @property
    def prompt_adapter_requests(self) -> Set[PromptAdapterRequest]:
        return {
            g.seq_group.prompt_adapter_request
            for g in self.scheduled_seq_groups
            if g.seq_group.prompt_adapter_request is not None
        }


@dataclass
class SchedulerPreemption:
    decode_seq_groups_running: List[SequenceGroup]
    decode_seq_groups_swapped: List[SequenceGroup]
    prefill_seq_groups_running: List[SequenceGroup]
    prefill_seq_groups_swapped: List[SequenceGroup]
    preempted_running: List[SequenceGroup]
    swapped_out_running: List[SequenceGroup]
    blocks_to_swap_in: List[Tuple[int, int]]
    blocks_to_swap_out: List[Tuple[int, int]]
    blocks_to_copy_running: List[Tuple[int, int]]
    blocks_to_copy_swapped: List[Tuple[int, int]]
    infeasible_seq_groups: List[SequenceGroup]
    ignored_seq_groups: List[SequenceGroup]
    seq_groups_prefill: List[SequenceGroup]
    num_lookahead_slots_running: int
    num_lookahead_slots_swapped: int
    num_lookahead_slots_prefill: int


@dataclass
class SchedulerRunningOutputs:
    """The requests that are scheduled from a running queue.

    Could contain prefill (prefill that's chunked) or decodes. If there's not
    enough memory, it can be preempted (for recompute) or swapped out.
    """
    # Selected sequences that are running and in a decoding phase.
    decode_seq_groups: List[SequenceGroup]
    # Selected sequences that are running and in a prefill phase.
    # I.e., it means the prefill has been chunked.
    prefill_seq_groups: List[SequenceGroup]
    # The preempted sequences.
    preempted: List[SequenceGroup]
    # Sequences that are swapped out.
    swapped_out: List[SequenceGroup]
    # The blocks to swap out.
    blocks_to_swap_out: List[Tuple[int, int]]
    # The blocks to copy.
    blocks_to_copy: List[Tuple[int, int]]
    # The number of slots for lookahead decoding.
    num_lookahead_slots: int

    @classmethod
    def create_empty(cls) -> "SchedulerRunningOutputs":
        return SchedulerRunningOutputs(
            decode_seq_groups=[],
            prefill_seq_groups=[],
            preempted=[],
            swapped_out=[],
            blocks_to_swap_out=[],
            blocks_to_copy=[],
            num_lookahead_slots=0,
        )


@dataclass
class SchedulerSwappedInOutputs:
    """The requests that are scheduled from a swap queue.

    Could contain prefill (prefill that's chunked) or decodes.
    """
    # Selected sequences that are going to be swapped in and is in a
    # decoding phase.
    decode_seq_groups: List[SequenceGroup]
    # Selected sequences that are going to be swapped in and in a prefill
    # phase. I.e., it means the prefill has been chunked.
    prefill_seq_groups: List[SequenceGroup]
    # The blocks to swap in.
    blocks_to_swap_in: List[Tuple[int, int]]
    # The blocks to copy.
    blocks_to_copy: List[Tuple[int, int]]
    # The number of slots for lookahead decoding.
    num_lookahead_slots: int
    # Infeasible sequence groups.
    infeasible_seq_groups: List[SequenceGroup]

    @classmethod
    def create_empty(cls) -> "SchedulerSwappedInOutputs":
        return SchedulerSwappedInOutputs(
            decode_seq_groups=[],
            prefill_seq_groups=[],
            blocks_to_swap_in=[],
            blocks_to_copy=[],
            num_lookahead_slots=0,
            infeasible_seq_groups=[],
        )


@dataclass
class SchedulerPrefillOutputs:
    """The requests that are scheduled from a waiting queue.

    Could contain a fresh prefill requests or preempted requests that need
    to be recomputed from scratch.
    """
    # Selected sequences for prefill.
    seq_groups: List[SequenceGroup]
    kv_free_seq_groups: List[SequenceGroup]
    # Ignored sequence groups.
    ignored_seq_groups: List[SequenceGroup]
    num_lookahead_slots: int

    @classmethod
    def create_empty(cls) -> "SchedulerPrefillOutputs":
        return SchedulerPrefillOutputs(
            seq_groups=[],
            kv_free_seq_groups=[],
            ignored_seq_groups=[],
            num_lookahead_slots=0,
        )

@dataclass
class SchedulerMetric:
<<<<<<< HEAD
=======
    scheduler_start_time: float = 0.0
    scheduler_end_time: float = 0.0
>>>>>>> 9b3453b1
    total_swap_out_blocks: int = 0
    total_swap_in_blocks: int = 0
    total_swap_out_seqs: int = 0
    total_swap_in_seqs: int = 0
    total_low_eff_swap_out: int = 0
    total_low_eff_swap_out_diff: int = 0
    total_swap_out_waiting_time: float = 0.0
    sort_time_iter: float = 0.0
    swap_while: float = 0.0
    prefill_while: float = 0.0
    schedule_running_time: float = 0.0
    schedule_waiting_time: float = 0.0
    schedule_swapped_time: float = 0.0
    prefill_token_num: int = 0
    decode_token_num: int = 0
    gpu_memory_iter: int = 0
    gpu_computation_iter: int = 0
    total_running_block_size: int = 0
    running_seq_nums: int = 0
    waiting_seq_nums: int = 0
    pending_seq_nums: int = 0
    total_count: int = 0
    execution_time: float = 0.0
    schedule_time: float = 0.0
    swap_time: float = 0.0
    handle_output_time: float = 0.0
    scheduler_index: int = 0

    @classmethod
    def to_dataframe(cls, metrics_list: list['SchedulerMetric'] = None) -> pd.DataFrame:
        """将类变量或实例列表转换为DataFrame
        
        Args:
            metrics_list: 如果传入实例列表，则生成多行DataFrame
                        如果为None，则用当前类变量生成单行DataFrame
        """
        if metrics_list is None:
            data = {k: [v] for k, v in cls.__dict__.items() 
                   if not k.startswith('__') and isinstance(v, (int, float))}
        else:
            data = [asdict(m) for m in metrics_list]
        
        return pd.DataFrame(data)


class Scheduler:

    def __init__(
        self,
        scheduler_config: SchedulerConfig,
        cache_config: CacheConfig,
        lora_config: Optional[LoRAConfig],
        pipeline_parallel_size: int = 1,
        batch_solver: Optional[BatchSolver] = None,
    ) -> None:
        self.scheduler_config = scheduler_config
        self.cache_config = cache_config
        # Note for LoRA scheduling: the current policy is extremely
        # simple and NOT fair. It can lead to starvation of some
        # LoRAs. This should be improved in the future.
        self.lora_config = lora_config

        version = "v1"
        if self.scheduler_config.use_v2_block_manager:
            version = "v2"
        if self.scheduler_config.embedding_mode:
            version = "embedding"

        BlockSpaceManagerImpl = BlockSpaceManager.get_block_space_manager_class(
            version)
        self.ddl = None
        self.reach_ddl = False

        if self.scheduler_config.policy == 'tfittradeoff':
            # self.num_shared_blocks = min(int(self.scheduler_config.max_num_batched_tokens 
            # // self.cache_config.block_size 
            # // self.scheduler_config.waiting_iter_base),      
            # int(self.cache_config.num_gpu_blocks*0.1)+1)
            self.num_shared_blocks = self.cache_config.num_shared_blocks
        else:
            self.num_shared_blocks = 0
        
        
        # Create the block space manager.
        num_gpu_blocks = cache_config.num_gpu_blocks
        if num_gpu_blocks:
            num_gpu_blocks //= pipeline_parallel_size

        num_cpu_blocks = cache_config.num_cpu_blocks
        if num_cpu_blocks:
            num_cpu_blocks //= pipeline_parallel_size

        # Create the block space manager.
        self.block_manager = BlockSpaceManagerImpl(
            block_size=self.cache_config.block_size,
            num_gpu_blocks=num_gpu_blocks,
            num_cpu_blocks=num_cpu_blocks,
            num_shared_blocks=self.num_shared_blocks,
            sliding_window=self.cache_config.sliding_window,
            enable_caching=self.cache_config.enable_prefix_caching)

        # Sequence groups in the WAITING state.
        # Contain new prefill or preempted requests.
        self.waiting: Deque[SequenceGroup] = deque()
        # Sequence groups in the RUNNING state.
        # Contain decode requests.
        self.running: Deque[SequenceGroup] = deque()
        # Sequence groups in the SWAPPED state.
        # Contain decode requests that are swapped out.
        self.swapped: Deque[SequenceGroup] = deque()

        self.high_priority_seq_groups: List[SequenceGroup] = [] # cache seqs with high priority in the waiting 
                                                             #queue and swap them into the running queue. 
        self.low_priority_seq_groups: List[SequenceGroup] = [] # cache seqs with low priority in the running queue  
                                                            #and swap them out to the waiting queue. 


        self.kv_free_seq_groups: List[str] = []

        # Sequence groups finished requests ids since last step iteration.
        # It lets the model know that any state associated with these requests
        # can and must be released after the current step.
        self._finished_requests_ids: List[str] = list()
        # Time at previous scheduling step
        self.prev_time = 0.0
        # Did we schedule a prompt at previous step?
        self.prev_prompt = False
        # Latency of the last prompt step
        self.last_prompt_latency = 0.0
        # preemption mode, RECOMPUTE or SWAP
        self.user_specified_preemption_mode = scheduler_config.preemption_mode

        # The following field is test-only. It is used to inject artificial
        # preemption.
        self.enable_artificial_preemption = ENABLE_ARTIFICIAL_PREEMPT
        self.artificial_preempt_cnt = (ARTIFICIAL_PREEMPTION_MAX_CNT
                                       if self.enable_artificial_preemption
                                       else 0)
        self.num_cumulative_preemption: int = 0
        self.preemption_mode: PreemptionMode = PreemptionMode.RECOMPUTE

        if self.scheduler_config.preemption_mode == "swap":
            self.preemption_mode = PreemptionMode.SWAP
        elif self.scheduler_config.preemption_mode == "recompute":
            self.preemption_mode = PreemptionMode.RECOMPUTE
        # partial swapped dict: key is sequence group, value is a tuple of (remaining block sizes, preempted_seq_group)
        self.partial_swapped: Dict[str, Tuple[int, SequenceGroup]] = {}

        self.partial_swapped_values: List[Tuple[int, str]] = []
        self.seq_group_for_preempted: Tuple[SequenceGroup, int] = (None, 0)


        self.seq_group_for_pre_swap_in: List[SequenceGroup] = []
        self.seq_group_for_pre_swap_out: List[SequenceGroup] = []        

        
        self.has_finished_seqs = False
        self.partial_swap_out_flag = self.scheduler_config.swap_out_tokens_policy == "partial"
        self.partial_swapped_rate = self.scheduler_config.swap_out_partial_rate
        self.scheduler_metric=SchedulerMetric()
        self.batch_solver = batch_solver
        self.aux_model = None
        self.need_score = True
        self.tbound = -1
        self.starv = -1 
        self.period = -1  
        self.fake_allocate = self.scheduler_config.fake_allocate
        self.prompt_limit = min(self.scheduler_config.max_model_len,
                               self.scheduler_config.max_num_batched_tokens)
        self.virtual_engine = 0

    @property
    def lora_enabled(self) -> bool:
        return bool(self.lora_config)

    @property
    def num_decoding_tokens_per_seq(self) -> int:
        """The number of new tokens."""
        return 1

    def add_seq_group(self, seq_group: SequenceGroup) -> None:
        # Add sequence groups to the waiting queue.
        self.waiting.append(seq_group)
        seq_group.idle = 0
        seq_group.runs = 0
        seq_group.pri = 0


    def set_virtual_engine(self, virtual_engine: int):
        self.virtual_engine= virtual_engine

    def abort_seq_group(self, request_id: Union[str, Iterable[str]]) -> None:
        """Aborts a sequence group with the given ID.

        Check if the sequence group with the given ID
            is present in any of the state queue.
        If present, remove the sequence group from the state queue.
            Also, if any of the sequences in the sequence group is not finished,
                free the sequence with status `FINISHED_ABORTED`.
        Otherwise, do nothing.

        Args:
            request_id: The ID(s) of the sequence group to abort.
        """
        if isinstance(request_id, str):
            request_id = (request_id, )
        request_ids = set(request_id)
        for state_queue in [self.waiting, self.running, self.swapped]:
            aborted_groups: List[SequenceGroup] = []
            for seq_group in state_queue:
                if not request_ids:
                    # Using 'break' here may add two extra iterations,
                    # but is acceptable to reduce complexity.
                    break
                if seq_group.request_id in request_ids:
                    # Appending aborted group into pending list.
                    aborted_groups.append(seq_group)
                    request_ids.remove(seq_group.request_id)
            for aborted_group in aborted_groups:
                # Remove the sequence group from the state queue.
                state_queue.remove(aborted_group)
                for seq in aborted_group.get_seqs():
                    if seq.is_finished():
                        continue
                    seq.status = SequenceStatus.FINISHED_ABORTED
                    self.free_seq(seq)

    def has_unfinished_seqs(self) -> bool:
        return len(self.waiting) != 0 or len(self.running) != 0 or len(
            self.swapped) != 0

    def get_num_unfinished_seq_groups(self) -> int:
        return len(self.waiting) + len(self.running) + len(self.swapped)

    def _insert_seq_group_into_partial_swapped(
            self, remaining_block_sizes: int, seq_group_request_id: str,
            seq_group: SequenceGroup) -> None:
        """Insert a sequence group into the partial_swapped queue.
        """
        self.partial_swapped[seq_group_request_id] = (remaining_block_sizes,
                                                      seq_group)
        self.partial_swapped_values.append(
            (remaining_block_sizes, seq_group_request_id))

    def _get_seq_group_from_partial_swapped(
            self, seq_group_reqeust_id: str) -> Tuple[int, SequenceGroup]:
        """Get a sequence group from the partial_swapped queue.
        """
        (left_block_size,
         seq_group) = self.partial_swapped.pop(seq_group_reqeust_id)
        self.partial_swapped_values.remove(
            (left_block_size, seq_group_reqeust_id))
        return (left_block_size, seq_group)

    def _swap_out_partial(
            self, seq_group_request_id: str, seq_group: SequenceGroup,
            budget: SchedulingBudget,
            num_running_tokens: int) -> Tuple[bool, Dict[SequenceGroup, int]]:
        """Swap out a sequence group partially.

        Args:
            seq_group: The sequence group to swap out.
            budget: The scheduling budget.
            block_size: The size of the block to swap out.
        Returns:
            A tuple of (is_swap_out, 
                        swapped_out_seq_groups, 
                        swap_out_block_nums).
            is_swap_out: True if the sequence group is swapped out, 
                        False otherwise.
        """
        swapped_out_seq_groups: Dict[SequenceGroup, int] = {}
        seq_group_token_num = num_running_tokens
        if len(self.waiting) > 0:
            # swap out all blocks for the prefill request
            budget.subtract_num_batched_tokens(seq_group_request_id,
                                               seq_group_token_num)
            swapped_out_seq_groups[
                seq_group] = -1  # swap out the whole seq_group
            return True, swapped_out_seq_groups
        swap_out_rate = self.scheduler_config.swap_out_partial_rate
        # Swap out a partial block.
        seq_group_block_size = seq_group.total_token_block_size
        block_unit = max(ceil(seq_group_block_size * swap_out_rate), 1)
        if len(self.partial_swapped) == 0:
            # swap out part of the current seq_group for decode request
            swap_out_block_num = block_unit
            budget.subtract_num_batched_tokens(seq_group_request_id,
                                               seq_group_token_num)
            r_bs = seq_group_block_size - swap_out_block_num
            if r_bs > 0:
                self._insert_seq_group_into_partial_swapped(
                    r_bs, seq_group_request_id, seq_group)
            swapped_out_seq_groups[seq_group] = swap_out_block_num
            return True, swapped_out_seq_groups
        else:
            # swap out left part of the sequence group in the
            # partial_swapped queue prior to the current seq_group
            partial_swapped_values = self.partial_swapped_values
            partial_swapped_values.sort(key=lambda x: x[0])
            partial_swapped_bn, partial_swapped_sgs = map(
                list, zip(*partial_swapped_values))

            # potential bug
            selected_swapped_sg_index = self.min_numbers_sum_at_least(
                partial_swapped_bn, seq_group_block_size)
            if selected_swapped_sg_index == -1:
                # swap out part of the current seq_group for decode request
                # due to the lack of free blocks from partial_swapped queue
                block_unit = max(int(seq_group_block_size * swap_out_rate), 1)
                swap_out_block_num = block_unit
                budget.subtract_num_batched_tokens(seq_group_request_id,
                                                   seq_group_token_num)
                r_bs = seq_group_block_size - swap_out_block_num
                self._insert_seq_group_into_partial_swapped(
                    r_bs, seq_group_request_id, seq_group)
                # return seq_group as the swap out seq group
                swapped_out_seq_groups[seq_group] = swap_out_block_num
                return True, swapped_out_seq_groups
            # potential bug

            else:
                total_swap_block = 0
                last_swap_block = 0
                selected_partial_swapped_sg = partial_swapped_sgs[:
                                                                  selected_swapped_sg_index]
                for selected_seq_group in selected_partial_swapped_sg:
                    r_bs,  partial_swapped_sg = \
                        self._get_seq_group_from_partial_swapped(selected_seq_group)
                    last_swap_block = total_swap_block
                    total_swap_block += r_bs
                    if total_swap_block > seq_group_block_size:
                        block_unit = max(
                            ceil(partial_swapped_sg.total_token_block_size *
                                 swap_out_rate), 1)
                        swap_out_block_size = ceil(
                            (seq_group_block_size - last_swap_block) /
                            block_unit) * block_unit
                        left_block_size = r_bs - swap_out_block_size
                        if left_block_size > 0:
                            self._insert_seq_group_into_partial_swapped(
                                left_block_size, selected_seq_group,
                                partial_swapped_sg)
                        if swap_out_block_size > 0:
                            swapped_out_seq_groups[
                                partial_swapped_sg] = swap_out_block_size
                    else:
                        swapped_out_seq_groups[partial_swapped_sg] = r_bs
                return False, swapped_out_seq_groups

    def _append_seq_group(self,
                          seq_group: SequenceGroup,
                          blocks_to_copy: List[Tuple[int, int]],
                          num_running_tokens: int,
                          prefill_seq_groups: List[ScheduledSequenceGroup],
                          decode_seq_groups: List[ScheduledSequenceGroup],
                          budget: SchedulingBudget,
                          curr_loras: Optional[Set[int]],
                          enable_chunking: bool = False) -> None:
        total_block_size = seq_group.total_token_block_size
        self._append_slots(seq_group, blocks_to_copy)
        is_prefill = seq_group.is_prefill()
        if is_prefill:
            prefill_seq_groups.append(
                ScheduledSequenceGroup(seq_group=seq_group,
                                       token_chunk_size=num_running_tokens))
        else:
            decode_seq_groups.append(
                ScheduledSequenceGroup(seq_group=seq_group,
                                       token_chunk_size=1))

        if self.seq_group_for_preempted == (
                None, 0) or total_block_size > self.seq_group_for_preempted[1]:
            self.seq_group_for_preempted = (seq_group, total_block_size)

        budget.add_num_batched_tokens(seq_group.request_id, num_running_tokens)
        seq_group.reset_waiting_iter_nums()
        # seq_group.update_execution_iter_nums()
        # OPTIMIZATION:  Note that get_max_num_running_seqs is
        # expensive. For the default scheduling chase where
        # enable_chunking is False, num_seqs are updated before running
        # this method, so we don't have to update it again here.
        if enable_chunking:
            num_running_seqs = seq_group.get_max_num_running_seqs()
            budget.add_num_seqs(seq_group.request_id, num_running_seqs)
        if curr_loras is not None and seq_group.lora_int_id > 0:
            curr_loras.add(seq_group.lora_int_id)
    
    def _get_ordered_requests(self):

        need_aux_scores = []
        for r in self.waiting:
            if r.need_aux_model_score():
                need_aux_scores.append(r)
        if need_aux_scores: 
            if int(os.environ.get('OPT_TIME', 0)):
                t0 = time.time()
            self.aux_model.obtain_aux_scores(need_aux_scores, self.virtual_engine)
            if int(os.environ.get('OPT_TIME', 0)):
                t1 = time.time()       
                print("OPT-TIME: ", t1 - t0)
        
        if self.starv != -1:
            for r in list(self.waiting) + list(self.running) + list(self.swapped):
                if r.idle >= self.starv:
                    r.pri = -1
                    r.idle = 0
                    r.runs = self.period
                    #print('[promote] ', r.request_id)
                elif r.pri == -1 and r.runs <= 0:
                    r.pri = 0
                    #print('[demote] ', r.request_id)

            ret = list(sorted(list(self.waiting) + list(self.running) + list(self.swapped), key=lambda req: (req.pri, -req.aux_model_score )))
        else:
            ret = list(sorted(list(self.waiting) + list(self.running) + list(self.swapped), key=lambda req:  -req.aux_model_score ))

        return ret 

    def _general_schedule(self):

        ordered_requests = self._get_ordered_requests()
        original_len = len(self.swapped) + len(self.running) + len(self.waiting)

        #print("budget: ", self.scheduler_config.max_num_batched_tokens, self.scheduler_config.max_num_seqs, len(self.running), len(self.waiting), len(self.swapped))
            
        budget = SchedulingBudget(
            token_budget=self.scheduler_config.max_num_batched_tokens,
            max_num_seqs=self.scheduler_config.max_num_seqs,
        )

        final_budget = SchedulingBudget(
            token_budget=self.scheduler_config.max_num_batched_tokens,
            max_num_seqs=self.scheduler_config.max_num_seqs,
        )
        curr_loras: Set[int] = set()

        remaining_waiting, prefills = (self.waiting,
                                       SchedulerPrefillOutputs.create_empty())
        remaining_running, running_scheduled = (
            self.running, SchedulerRunningOutputs.create_empty())
        remaining_swapped, swapped_in = (
            self.swapped, SchedulerSwappedInOutputs.create_empty())

        enable_chunking = True 
        selected_seq_groups = []
        exe_waiting = []
        exe_swapped_prefill_seq_groups = []
        exe_swapped_decode_seq_groups = []
        exe_running_prefill_seq_groups = []
        exe_running_decode_seq_groups = []
        gpu_block_required = 0
        

        for seq_group in ordered_requests:            
            seq = seq_group.get_seqs()[0]
            if seq_group in remaining_running:
                num_new_tokens = self._get_num_new_tokens(
                seq_group, SequenceStatus.RUNNING, enable_chunking, budget)
                if num_new_tokens == 0:
                    #print(seq_group.get_seqs())
                    assert budget.remaining_token_budget() == 0
                    break

                assert seq_group not in remaining_swapped, f" runs {seq_group}"
                assert seq_group not in remaining_waiting, f" wait {seq_group}"
                num_new_seqs = seq_group.get_max_num_running_seqs()
                if (num_new_tokens == 0
                        or not budget.can_schedule(num_new_tokens=num_new_tokens,
                                                num_new_seqs=num_new_seqs)):
                    break
                budget.add_num_batched_tokens(seq_group.request_id,
                                              num_new_tokens)
                budget.add_num_seqs(seq_group.request_id, num_new_seqs)

                seq_group.num_new_tokens = num_new_tokens
                seq_group.num_new_seqs = num_new_seqs

                selected_seq_groups.append(seq_group)
                gpu_block_required += num_new_seqs

                #x1.append(seq_group)

            elif seq_group in remaining_swapped:
                num_new_seqs = seq_group.get_max_num_running_seqs()
                num_new_tokens = self._get_num_new_tokens(seq_group,
                                                        SequenceStatus.SWAPPED,
                                                        enable_chunking, budget)
                num_swapped_seqs = seq_group.num_seqs(status=SequenceStatus.SWAPPED)
                if (num_new_tokens == 0
                        or not budget.can_schedule(num_new_tokens=num_new_tokens,
                                                num_new_seqs=num_new_seqs)):
                    break


                seq_group.num_new_tokens = num_new_tokens
                seq_group.num_new_seqs = num_new_seqs

                budget.add_num_batched_tokens(seq_group.request_id, num_new_tokens)
                budget.add_num_seqs(seq_group.request_id, num_new_seqs)
                selected_seq_groups.append(seq_group)
                gpu_block_required += (len(self.block_manager._get_physical_blocks(seq_group)) + num_swapped_seqs)

                
            elif seq_group in remaining_waiting:
                waiting_seqs = seq_group.get_seqs(status=SequenceStatus.WAITING)
                num_new_tokens = self._get_num_new_tokens(seq_group,
                                                      SequenceStatus.WAITING,
                                                      enable_chunking, budget)
                if num_new_tokens > self.prompt_limit:
                    assert False, "req exceed prompt limit"
                #can allocate later
                num_new_seqs = seq_group.get_max_num_running_seqs()
                if (num_new_tokens == 0
                        or not budget.can_schedule(num_new_tokens=num_new_tokens,
                                                num_new_seqs=num_new_seqs)):
                    #print('not appending')
                    break

                seq_group.num_new_tokens = num_new_tokens
                seq_group.num_new_seqs = num_new_seqs
                #print("append seq group: ", seq_group)
                selected_seq_groups.append(seq_group)
                budget.add_num_batched_tokens(seq_group.request_id, num_new_tokens)
                budget.add_num_seqs(seq_group.request_id, num_new_seqs)
                gpu_block_required += seq_group.total_token_block_size
            else:
                
                assert False, "seqgroup not in all lists"

        for seq_group in selected_seq_groups:
            ordered_requests.remove(seq_group)
        
        #print("before remain: ", len(selected_seq_groups), len(ordered_requests), budget.num_curr_seqs)

        _, execute_pinned_requests, preempted, swapped_out, blocks_to_swap_out, blocks_to_swap_in = self.reserve_free_blocks(gpu_block_required, selected_seq_groups, ordered_requests, remaining_running, final_budget)
        blocks_to_copy = []

        for seq_group in execute_pinned_requests:
            if seq_group in remaining_waiting:
                remaining_waiting.remove(seq_group)
                if self.block_manager.can_allocate(seq_group) == AllocStatus.OK:
                    self._allocate_and_set_running(seq_group)
                    exe_waiting.append(ScheduledSequenceGroup(seq_group=seq_group,
                                       token_chunk_size=seq_group.num_new_tokens))
                    
                    #final_budget.add_num_batched_tokens(seq_group.request_id, seq_group.num_new_tokens)
                    #final_budget.add_num_seqs(seq_group.request_id, seq_group.num_new_seqs)
                    del seq_group.num_new_tokens
                    del seq_group.num_new_seqs
                else:
                    assert False, "can not append new req"
            elif seq_group in remaining_running:
                remaining_running.remove(seq_group)
                if self.block_manager.can_append_slots(seq_group):
                    self._append_slots(seq_group, blocks_to_copy)

                    is_prefill = seq_group.is_prefill()
                    #print("prefill run: ", is_prefill)
                    if is_prefill:
                        exe_running_prefill_seq_groups.append(
                            ScheduledSequenceGroup(
                                seq_group=seq_group,
                                token_chunk_size=seq_group.num_new_tokens))
                    else:
                        exe_running_decode_seq_groups.append(
                            ScheduledSequenceGroup(seq_group=seq_group,
                                                token_chunk_size=1))

                    #final_budget.add_num_batched_tokens(seq_group.request_id, seq_group.num_new_tokens)
                    #final_budget.add_num_seqs(seq_group.request_id, seq_group.num_new_seqs)
                    del seq_group.num_new_tokens
                    del seq_group.num_new_seqs

                else:
                    raise AssertionError()

            elif seq_group in remaining_swapped:
                remaining_swapped.remove(seq_group)
                if self.block_manager.can_append_slots(seq_group):
                    self._append_slots(seq_group, blocks_to_copy)

                    is_prefill = seq_group.is_prefill()
                    #print("swapped: ", seq_group, is_prefill)
                    if is_prefill:
                        exe_swapped_prefill_seq_groups.append(
                            ScheduledSequenceGroup(seq_group,
                                                token_chunk_size=seq_group.num_new_tokens))
                    else:
                        assert seq_group.num_new_tokens == 1
                        exe_swapped_decode_seq_groups.append(
                            ScheduledSequenceGroup(seq_group, token_chunk_size=1))

                    #final_budget.add_num_batched_tokens(seq_group.request_id, seq_group.num_new_tokens)
                    #final_budget.add_num_seqs(seq_group.request_id, seq_group.num_new_seqs)
                    del seq_group.num_new_tokens
                    del seq_group.num_new_seqs

                else:
                    raise AssertionError()
            else:
                raise AssertionError() 
        #print("prefill decode: ", len(exe_running_decode_seq_groups), len(exe_running_prefill_seq_groups), len(remaining_running))
        #assert len(remaining_running) == 0
        prefills = SchedulerPrefillOutputs(
            seq_groups=exe_waiting,
            ignored_seq_groups=[],
            kv_free_seq_groups=[],
            num_lookahead_slots=self._get_num_lookahead_slots(is_prefill=True))
        swapped_in = SchedulerSwappedInOutputs(
            decode_seq_groups=exe_swapped_decode_seq_groups,
            prefill_seq_groups=exe_swapped_prefill_seq_groups,
            blocks_to_swap_in=blocks_to_swap_in,
            blocks_to_copy=blocks_to_copy,
            num_lookahead_slots=self._get_num_lookahead_slots(
                is_prefill=False), 
            infeasible_seq_groups=[])
        running_scheduled = SchedulerRunningOutputs(
            decode_seq_groups=exe_running_decode_seq_groups,
            prefill_seq_groups=exe_running_prefill_seq_groups,
            preempted=preempted,
            swapped_out=swapped_out,
            blocks_to_swap_out=blocks_to_swap_out,
            blocks_to_copy=blocks_to_copy,
            num_lookahead_slots=self._get_num_lookahead_slots(
                is_prefill=False))

        assert (final_budget.num_batched_tokens <=
                self.scheduler_config.max_num_batched_tokens)
        assert budget.num_curr_seqs <= self.scheduler_config.max_num_seqs, f" num req: {budget.num_curr_seqs} {self.scheduler_config.max_num_seqs}"

        #print("extend: ", len(remaining_running), len(prefills.seq_groups), len(running_scheduled.decode_seq_groups), len(running_scheduled.prefill_seq_groups), len(running_scheduled.prefill_seq_groups), len(swapped_in.decode_seq_groups), len(swapped_in.prefill_seq_groups))
        # Update waiting requests.
        self.waiting = remaining_waiting
        self.waiting.extendleft(running_scheduled.preempted)
        # Update new running requests.
        self.running = remaining_running
        self.running.extend([s.seq_group for s in prefills.seq_groups])
        self.running.extend(
            [s.seq_group for s in running_scheduled.decode_seq_groups])
        self.running.extend(
            [s.seq_group for s in running_scheduled.prefill_seq_groups])
        self.running.extend(
            [s.seq_group for s in swapped_in.decode_seq_groups])
        self.running.extend(
            [s.seq_group for s in swapped_in.prefill_seq_groups])
        # Update swapped requests.
        self.swapped = remaining_swapped
        self.swapped.extend(running_scheduled.swapped_out)

        all_pri = list(self.swapped) + list(self.running) + list(self.waiting)
        assert len(self.swapped) + len(self.running) + len(self.waiting) == original_len
        ret = SchedulerOutputs(
            scheduled_seq_groups=(prefills.seq_groups +
                                  running_scheduled.prefill_seq_groups +
                                  swapped_in.prefill_seq_groups +
                                  running_scheduled.decode_seq_groups +
                                  swapped_in.decode_seq_groups),
            num_prefill_groups=(len(prefills.seq_groups) +
                                len(swapped_in.prefill_seq_groups) +
                                len(running_scheduled.prefill_seq_groups)),
            num_batched_tokens=final_budget.num_batched_tokens,
            blocks_to_swap_in=swapped_in.blocks_to_swap_in,
            blocks_to_swap_out=running_scheduled.blocks_to_swap_out,
            blocks_to_copy=running_scheduled.blocks_to_copy + swapped_in.blocks_to_copy,
            ignored_seq_groups=prefills.ignored_seq_groups,
            num_lookahead_slots=running_scheduled.num_lookahead_slots,
            running_queue_size=0,
            preempted=0,
            num_waiting_to_running=0,
            num_running_to_waiting=0,
            recomputed_token_nums=0,
            need_score=self.need_score,
            allow_both_swap=True
        )
        running_this_step = [r.seq_group for r in ret.scheduled_seq_groups]
        for seq in all_pri:
            if seq in running_this_step:
                if seq.pri == -1:
                    seq.runs -= 1
                seq.idle = 0
            else:
                seq.idle += 1
        
        return ret


    def reserve_free_blocks(self, num_blocks_needed, pinned_requests: List[SequenceGroup], priority_requests, remaining_running, final_budget):

        blocks_to_swap_out: List[Tuple[int, int]]  = []
        blocks_to_swap_in: List[Tuple[int, int]] = []
        
        preempted = []
        swapped_out = []

        num_swap_out_blocks_needed = (
            num_blocks_needed
            - self.block_manager.gpu_allocator.get_num_free_blocks() \
            + self.block_manager.watermark_blocks
        )
        swap_out_needed = num_swap_out_blocks_needed > 0

        # the pinned requests we really execute
        execute_pinned_requests = pinned_requests.copy()
        # the pinned requests we put back due to swapped out
        swapped_pinned_requests: List[SequenceGroup] = []

        # swap out low priority requests if GPU blocks are not enough
        if swap_out_needed:
            pinned_request_ids = set(
                [request.request_id for request in pinned_requests]
            )
            # swap out from the lowest priority request
            for request in reversed(priority_requests): 
                # pinned request must have already been popped from MLFQ,
                assert request.request_id not in pinned_request_ids
                if num_swap_out_blocks_needed <= 0:
                    break
                if (len(request.get_seqs(status=SequenceStatus.RUNNING))):
                    num_swap_out_blocks_needed -= len(self.block_manager._get_physical_blocks(request))
                    preempted_mode = self._preempt(request, blocks_to_swap_out, preemption_mode = PreemptionMode.SWAP)
                    if preempted_mode == PreemptionMode.RECOMPUTE:
                        preempted.append(request)
                    else:
                        swapped_out.append(request)
                    if request in remaining_running:
                        assert request not in execute_pinned_requests
                        remaining_running.remove(request)
                    else:
                        execute_pinned_requests.remove(request)

            if num_swap_out_blocks_needed > 0:
                # if we still need to swap out blocks, swap out pinned requests
                # location of pinned requests may be in CPU/GPU or none now
                while num_swap_out_blocks_needed > 0 and len(execute_pinned_requests) > 0:
                    request = execute_pinned_requests.pop(-1)
                    swapped_pinned_requests.append(request)
                    if (len(request.get_seqs(status=SequenceStatus.RUNNING))):
                        num_swap_out_blocks_needed -= request.num_seqs(status=SequenceStatus.RUNNING)
                        num_swap_out_blocks_needed -= len(self.block_manager._get_physical_blocks(request))
                        preempted_mode = self._preempt(request, blocks_to_swap_out, preemption_mode = PreemptionMode.SWAP)
                        
                        remaining_running.remove(request)
                        if preempted_mode == PreemptionMode.RECOMPUTE:
                            preempted.append(request)
                        else:
                            swapped_out.append(request)

                    elif (len(request.get_seqs(status=SequenceStatus.SWAPPED))):

                        num_swap_out_blocks_needed -= (len(self.block_manager._get_physical_blocks(request)) + request.num_seqs(status=SequenceStatus.SWAPPED))
                    else:
                        num_swap_out_blocks_needed -= request.get_seqs()[0].n_blocks  
                        

            # swap block is required by waiting request and we already put it back
            assert num_swap_out_blocks_needed <= 0

        # swap in pinned requests if needed
        for seq_group in execute_pinned_requests:
            if (len(seq_group.get_seqs(status=SequenceStatus.SWAPPED))):
                self._swap_in(seq_group, blocks_to_swap_in)

            final_budget.add_num_batched_tokens(seq_group.request_id, seq_group.num_new_tokens)
            final_budget.add_num_seqs(seq_group.request_id, seq_group.num_new_seqs)

        if not swap_out_needed:
            for request in priority_requests:                 

                if (len(request.get_seqs(status=SequenceStatus.SWAPPED))):

                    num_new_seqs = request.get_max_num_running_seqs()
                    num_new_tokens = self._get_num_new_tokens(request,
                                                        SequenceStatus.SWAPPED,
                                                        enable_chunking=True, budget=final_budget)


                    # swap in the request if there are enough free blocks
                    if (
                        self.block_manager.can_swap_in(request)
                    ) and (num_swap_out_blocks_needed + len(self.block_manager._get_physical_blocks(request)) + request.num_seqs(status=SequenceStatus.SWAPPED)) < 0 \
                        and (num_new_tokens > 0 and final_budget.can_schedule(num_new_tokens=num_new_tokens, num_new_seqs=num_new_seqs)):
                        
                        #print("Xswap in : ", request, request.is_prefill(), request.get_max_num_running_seqs(), sum(seq.get_num_new_tokens() for seq in request.get_seqs(status=SequenceStatus.SWAPPED)))
                        request.num_new_seqs = request.get_max_num_running_seqs()
                        request.num_new_tokens = sum(seq.get_num_new_tokens() for seq in request.get_seqs(status=SequenceStatus.SWAPPED))
                        self._swap_in(request, blocks_to_swap_in)

                        final_budget.add_num_batched_tokens(seq_group.request_id, seq_group.num_new_tokens)
                        final_budget.add_num_seqs(seq_group.request_id, seq_group.num_new_seqs)

                        execute_pinned_requests.append(request)
                        num_swap_out_blocks_needed += (len(self.block_manager._get_physical_blocks(request)) + request.num_seqs(status=SequenceStatus.SWAPPED))
                    else:
                        break
                # reduce the quata no matter if the request needs swapping in
                #swap_quata -= 1


        return swapped_pinned_requests, execute_pinned_requests, preempted, swapped_out, blocks_to_swap_out, blocks_to_swap_in


    def _schedule_preemption(
        self,
        running_queue: Deque[SequenceGroup],
        swapped_queue: Deque[SequenceGroup],
        waiting_queue: Deque[SequenceGroup],
        budget: SchedulingBudget,
        policy: Policy,
        policy_info: PolicyInfo,
        enable_chunking: bool = False,
    ) -> Tuple[deque, deque, deque, SchedulerRunningOutputs,
               SchedulerSwappedInOutputs, SchedulerPrefillOutputs, int]:
        """Schedule sequence groups that are in inference stage.

        It schedules waiting requests as long as it fits `budget` and
        curr_loras <= max_lora from the scheduling config. The input arguments
        `budget` and `curr_loras` are updated based on scheduled seq_groups.

        Args:
            running_queue: The queue that contains running requests.
                The given arguments are NOT in-place modified.
            swapped_queue: The queue that contains swapped out requests.
                The given arguments are NOT in-place modified.
            waiting_queue: The queue that contains waiting requests.
                The given arguments are NOT in-place modified.
            budget: The scheduling budget. The argument is in-place updated
                when any requests are scheduled.
            enable_chunking: If True, seq group can be chunked and only a
                chunked number of tokens are scheduled  if
                `budget.num_batched_tokens` has not enough capacity to schedule
                all tokens.
            policy: The scheduling policy.
        Returns:
            A tuple of (
            running_queue, swapped_queue, waiting_queue,
            SchedulerRunningOutputs, SchedulerSwappedInOutputs, SchedulerPrefillOutputs, recomputed_token_nums).
        
        """
        # create a copy of queues to avoid in-place modification
        self.enable_chunking = enable_chunking

        decode_seq_groups_running: List[SequenceGroup] = []
        decode_seq_groups_swapped: List[SequenceGroup] = []
        prefill_seq_groups_running: List[SequenceGroup] = []
        prefill_seq_groups_swapped: List[SequenceGroup] = []
        preempted_running: List[SequenceGroup] = []
        swapped_out_running: List[SequenceGroup] = []
        blocks_to_swap_in: List[Tuple[int, int]] = []
        blocks_to_swap_out: List[Tuple[int, int]] = []
        blocks_to_copy_running: List[Tuple[int, int]] = []
        blocks_to_copy_swapped: List[Tuple[int, int]] = []
        infeasible_seq_groups: List[SequenceGroup] = []
        ignored_seq_groups: List[SequenceGroup] = []
        seq_groups_prefill: List[SequenceGroup] = []
        num_lookahead_slots_running: int = 0
        num_lookahead_slots_swapped: int = 0
        num_lookahead_slots_prefill: int = 0
        recomputed_token_nums: int = 0

        scheduler_preemtion = SchedulerPreemption(
            decode_seq_groups_running=decode_seq_groups_running,
            decode_seq_groups_swapped=decode_seq_groups_swapped,
            prefill_seq_groups_running=prefill_seq_groups_running,
            prefill_seq_groups_swapped=prefill_seq_groups_swapped,
            preempted_running=preempted_running,
            swapped_out_running=swapped_out_running,
            blocks_to_swap_in=blocks_to_swap_in,
            blocks_to_swap_out=blocks_to_swap_out,
            blocks_to_copy_running=blocks_to_copy_running,
            blocks_to_copy_swapped=blocks_to_copy_swapped,
            infeasible_seq_groups=infeasible_seq_groups,
            ignored_seq_groups=ignored_seq_groups,
            seq_groups_prefill=seq_groups_prefill,
            num_lookahead_slots_running=num_lookahead_slots_running,
            num_lookahead_slots_swapped=num_lookahead_slots_swapped,
            num_lookahead_slots_prefill=num_lookahead_slots_prefill,
        )
        gpu_block_capacity = self.block_manager.gpu_block_capacity
        tmp_total_block_size = 0
        selected_running_seq_groups: List[SequenceGroup] = []
        selected_swapped_seq_groups: List[SequenceGroup] = []
        now = time.time()
        num_new_tokens = 0
        all_seq_group_queue = running_queue + swapped_queue + waiting_queue
        if self.scheduler_config.policy != 'tfittradeoff':
            total_queue = policy.sort_by_priority(now, all_seq_group_queue)
        else:
            total_waiting_queue = swapped_queue + waiting_queue
            total_waiting_queue = policy.sorted_by_priority(total_waiting_queue, "waiting",policy_info)
            running_queue = policy.sorted_by_priority(running_queue, "running",policy_info)
            total_queue = running_queue + total_waiting_queue
        swapped_queue_set = set(swapped_queue)
        running_queue_set = set(running_queue)
        waiting_queue_set = set(waiting_queue)
        if budget.max_num_seqs != 2048:
            budget.update_max_num_seqs(2048)
        decode_seqs:List[int]= []
        for sg in total_queue:
            if sg in swapped_queue_set:
                seq_status= SequenceStatus.SWAPPED
            elif sg in running_queue_set:
                seq_status= SequenceStatus.RUNNING
            elif sg in waiting_queue_set:
                seq_status= SequenceStatus.WAITING
            num_new_tokens = self._get_num_new_tokens(sg,
                                                        seq_status,
                                                        self.enable_chunking,
                                                        budget)
            total_token_block_size = sg.total_token_block_size
            if seq_status == SequenceStatus.WAITING:
                block_size = min(total_token_block_size, gpu_block_capacity - tmp_total_block_size)
                tmp_total_block_size += block_size
            else:
                block_size =total_token_block_size  
                tmp_total_block_size += block_size
            num_new_seqs = sg.get_max_num_running_seqs()
            if tmp_total_block_size <= gpu_block_capacity and num_new_tokens > 0 \
                and budget.remaining_token_budget() >= 0 \
                and budget.can_schedule(
                    num_new_tokens=num_new_tokens,
                    num_new_seqs=num_new_seqs
                ):
                sg.reset_waiting_iter_nums()
                selected_running_seq_groups.append(sg)
                sg.token_chunk_size = num_new_tokens
                budget.add_num_batched_tokens(sg.request_id, num_new_tokens)
                budget.add_num_seqs(sg.request_id, num_new_seqs)
                if self.scheduler_config.policy == 'tfittradeoff' and not sg.is_prefill():
                    decode_seqs.append(sg.seq_len)
                    if sg not in running_queue_set:
                        new_token_budget= self.batch_solver.get_best_token_limits(self.scheduler_config.policy,decode_seqs)
                        if new_token_budget != 0:
                            if new_token_budget == -1:
                                continue
                            budget.update_token_budget(min(new_token_budget, 4096*8))
                        else:
                            budget.update_token_budget(budget.num_batched_tokens)
            else:
                # budget.subtract_num_batched_tokens(sg.request_id,
                #                                     num_new_tokens)
                # budget.subtract_num_seqs(sg.request_id, num_new_seqs)
                tmp_total_block_size -= block_size
                sg.update_waiting_iter_nums()
                selected_swapped_seq_groups.append(sg)

        for seq_group in selected_swapped_seq_groups:
            self._preempt_seq(
                seq_group=seq_group,
                budget=budget,
                schedule_preemption=scheduler_preemtion,
                running_queue=running_queue,
            )
        for seq_group in selected_running_seq_groups:
            _, _, recomputed_token_nums = self._allocate_seq(
                seq_group=seq_group,
                budget=budget,
                schedule_preemption=scheduler_preemtion,
                running_queue=running_queue,
                waiting_queue=waiting_queue,
                swapped_queue=swapped_queue,
                recomputed_token_nums=recomputed_token_nums,
            )
        running_scheduler_output = SchedulerRunningOutputs(
            decode_seq_groups=scheduler_preemtion.decode_seq_groups_running,
            prefill_seq_groups=scheduler_preemtion.prefill_seq_groups_running,
            preempted=scheduler_preemtion.preempted_running,
            swapped_out=scheduler_preemtion.swapped_out_running,
            blocks_to_swap_out=scheduler_preemtion.blocks_to_swap_out,
            blocks_to_copy=scheduler_preemtion.blocks_to_copy_running,
            num_lookahead_slots=scheduler_preemtion.num_lookahead_slots_running
        )
        swapped_scheduler_output = SchedulerSwappedInOutputs(
            decode_seq_groups=scheduler_preemtion.decode_seq_groups_swapped,
            prefill_seq_groups=scheduler_preemtion.prefill_seq_groups_swapped,
            blocks_to_swap_in=scheduler_preemtion.blocks_to_swap_in,
            blocks_to_copy=scheduler_preemtion.blocks_to_copy_swapped,
            num_lookahead_slots=scheduler_preemtion.
            num_lookahead_slots_swapped,
            infeasible_seq_groups=scheduler_preemtion.infeasible_seq_groups)
        waiting_scheduler_output = SchedulerPrefillOutputs(
            seq_groups=scheduler_preemtion.seq_groups_prefill,
            kv_free_seq_groups=[],
            num_lookahead_slots=scheduler_preemtion.
            num_lookahead_slots_prefill,
            ignored_seq_groups=scheduler_preemtion.ignored_seq_groups)

        return (running_queue, swapped_queue, waiting_queue,
                running_scheduler_output, swapped_scheduler_output,
                waiting_scheduler_output, recomputed_token_nums)

    def _allocate_seq(self, seq_group: SequenceGroup, budget: SchedulingBudget,
                      schedule_preemption: SchedulerPreemption,
                      running_queue: deque, waiting_queue: deque,
                      swapped_queue: deque, recomputed_token_nums: int):
        if seq_group in running_queue:
            num_running_tokens = seq_group.token_chunk_size 
            self._append_slots(seq_group,
                               schedule_preemption.blocks_to_copy_running)
            seq_group.reset_waiting_iter_nums()
            is_prefill = seq_group.is_prefill()
            if is_prefill:
                schedule_preemption.prefill_seq_groups_running.append(
                    ScheduledSequenceGroup(
                        seq_group=seq_group,
                        token_chunk_size=num_running_tokens))
                recomputed_token_nums += num_running_tokens
            else:
                schedule_preemption.decode_seq_groups_running.append(
                    ScheduledSequenceGroup(seq_group=seq_group,
                                           token_chunk_size=1))
            running_queue.remove(seq_group)
        elif seq_group in swapped_queue:
            is_prefill = seq_group.is_prefill()
            alloc_status = self.block_manager.can_swap_in(
                seq_group, self._get_num_lookahead_slots(is_prefill))
            if alloc_status == AllocStatus.NEVER:
                for seq in seq_group.get_seqs():
                    seq.status = SequenceStatus.FINISHED_IGNORED
                schedule_preemption.infeasible_seq_groups.append(seq_group)
                swapped_queue.remove(seq_group)
            num_new_tokens = seq_group.token_chunk_size

            swapped_queue.remove(seq_group)
            self._swap_in(seq_group, schedule_preemption.blocks_to_swap_in)
            self.scheduler_metric.total_swap_in_blocks += seq_group.total_token_block_size
            self.scheduler_metric.total_swap_in_seqs += 1
            self._append_slots(seq_group,
                               schedule_preemption.blocks_to_copy_swapped)
            if is_prefill:
                schedule_preemption.prefill_seq_groups_swapped.append(
                    ScheduledSequenceGroup(seq_group,
                                           token_chunk_size=num_new_tokens))
            else:
                schedule_preemption.decode_seq_groups_swapped.append(
                    ScheduledSequenceGroup(seq_group, token_chunk_size=1))
            # budget.add_num_batched_tokens(seq_group.request_id, num_new_tokens)
            # budget.add_num_seqs(seq_group.request_id, num_new_seqs)

        elif seq_group in waiting_queue:
            waiting_seqs = seq_group.get_seqs(status=SequenceStatus.WAITING)
            assert len(waiting_seqs) == 1, (
                "Waiting sequence group should have only one prompt "
                "sequence.")
            prompt_limit = self._get_prompt_limit(seq_group)
            num_new_tokens = seq_group.token_chunk_size
            if num_new_tokens > prompt_limit:
                for seq in waiting_seqs:
                    seq.status = SequenceStatus.FINISHED_IGNORED
                schedule_preemption.ignored_seq_groups.append(seq_group)
                waiting_queue.remove(seq_group)

            # If the sequence group cannot be allocated, stop.
            can_allocate = self.block_manager.can_allocate(seq_group)
            if can_allocate == AllocStatus.NEVER:
                for seq in waiting_seqs:
                    seq.status = SequenceStatus.FINISHED_IGNORED
                schedule_preemption.ignored_seq_groups.append(seq_group)
                waiting_queue.remove(seq_group)
            elif can_allocate == AllocStatus.LATER:
                return False, "Cannot allocate sequence group in the waiting queue.", recomputed_token_nums
            self._allocate_and_set_running(seq_group)
            waiting_queue.remove(seq_group)
            schedule_preemption.seq_groups_prefill.append(
                ScheduledSequenceGroup(seq_group=seq_group,
                                       token_chunk_size=num_new_tokens))
        return True, None, recomputed_token_nums

    def _preempt_seq(self, seq_group: SequenceGroup, budget: SchedulingBudget,
                     schedule_preemption: SchedulerPreemption,
                     running_queue: deque):
        preemption_mode = self.preemption_mode
        if seq_group in running_queue:
            if not self.block_manager.can_swap_out(seq_group):
                preemption_mode = PreemptionMode.RECOMPUTE
            preempted_mode = self._preempt(
                seq_group, schedule_preemption.blocks_to_swap_out,
                preemption_mode)
            if preempted_mode == PreemptionMode.RECOMPUTE:
                schedule_preemption.preempted_running.append(seq_group)
            else:
                schedule_preemption.swapped_out_running.append(seq_group)
            running_queue.remove(seq_group)
            self.scheduler_metric.total_swap_out_seqs += 1
            self.scheduler_metric.total_swap_out_blocks += seq_group.total_token_block_size
            # Queue requests that couldn't be scheduled.
        return True, None

    def handle_victim(self, required_block_size,vic_block_size, vic_request_id=None, vic_group=None):
        swap_out_unit = ceil(vic_block_size * self.partial_swapped_rate)
        if vic_block_size <= required_block_size:
            # 全量交换
            swap_out_nums = -1 if vic_request_id is None else vic_block_size
            required_block_size -= vic_block_size
            return SequenceStatus.SWAPPED, swap_out_nums
        else:
            # 部分交换
            swap_out_nums = max(ceil(required_block_size / swap_out_unit) * swap_out_unit, 1)
            left_size = vic_block_size - swap_out_nums
            if left_size > 0 and vic_request_id is not None:
                self.partial_swapped[vic_request_id] = (left_size, vic_group)
            required_block_size = max(0, required_block_size - swap_out_nums)
            return SequenceStatus.PARTIAL_SWAPPED, swap_out_nums


    def _schedule_running_partial(
        self,
        running_queue: deque,
        budget: SchedulingBudget,
        curr_loras: Optional[Set[int]],
        policy: Policy,
        policy_info: PolicyInfo,
        enable_chunking: bool = False,
    ) -> Tuple[deque, SchedulerRunningOutputs, int]:
        '''
        Schedule sequence groups that are running and do not use LoRa.
        '''
        # Blocks that need to be swapped or copied before model execution.
        blocks_to_swap_out: List[Tuple[int, int]] = []
        blocks_to_copy: List[Tuple[int, int]] = []

        decode_seq_groups: List[ScheduledSequenceGroup] = []
        prefill_seq_groups: List[ScheduledSequenceGroup] = []
        recomputed_token_nums: int = 0
        preempted: Set[SequenceGroup] = set()
        swapped_out: Set[SequenceGroup] = set()
        partial_swapped_flag = self.partial_swap_out_flag
        partial_swapped_rate = self.scheduler_config.swap_out_partial_rate

        # NOTE(woosuk): Preemption happens only when there is no available slot
        # to keep all the sequence groups in the RUNNING state.
        # In this case, the policy is responsible for deciding which sequence
        # groups to preempt.
        scheduler_policy= self.scheduler_config.policy
        now = time.time()
        if scheduler_policy == "tfittradeoff":
            running_queue = policy.sorted_by_priority(
                running_queue, queue_type='running', policy_info=policy_info)
        else:
            running_queue = policy.sort_by_priority(now, running_queue)
        self.scheduler_metric.sort_time_iter += time.time() - now
        self.has_preempted_seq = False

        while running_queue:
            seq_group: SequenceGroup = running_queue[0]
                 
            num_running_tokens = self._get_num_new_tokens(
                seq_group, SequenceStatus.RUNNING, enable_chunking, budget)

            if num_running_tokens == 0:
                break

            running_queue.popleft()
            required_block_size = seq_group.total_token_block_size

            while not self._can_append_slots(seq_group):
                swap_out_block_nums = -1
                budget.subtract_num_batched_tokens(seq_group.request_id,
                                                   num_running_tokens)
                num_running_seqs = seq_group.get_max_num_running_seqs()
                budget.subtract_num_seqs(seq_group.request_id,
                                         num_running_seqs)

                if running_queue:
                    # Preempt the lowest-priority sequence groups.
                    self.has_preempted_seq = True
                    if not partial_swapped_flag:
                        victim_seq_group = running_queue.pop()
                        preempted_mode = self._preempt(victim_seq_group,
                                                       blocks_to_swap_out,
                                                       self.preemption_mode)
                        self.scheduler_metric.total_swap_out_blocks += victim_seq_group.total_token_block_size
                        self.scheduler_metric.total_swap_out_seqs += 1
                        if preempted_mode == PreemptionMode.RECOMPUTE:
                            preempted.add(victim_seq_group)
                        elif preempted_mode == PreemptionMode.KV_FREE_RECOMPUTE and scheduler_policy == 'tfittradeoff':
                            self.kv_free_seq_groups.append(victim_seq_group)
                        else:
                            swapped_out.add(victim_seq_group)
                    else:
                        if len(self.partial_swapped) == 0:
                            victim_seq_group = running_queue.pop()  # Debug
                            vic_seq_group_block_size = victim_seq_group.total_token_block_size
                            seq_group_status, swap_out_block_nums = self.handle_victim(
                                required_block_size, 
                                vic_seq_group_block_size, 
                                victim_seq_group.request_id, 
                                victim_seq_group)
                        else:
                            victim_seq_group_request_id = list(
                                self.partial_swapped.keys())[0]
                            left_victim_block_size, victim_seq_group = \
                                                self.partial_swapped.pop(
                                                    victim_seq_group_request_id)
                            seq_group_status, swap_out_block_nums = self.handle_victim(
                                required_block_size, 
                                left_victim_block_size, 
                                victim_seq_group_request_id, 
                                victim_seq_group
                                )

                        preempted_mode = self._preempt(
                            victim_seq_group,
                            blocks_to_swap_out,
                            self.preemption_mode,
                            swap_out_block_nums,
                            seq_group_status=seq_group_status)

                        if preempted_mode == PreemptionMode.RECOMPUTE:
                            preempted.add(victim_seq_group)
                        elif preempted_mode == PreemptionMode.KV_FREE_RECOMPUTE:
                            self.kv_free_seq_groups.append(victim_seq_group)
                        else:
                            swapped_out.add(victim_seq_group)
                else:
                    # No other sequence groups can be preempted.
                    # Preempt the current sequence group.
                    self.has_preempted_seq = True
                    if not partial_swapped_flag:
                        preempted_mode = self._preempt(seq_group,
                                                       blocks_to_swap_out,
                                                       self.preemption_mode)

                        if preempted_mode == PreemptionMode.RECOMPUTE:
                            preempted.add(seq_group)
                        elif preempted_mode == PreemptionMode.KV_FREE_RECOMPUTE:
                            self.kv_free_seq_groups.append(seq_group)
                        else:
                            swapped_out.add(seq_group)
                    else:
                        victim_seq_group = seq_group
                        vic_seq_group_block_size = victim_seq_group.total_token_block_size
                        swap_out_block_unit = ceil(vic_seq_group_block_size *
                                                   partial_swapped_rate)
                        swap_out_block_nums = max(swap_out_block_unit, 1)
                        left_victim_block_size = vic_seq_group_block_size - \
                                                 swap_out_block_nums
                        victim_seq_group_request_id = victim_seq_group.request_id
                        self.partial_swapped[victim_seq_group_request_id] = (
                            left_victim_block_size, victim_seq_group)
                        seq_group_status = SequenceStatus.PARTIAL_SWAPPED
                        preempted_mode = self._preempt(
                            victim_seq_group,
                            blocks_to_swap_out,
                            self.preemption_mode,
                            swap_out_block_nums,
                            seq_group_status=seq_group_status)

                        if preempted_mode == PreemptionMode.RECOMPUTE:
                            preempted.add(victim_seq_group)
                        elif preempted_mode == PreemptionMode.KV_FREE_RECOMPUTE:
                            self.kv_free_seq_groups.append(victim_seq_group)
                        else:
                            swapped_out.add(victim_seq_group)
                    break
            else:
                # if len(running_queue) == 0 and len(swapped_out) > 0:
                    # append the seq_group into the low priority queue

                self._append_seq_group(seq_group, blocks_to_copy,
                                       num_running_tokens, prefill_seq_groups,
                                       decode_seq_groups, budget, curr_loras,
                                       enable_chunking)

        if len(swapped_out) > 0:
            total_swapped_out = set(self.swapped)
            swapped_out = swapped_out.difference(total_swapped_out)
            # self.low_priority_seq_groups.append()

        self.scheduler_metric.schedule_running_time += time.time() - now

        return running_queue, SchedulerRunningOutputs(
            decode_seq_groups=decode_seq_groups,
            prefill_seq_groups=prefill_seq_groups,
            preempted=list(preempted),
            swapped_out=list(swapped_out),
            blocks_to_swap_out=blocks_to_swap_out,
            blocks_to_copy=blocks_to_copy,
            num_lookahead_slots=self._get_num_lookahead_slots(
                is_prefill=False)), recomputed_token_nums
    def get_and_reset_finished_requests_ids(self) -> List[str]:
        """Flushes the list of request ids of previously finished seq_groups."""
        finished_requests_ids = self._finished_requests_ids
        self._finished_requests_ids = list()
        return finished_requests_ids

    def _schedule_running(
        self,
        running_queue: deque,
        budget: SchedulingBudget,
        curr_loras: Optional[Set[int]],
        policy: Policy,
        policy_info: PolicyInfo,
        enable_chunking: bool = False,
    ) -> Tuple[deque, SchedulerRunningOutputs, int]:
        """Schedule sequence groups that are running.

        Running queue should include decode and chunked prefill requests.

        Args:
            running_queue: The queue that contains running requests (i.e.,
                decodes). The given arguments are NOT in-place modified.
            budget: The scheduling budget. The argument is in-place updated
                when any decodes are preempted.
            curr_loras: Currently batched lora request ids. The argument is
                in-place updated when any decodes are preempted.
            policy: The sorting policy to sort running_queue.
            enable_chunking: If True, seq group can be chunked and only a
                chunked number of tokens are scheduled  if
                `budget.num_batched_tokens` has not enough capacity to schedule
                all tokens.
    
        Returns:
            A tuple of remaining running queue (should be always 0) after
            scheduling and SchedulerRunningOutputs.
        """
        # Blocks that need to be swapped or copied before model execution.
        blocks_to_swap_out: List[Tuple[int, int]] = []
        blocks_to_copy: List[Tuple[int, int]] = []

        decode_seq_groups: List[ScheduledSequenceGroup] = []
        prefill_seq_groups: List[ScheduledSequenceGroup] = []
        recomputed_token_nums: int = 0
        preempted: List[SequenceGroup] = []
        swapped_out: List[SequenceGroup] = []

        # NOTE(woosuk): Preemption happens only when there is no available slot
        # to keep all the sequence groups in the RUNNING state.
        # In this case, the policy is responsible for deciding which sequence
        # groups to preempt.
        now = time.time()
        if self.scheduler_config.policy == "tfittradeoff":
            running_queue = policy.sorted_by_priority(running_queue, queue_type='running',policy_info=policy_info)
        else:
            running_queue = policy.sort_by_priority(now, running_queue)

        while running_queue:
            seq_group: SequenceGroup = running_queue[0]

            num_running_tokens = self._get_num_new_tokens(
                seq_group, SequenceStatus.RUNNING, enable_chunking, budget)

            if num_running_tokens == 0:
                break

            running_queue.popleft()

            while not self._can_append_slots(seq_group):
                budget.subtract_num_batched_tokens(seq_group.request_id,
                                                   num_running_tokens)
                num_running_seqs = seq_group.get_max_num_running_seqs()
                budget.subtract_num_seqs(seq_group.request_id,
                                         num_running_seqs)

                if (curr_loras is not None and seq_group.lora_int_id > 0
                        and seq_group.lora_int_id in curr_loras):
                    curr_loras.remove(seq_group.lora_int_id)

                if running_queue:
                    # Preempt the lowest-priority sequence groups.
                    victim_seq_group = running_queue.pop()

                    if self.preemption_mode:
                        preempted_mode = self._preempt(victim_seq_group,
                                                       blocks_to_swap_out,
                                                       self.preemption_mode)
                    else:
                        preempted_mode = self._preempt(victim_seq_group,
                                                       blocks_to_swap_out)

                    if preempted_mode == PreemptionMode.RECOMPUTE:
                        preempted.append(victim_seq_group)
                    else:
                        swapped_out.append(victim_seq_group)
                    victim_seq_group.swap_out_moment = time.time()
                    self.scheduler_metric.total_swap_out_blocks += victim_seq_group.total_token_block_size
                    self.scheduler_metric.total_swap_out_seqs += 1
                    victim_seq_group.update_swap_times()

                else:
                    # No other sequence groups can be preempted.
                    # Preempt the current sequence group.

                    if self.preemption_mode:
                        preempted_mode = self._preempt(seq_group,
                                                       blocks_to_swap_out,
                                                       self.preemption_mode)
                    else:
                        preempted_mode = self._preempt(seq_group,
                                                       blocks_to_swap_out)

                    if preempted_mode == PreemptionMode.RECOMPUTE:
                        preempted.append(seq_group)
                    else:
                        swapped_out.append(seq_group)
                    self.scheduler_metric.total_swap_out_blocks += seq_group.total_token_block_size
                    self.scheduler_metric.total_swap_out_seqs += 1
                    seq_group.swap_out_moment = time.time()
                    break
            else:
                self._append_slots(seq_group, blocks_to_copy)
                seq_group.reset_waiting_iter_nums()
                is_prefill = seq_group.is_prefill()
                if is_prefill:
                    prefill_seq_groups.append(
                        ScheduledSequenceGroup(
                            seq_group=seq_group,
                            token_chunk_size=num_running_tokens))
                    recomputed_token_nums += num_running_tokens
                else:
                    decode_seq_groups.append(
                        ScheduledSequenceGroup(seq_group=seq_group,
                                               token_chunk_size=1))
                budget.add_num_batched_tokens(seq_group.request_id,
                                              num_running_tokens)
                # OPTIMIZATION:  Note that get_max_num_running_seqs is
                # expensive. For the default scheduling chase where
                # enable_chunking is False, num_seqs are updated before running
                # this method, so we don't have to update it again here.
                if enable_chunking:
                    num_running_seqs = seq_group.get_max_num_running_seqs()
                    budget.add_num_seqs(seq_group.request_id, num_running_seqs)
                if curr_loras is not None and seq_group.lora_int_id > 0:
                    curr_loras.add(seq_group.lora_int_id)

        return running_queue, SchedulerRunningOutputs(
            decode_seq_groups=decode_seq_groups,
            prefill_seq_groups=prefill_seq_groups,
            preempted=preempted,
            swapped_out=swapped_out,
            blocks_to_swap_out=blocks_to_swap_out,
            blocks_to_copy=blocks_to_copy,
            num_lookahead_slots=self._get_num_lookahead_slots(
                is_prefill=False)), recomputed_token_nums

    def _schedule_swapped(
        self,
        swapped_queue: deque,
        budget: SchedulingBudget,
        curr_loras: Optional[Set[int]],
        policy: Policy,
        policy_info: PolicyInfo,
        enable_chunking: bool = False,
    ) -> Tuple[deque, SchedulerSwappedInOutputs]:
        """Schedule sequence groups that are swapped out.

        It schedules swapped requests as long as it fits `budget` and
        curr_loras <= max_lora from the scheduling config. The input arguments
        `budget` and `curr_loras` are updated based on scheduled seq_groups.

        Args:
            swapped_queue: The queue that contains swapped out requests.
                The given arguments are NOT in-place modified.
            budget: The scheduling budget. The argument is in-place updated
                when any requests are swapped in.
            curr_loras: Currently batched lora request ids. The argument is
                in-place updated when any requests are swapped in.
            policy: The sorting policy to sort swapped_queue.
            enable_chunking: If True, seq group can be chunked and only a
                chunked number of tokens are scheduled  if
                `budget.num_batched_tokens` has not enough capacity to schedule
                all tokens.

        Returns:
            A tuple of remaining swapped_queue after scheduling and
            SchedulerSwappedInOutputs.
        """
        # Blocks that need to be swapped or copied before model execution.
        blocks_to_swap_in: List[Tuple[int, int]] = []
        blocks_to_copy: List[Tuple[int, int]] = []
        decode_seq_groups: List[ScheduledSequenceGroup] = []
        prefill_seq_groups: List[ScheduledSequenceGroup] = []
        now = time.time()
        if self.scheduler_config.policy == "tfittradeoff":
            # avg_priorities = -1
            swapped_queue = policy.sorted_by_priority(
                swapped_queue,
                queue_type='swapped',policy_info=policy_info)
        else:
            swapped_queue = policy.sort_by_priority(now, swapped_queue)
        infeasible_seq_groups: List[SequenceGroup] = []
        leftover_swapped: Deque[SequenceGroup] = deque()
        st_while = time.time()
        while swapped_queue:
            seq_group: SequenceGroup = swapped_queue[0]
            # if (self.scheduler_config.policy in ["infer", "tfittradeoff"]
            #         and seq_group.request_id in self.partial_swapped):
            #     swapped_queue.popleft()
            #     leftover_swapped.appendleft(seq_group)
            #     continue
            # If the sequence group cannot be swapped in, stop.
            is_prefill = seq_group.is_prefill()
            alloc_status = self.block_manager.can_swap_in(
                seq_group, self._get_num_lookahead_slots(is_prefill))
            if alloc_status == AllocStatus.LATER:
                if self.scheduler_config.policy == "tfittradeoff":  # Debug
                    # seq_group.update_waiting_iter_nums()
                    # swapped_queue.popleft()
                    # leftover_swapped.appendleft(seq_group)
                    # continue
                    # break
                    for seq_group in swapped_queue:
                        seq_group.update_waiting_iter_nums()
                    break
                else:
                    for seq_group in swapped_queue:
                        seq_group.update_waiting_iter_nums()
                    break
                # swapped_queue.popleft()
                # leftover_swapped.appendleft(seq_group)
            elif alloc_status == AllocStatus.NEVER:
                logger.warning(
                    "Failing the request %s because there's not enough kv "
                    "cache blocks to run the entire sequence.",
                    seq_group.request_id)
                for seq in seq_group.get_seqs():
                    seq.status = SequenceStatus.FINISHED_IGNORED
                infeasible_seq_groups.append(seq_group)
                swapped_queue.popleft()
                continue

            lora_int_id = 0
            if self.lora_enabled:
                lora_int_id = seq_group.lora_int_id
                assert curr_loras is not None
                assert self.lora_config is not None
                if (lora_int_id > 0 and (lora_int_id not in curr_loras)
                        and len(curr_loras) >= self.lora_config.max_loras):
                    # We don't have a space for another LoRA, so
                    # we ignore this request for now.
                    leftover_swapped.appendleft(seq_group)
                    swapped_queue.popleft()
                    continue

            # The total number of sequences in the RUNNING state should not
            # exceed the maximum number of sequences.
            num_new_seqs = seq_group.get_max_num_running_seqs()
            num_new_tokens = self._get_num_new_tokens(seq_group,
                                                      SequenceStatus.SWAPPED,
                                                      enable_chunking, budget)
            if (num_new_tokens == 0
                    or not budget.can_schedule(num_new_tokens=num_new_tokens,
                                               num_new_seqs=num_new_seqs)):
                if self.scheduler_config.policy == "tfittradeoff":  # Debug
                    seq_group.update_waiting_iter_nums()
                    swapped_queue.popleft()
                    leftover_swapped.appendleft(seq_group)
                    continue
                else:
                    for seq_group in swapped_queue:
                        seq_group.update_waiting_iter_nums()
                    break

            if lora_int_id > 0 and curr_loras is not None:
                curr_loras.add(lora_int_id)
            swapped_queue.popleft()

            if seq_group.metrics.waiting_iter_nums < seq_group.seq_len:
                self.scheduler_metric.total_low_eff_swap_out += 1
                self.scheduler_metric.total_low_eff_swap_out_diff += seq_group.seq_len - \
                                seq_group.metrics.waiting_iter_nums

            if seq_group.swap_out_moment is not None:
                self.scheduler_metric.total_swap_out_waiting_time += time.time() - \
                                seq_group.swap_out_moment

            self._swap_in(seq_group, blocks_to_swap_in)

            self.scheduler_metric.total_swap_in_blocks += seq_group.total_token_block_size
            self.scheduler_metric.total_swap_in_seqs += 1

            seq_group_request_id = seq_group.request_id
            if seq_group_request_id in self.partial_swapped:
                _, _ = self.partial_swapped.pop(seq_group_request_id)

            self._append_slots(seq_group, blocks_to_copy)
            is_prefill = seq_group.is_prefill()
            if is_prefill:
                prefill_seq_groups.append(
                    ScheduledSequenceGroup(seq_group,
                                           token_chunk_size=num_new_tokens))
            else:
                decode_seq_groups.append(
                    ScheduledSequenceGroup(seq_group, token_chunk_size=1))
            budget.add_num_batched_tokens(seq_group.request_id, num_new_tokens)
            budget.add_num_seqs(seq_group.request_id, num_new_seqs)
            seq_group.reset_waiting_iter_nums()
        self.scheduler_metric.swap_while += time.time() - st_while
        swapped_queue.extendleft(leftover_swapped)
        self.scheduler_metric.schedule_swapped_time += time.time() - now

        return swapped_queue, SchedulerSwappedInOutputs(
            decode_seq_groups=decode_seq_groups,
            prefill_seq_groups=prefill_seq_groups,
            blocks_to_swap_in=blocks_to_swap_in,
            blocks_to_copy=blocks_to_copy,
            num_lookahead_slots=self._get_num_lookahead_slots(
                is_prefill=False),
            infeasible_seq_groups=infeasible_seq_groups,
        )

    def _get_prompt_limit(self, seq_group: SequenceGroup) -> int:
        if self.scheduler_config.chunked_prefill_enabled:
            prompt_limit = self.scheduler_config.max_model_len
        else:
            prompt_limit = min(self.scheduler_config.max_model_len,
                               self.scheduler_config.max_num_batched_tokens)

        # Model is fine tuned with long context. Return the fine tuned max_len.
        if (seq_group.lora_request
                and seq_group.lora_request.long_lora_max_len):
            assert prompt_limit <= seq_group.lora_request.long_lora_max_len
            return seq_group.lora_request.long_lora_max_len
        else:
            return prompt_limit

    def _schedule_prefills(
        self,
        waiting_queue: deque,
        budget: SchedulingBudget,
        curr_loras: Optional[Set[int]],
        policy_info: PolicyInfo,
        enable_chunking: bool = False,
        policy: Optional[Policy] = None,
    ) -> Tuple[deque, SchedulerPrefillOutputs]:
        """Schedule sequence groups that are in prefill stage.

        Note that the current scheduler treats PREEMPTED_FOR_RECOMPUTE
        as a new prefill (that starts from beginning -> most recently generated
        tokens).

        It schedules waiting requests as long as it fits `budget` and
        curr_loras <= max_lora from the scheduling config. The input arguments
        `budget` and `curr_loras` are updated based on scheduled seq_groups.

        Args:
            waiting_queue: The queue that contains prefill requests.
                The given arguments are NOT in-place modified.
            budget: The scheduling budget. The argument is in-place updated
                when any requests are scheduled.
            curr_loras: Currently batched lora request ids. The argument is
                in-place updated when any requests are scheduled.
            enable_chunking: If True, seq group can be chunked and only a
                chunked number of tokens are scheduled  if
                `budget.num_batched_tokens` has not enough capacity to schedule
                all tokens.

        Returns:
            A tuple of remaining waiting_queue after scheduling and
            SchedulerSwappedInOutputs.
        """
        now = time.time()
        ignored_seq_groups: List[SequenceGroup] = []
        seq_groups: List[ScheduledSequenceGroup] = []
        kv_free_seq_groups:List[ScheduledSequenceGroup] = []
        # We don't sort waiting queue because we assume it is sorted.
        # Copy the queue so that the input queue is not modified.
        waiting_queue = deque([s for s in waiting_queue])
        if policy is not None:
            if self.scheduler_config.policy == "tfittradeoff":
                # priorities = [
                #     seq_group.priority_rate for seq_group in self.running 
                #     if seq_group.priority_rate> 0
                # ]
                # avg_priorities = float(
                    # np.max(priorities) if len(priorities) > 0 else 1)
                waiting_queue = policy.sorted_by_priority(
                    waiting_queue, queue_type='waiting', policy_info=policy_info)
            else:
                waiting_queue = policy.sort_by_priority(
                    time.time(), waiting_queue)

        waiting_queue = deque([s for s in self.kv_free_seq_groups]+ [s for s in waiting_queue])

        leftover_waiting_sequences: Deque[SequenceGroup] = deque()

        st_while = time.time()
        while self._passed_delay(time.time()) and waiting_queue:
            seq_group = waiting_queue[0]
            waiting_seqs = seq_group.get_seqs(status=SequenceStatus.WAITING)
            assert len(waiting_seqs) == 1, (
                "Waiting sequence group should have only one prompt ",
                f"sequence {seq_group.request_id}, but got {[s.status for s in seq_group.get_seqs()]}")
            num_new_tokens = self._get_num_new_tokens(seq_group,
                                                      SequenceStatus.WAITING,
                                                      enable_chunking, budget)
            if not enable_chunking:
                num_prompt_tokens = waiting_seqs[0].get_len()
                assert num_new_tokens == num_prompt_tokens

            prompt_limit = self._get_prompt_limit(seq_group)
            if num_new_tokens > prompt_limit:
                logger.warning(
                    "Input prompt (%d tokens) is too long"
                    " and exceeds limit of %d", num_new_tokens, prompt_limit)
                for seq in waiting_seqs:
                    seq.status = SequenceStatus.FINISHED_IGNORED
                ignored_seq_groups.append(seq_group)
                waiting_queue.popleft()
                continue

            if self.fake_allocate:
                can_allocate = AllocStatus.OK
            else:
                # If the sequence group cannot be allocated, stop.
                can_allocate = self.block_manager.can_allocate(seq_group)
                if can_allocate == AllocStatus.LATER:
                    leftover_waiting_sequences.appendleft(seq_group)
                    waiting_queue.popleft()
                    continue
                elif can_allocate == AllocStatus.NEVER:
                    logger.warning(
                        "Input prompt (%d tokens) is too long"
                        " and exceeds the capacity of block_manager",
                        num_new_tokens)
                    for seq in waiting_seqs:
                        seq.status = SequenceStatus.FINISHED_IGNORED
                    ignored_seq_groups.append(seq_group)
                    waiting_queue.popleft()
                    continue

            lora_int_id = 0
            if self.lora_enabled:
                lora_int_id = seq_group.lora_int_id
                assert curr_loras is not None
                assert self.lora_config is not None
                if (self.lora_enabled and lora_int_id > 0
                        and lora_int_id not in curr_loras
                        and len(curr_loras) >= self.lora_config.max_loras):
                    # We don't have a space for another LoRA, so
                    # we ignore this request for now.
                    leftover_waiting_sequences.appendleft(seq_group)
                    waiting_queue.popleft()
                    continue

            num_new_seqs = seq_group.get_max_num_running_seqs()
            if (num_new_tokens == 0
                    or not budget.can_schedule(num_new_tokens=num_new_tokens,
                                               num_new_seqs=num_new_seqs)):
                break

            # Can schedule this request.
            if curr_loras is not None and lora_int_id > 0:
                curr_loras.add(lora_int_id)
            waiting_queue.popleft()

            if self.fake_allocate:
                self._fake_allocate_and_set_running(seq_group)
            else:
                self._allocate_and_set_running(seq_group)

            if seq_group.swap_out_moment is not None:
                self.scheduler_metric.total_swap_out_waiting_time += time.time(
                ) - seq_group.swap_out_moment

            seq_groups.append(
                ScheduledSequenceGroup(seq_group=seq_group,
                                       token_chunk_size=num_new_tokens))
            self.scheduler_metric.prefill_token_num += num_new_tokens
            budget.add_num_batched_tokens(seq_group.request_id, num_new_tokens)
            budget.add_num_seqs(seq_group.request_id, num_new_seqs)
        self.scheduler_metric.prefill_while += time.time() - st_while
        # Queue requests that couldn't be scheduled.
        waiting_queue.extendleft(leftover_waiting_sequences)
        if len(seq_groups) > 0:
            self.prev_prompt = True

        self.scheduler_metric.schedule_waiting_time += time.time() - now

        for scheduled_seq_group in seq_groups:
            scheduled_seq_group.seq_group.reset_waiting_iter_nums()
        for scheduled_seq_group in kv_free_seq_groups:
            scheduled_seq_group.seq_group.reset_waiting_iter_nums()

        for seq_group in waiting_queue:
            seq_group.update_waiting_iter_nums()
        return waiting_queue, SchedulerPrefillOutputs(
            seq_groups=seq_groups,
            kv_free_seq_groups=kv_free_seq_groups,
            ignored_seq_groups=ignored_seq_groups,
            num_lookahead_slots=self._get_num_lookahead_slots(is_prefill=True))

    def _schedule_default(self) -> SchedulerOutputs:
        """Schedule queued requests.
        
        The current policy is designed to optimize the throughput. First,
        it batches as many prefill requests as possible. And it schedules
        decodes. If there's a pressure on GPU memory, decode requests can
        be swapped or preempted.
        """
        # Include running requests to the budget.
        budget = SchedulingBudget(
            token_budget=self.scheduler_config.max_num_batched_tokens,
            max_num_seqs=self.scheduler_config.max_num_seqs,
        )
        # Make sure we include num running seqs before scheduling prefill,
        # so that we don't schedule beyond max_num_seqs for prefill.
        for seq_group in self.running:
            budget.add_num_seqs(seq_group.request_id,
                                seq_group.get_max_num_running_seqs())
        curr_loras = set(
            seq_group.lora_int_id for seq_group in self.running
            if seq_group.lora_int_id > 0) if self.lora_enabled else None

        remaining_waiting, prefills = (self.waiting,
                                       SchedulerPrefillOutputs.create_empty())
        remaining_running, running_scheduled = (
            self.running, SchedulerRunningOutputs.create_empty())
        remaining_swapped, swapped_in = (
            self.swapped, SchedulerSwappedInOutputs.create_empty())

        # If any requests are swapped, prioritized swapped requests.
        if not self.swapped:
            remaining_waiting, prefills = self._schedule_prefills(
                self.waiting, budget, curr_loras,None, enable_chunking=False)

        policy = PolicyFactory.get_policy(policy_name="fcfs")
        # Don't schedule decodes if prefills are scheduled.
        # NOTE: If `_schedule_prefills` doesn't enable chunking, self.running
        # only contains decode requests, not chunked prefills.
        if len(prefills.seq_groups) == 0:
            remaining_running, running_scheduled, _ = self._schedule_running(
                self.running,
                budget,
                curr_loras,
                policy,
                policy_info=None,
                enable_chunking=False)

            # If any sequence group is preempted, do not swap in any sequence
            # group. because it means there's no slot for new running requests.
            if len(running_scheduled.preempted) + len(
                    running_scheduled.swapped_out) == 0:
                remaining_swapped, swapped_in = self._schedule_swapped(
                    self.swapped, budget, curr_loras, policy, None)

        # assert (budget.num_batched_tokens <=
                # self.scheduler_config.max_num_batched_tokens)
        # assert budget.num_curr_seqs <= self.scheduler_config.max_num_seqs

        # Update waiting requests.
        self.waiting = remaining_waiting
        self.waiting.extendleft(running_scheduled.preempted)
        # Update new running requests.
        self.running = remaining_running
        self.running.extend([s.seq_group for s in prefills.seq_groups])
        self.running.extend(
            [s.seq_group for s in running_scheduled.decode_seq_groups])
        self.running.extend(
            [s.seq_group for s in swapped_in.decode_seq_groups])
        # Update swapped requests.
        self.swapped = remaining_swapped
        self.swapped.extend(running_scheduled.swapped_out)
        preempted = (len(running_scheduled.preempted) +
                     len(running_scheduled.swapped_out))

        # There should be no prefill from running queue because this policy
        # doesn't allow chunked prefills.
        assert len(running_scheduled.prefill_seq_groups) == 0
        assert len(swapped_in.prefill_seq_groups) == 0
        return SchedulerOutputs(
            scheduled_seq_groups=(prefills.seq_groups +
                                  running_scheduled.decode_seq_groups +
                                  swapped_in.decode_seq_groups),
            num_prefill_groups=len(prefills.seq_groups),
            num_batched_tokens=budget.num_batched_tokens,
            blocks_to_swap_in=swapped_in.blocks_to_swap_in,
            blocks_to_swap_out=running_scheduled.blocks_to_swap_out,
            blocks_to_copy=running_scheduled.blocks_to_copy +
            swapped_in.blocks_to_copy,
            ignored_seq_groups=prefills.ignored_seq_groups +
            swapped_in.infeasible_seq_groups,
            num_lookahead_slots=running_scheduled.num_lookahead_slots,
            running_queue_size=len(self.running),
            preempted=preempted,
            num_running_to_waiting=0,
            num_waiting_to_running=0,
            recomputed_token_nums=0,
            need_score=False,
            allow_both_swap=self.allow_both_swap
        )

    def _reallocate_shared_block_size(self,num_shared_blocks):
        if len(self.waiting)+len(self.kv_free_seq_groups) ==0:
            self.block_manager.reset_shared_blocks() 

        elif len(self.waiting) > 0 and len(self.kv_free_seq_groups) == 0:
            shared_blocks = self.block_manager.add_shared_blocks(num_shared_blocks)
            print(f"adding shared block size {shared_blocks}")
        else:
            print("skipping reallocate shared block size")

    def _schedule_chunked_prefill(self):
        """Schedule queued requests.
        
        Chunked prefill allows to chunk prefill requests, batch them together
        with decode requests. This policy 1. schedule as many decoding requests
        as possible. 2. schedule chunked prefill requests that are not
        finished. 3. schedule swapped request. 4. schedule new prefill
        requests.

        The policy can sustain the high GPU utilization because it can put
        prefill and decodes requests to the same batch, while it improves
        inter token latency because decodes requests don't need to blocked
        by prefill requests.
        """

        budget = SchedulingBudget(
            token_budget=self.scheduler_config.max_num_batched_tokens,
            max_num_seqs=max(self.scheduler_config.max_num_seqs, 1024),
        )
        policy_info = PolicyInfo(
            waiting_queue_size=len(self.waiting),
            running_queue_size = len(self.running),
            swapped_queue_size = len(self.swapped),
            now=time.time(),
        )
        curr_loras: Set[int] = set()
        if not self.reach_ddl:
            remaining_waiting, prefills = (
                self.waiting, SchedulerPrefillOutputs.create_empty())
            remaining_running, running_scheduled = (
                self.running, SchedulerRunningOutputs.create_empty())
            remaining_swapped, swapped_in = (
                self.swapped, SchedulerSwappedInOutputs.create_empty())
            policy = PolicyFactory.get_policy(
                policy_name=self.scheduler_config.policy)


            if self.scheduler_config.policy in ["sjmlfq", "tfittradeoff","las",'sjf']:
                (remaining_running, remaining_swapped, remaining_waiting,
                running_scheduled, swapped_in,
                prefills, recomputed_token_nums) = \
                    self._schedule_preemption(
                    running_queue=self.running,
                    swapped_queue=self.swapped,
                    waiting_queue=self.waiting,
                    budget=budget,
                    policy=policy,
                    policy_info=policy_info,
                    enable_chunking=True,
                )
            elif self.scheduler_config.policy == "_tfittradeoff":
                remaining_running, running_scheduled, recomputed_token_nums = \
                    self._schedule_running_partial(self.running,
                                        budget,
                                        curr_loras,
                                        policy,
                                        policy_info=policy_info,
                                        enable_chunking=True)
                # Schedule swapped out requests.
                # If preemption happens, it means we don't have space for swap-in.
                # if len(running_scheduled.preempted) + len(
                        # running_scheduled.swapped_out) == 0:
                # if not self.has_preempted_seq:
                # Schedule new prefills.
                remaining_waiting, prefills = self._schedule_prefills(
                    self.waiting,
                    budget,
                    curr_loras,
                    policy=policy,
                    policy_info=policy_info,
                    enable_chunking=True)
                if len(remaining_waiting)>0:
                    self.partial_swap_out_flag=False
                else:
                    self.partial_swap_out_flag=True
                remaining_swapped, swapped_in, = self._schedule_swapped(
                    self.swapped,
                    budget,
                    curr_loras,
                    policy,
                    policy_info=policy_info,
                        enable_chunking=True)
                
            else:
                remaining_running, running_scheduled, recomputed_token_nums = \
                    self._schedule_running(self.running,
                                        budget,
                                        curr_loras,
                                        policy,
                                        policy_info=policy_info,
                                        enable_chunking=True)

                # Schedule swapped out requests.
                # If preemption happens, it means we don't have space for swap-in.
                if len(running_scheduled.preempted) + len(
                        running_scheduled.swapped_out) == 0:
                    remaining_swapped, swapped_in, = self._schedule_swapped(
                        self.swapped,
                        budget,
                        curr_loras,
                        policy,
                        policy_info,
                        enable_chunking=True)

                # Schedule new prefills.
                remaining_waiting, prefills = self._schedule_prefills(
                    self.waiting,
                    budget,
                    curr_loras,
                    policy=policy,
                    policy_info=policy_info,
                    enable_chunking=True)

            # if self.scheduler_config.policy != "tfittradeoff":
            #     assert (budget.num_batched_tokens <=
            #             self.scheduler_config.max_num_batched_tokens)
            #     assert budget.num_curr_seqs <= self.scheduler_config.max_num_seqs

            # Update waiting requests.
            self.waiting = remaining_waiting
            self.waiting.extendleft(running_scheduled.preempted)
            # Update new running requests.
            self.running = remaining_running
            self.running.extend([s.seq_group for s in prefills.seq_groups])
            self.running.extend([s.seq_group for s in prefills.kv_free_seq_groups])
            self.running.extend(
                [s.seq_group for s in running_scheduled.decode_seq_groups])
            self.running.extend(
                [s.seq_group for s in running_scheduled.prefill_seq_groups])
            self.running.extend(
                [s.seq_group for s in swapped_in.decode_seq_groups])
            self.running.extend(
                [s.seq_group for s in swapped_in.prefill_seq_groups])

            self.kv_free_seq_groups = [s.seq_group.request_id for s in prefills.kv_free_seq_groups]
            # Update swapped requests.
            self.swapped = remaining_swapped
            self.swapped.extend(running_scheduled.swapped_out)
            
            for s in (running_scheduled.prefill_seq_groups+swapped_in.prefill_seq_groups):
                self.scheduler_metric.prefill_token_num += len(s.seq_group.prompt_token_ids)
            
            self.scheduler_metric.decode_token_num = 0
            for s in (running_scheduled.decode_seq_groups +
                                    swapped_in.decode_seq_groups):
                self.scheduler_metric.decode_token_num += 1

            # Motivation:
            # 1) GPU Memory:
            memory_existed = 0
            memory_new_generated = 0

            scheduled_seq_groups = (prefills.seq_groups +
                                    prefills.kv_free_seq_groups +
                                    running_scheduled.prefill_seq_groups +
                                    swapped_in.prefill_seq_groups +
                                    running_scheduled.decode_seq_groups +
                                    swapped_in.decode_seq_groups)

            for seq_group in [s.seq_group for s in scheduled_seq_groups]:
                memory_existed += sum([
                    seq.get_len() for seq in seq_group.get_seqs()
                    if not seq.is_finished()
                ])

            for seq_group in [
                    s.seq_group for s in (running_scheduled.decode_seq_groups +
                                          swapped_in.decode_seq_groups)
            ]:
                memory_new_generated += sum([
                    1 for seq in seq_group.get_seqs() if not seq.is_finished()
                ])

            memory_iter = memory_existed + memory_new_generated

            self.scheduler_metric.gpu_memory_iter = memory_iter
            # Normalization
            self.scheduler_metric.gpu_memory_iter /= (self.cache_config.block_size *
                                     self.cache_config.num_gpu_blocks)

            # 2) GPU computation:

            prefills_seq_groups = (prefills.seq_groups +
                                    prefills.kv_free_seq_groups +
                                    running_scheduled.prefill_seq_groups +
                                    swapped_in.prefill_seq_groups )
            computation_iter = 0

            for seq_group in [s.seq_group for s in prefills_seq_groups]:
                computation_iter += sum([
                    seq.get_len() for seq in seq_group.get_seqs()
                    if not seq.is_finished()
                ])

            computation_iter += memory_new_generated

            self.scheduler_metric.gpu_computation_iter = computation_iter

            # 3) batch size:

            prefill_seq_nums= len(prefills_seq_groups)
            decode_seq_nums = len(running_scheduled.decode_seq_groups +
                                    swapped_in.decode_seq_groups)
            running_seq_nums = prefill_seq_nums+decode_seq_nums
            waiting_seq_nums = len(self.swapped)
            pending_seq_nums= len(self.waiting)
            self.scheduler_metric.running_seq_nums += running_seq_nums
            self.scheduler_metric.waiting_seq_nums += waiting_seq_nums
            self.scheduler_metric.pending_seq_nums += pending_seq_nums


            return SchedulerOutputs(
                scheduled_seq_groups=scheduled_seq_groups,
                num_prefill_groups=(len(prefills.seq_groups) +
                                    len(prefills.kv_free_seq_groups)+
                                    len(swapped_in.prefill_seq_groups) +
                                    len(running_scheduled.prefill_seq_groups)),
                num_batched_tokens=budget.num_batched_tokens,
                blocks_to_swap_in=swapped_in.blocks_to_swap_in,
                blocks_to_swap_out=running_scheduled.blocks_to_swap_out,
                blocks_to_copy=running_scheduled.blocks_to_copy +
                swapped_in.blocks_to_copy,
                ignored_seq_groups=prefills.ignored_seq_groups +
                swapped_in.infeasible_seq_groups,
                num_lookahead_slots=running_scheduled.num_lookahead_slots,
                running_queue_size=len(self.running),
                preempted=(len(running_scheduled.preempted) +
                           len(running_scheduled.swapped_out)),
                num_running_to_waiting=len(running_scheduled.preempted),
                num_waiting_to_running=len(
                    running_scheduled.prefill_seq_groups),
                recomputed_token_nums=recomputed_token_nums,
                need_score=False,
                allow_both_swap=self.allow_both_swap
            )
        else:
            ignored_seq_groups: List[SequenceGroup] = []
            for seq_group in (self.waiting + self.running + self.swapped):
                for seq in seq_group.get_seqs():
                    seq.status = SequenceStatus.FINISHED_STOPPED
                # num_running_tokens = self._get_num_new_tokens(
                #     seq_group, SequenceStatus.RUNNING, True, budget)
                ignored_seq_groups.append(seq_group)
            self.waiting = deque()
            self.running = deque()
            self.swapped = deque()
            # self.partial_swapped = deque()
            return SchedulerOutputs(
                scheduled_seq_groups=[],
                num_prefill_groups=0,
                num_batched_tokens=budget.num_batched_tokens,
                blocks_to_swap_in=[],
                blocks_to_swap_out=[],
                blocks_to_copy=[],
                ignored_seq_groups=ignored_seq_groups,
                num_lookahead_slots=0,
                running_queue_size=0,
                preempted=0,
                num_running_to_waiting=0,
                num_waiting_to_running=0,
                recomputed_token_nums=0,
                need_score=False,
                allow_both_swap=self.allow_both_swap
            )

    def _schedule(self) -> SchedulerOutputs:
        """Schedule queued requests."""
        if self.scheduler_config.max_num_seqs != 2048:
            self.scheduler_config.max_num_seqs = 2048
        if self.scheduler_config.policy == "opt":
            return self._general_schedule()
        if self.scheduler_config.chunked_prefill_enabled :
            self.allow_both_swap = True
            return self._schedule_chunked_prefill()
        else:
            self.allow_both_swap = True
            return self._schedule_default()

    def _can_append_slots(self, seq_group: SequenceGroup) -> bool:
        """Determine whether or not we have enough space in the KV cache to
        continue generation of the sequence group.
        """
        # It is True only for testing case to trigger artificial preemption.
        if (self.enable_artificial_preemption
                and random.uniform(0, 1) < ARTIFICIAL_PREEMPTION_PROB
                and self.artificial_preempt_cnt > 0):
            self.artificial_preempt_cnt -= 1
            return False

        # Appending slots only occurs in decoding.
        is_prefill = False

        return self.block_manager.can_append_slots(
            seq_group=seq_group,
            num_lookahead_slots=self._get_num_lookahead_slots(is_prefill),
        )

    def _can_append_slots_prefill(self, seq_group: SequenceGroup) -> bool:
        return self.block_manager.can_append_slots(
            seq_group=seq_group,
            num_lookahead_slots=self._get_num_lookahead_slots(is_prefill=True),
        )

    def _can_allocate_seq(self, block_size: int) -> bool:
        return self.block_manager.can_allocate_infer(block_size)


    def schedule(self) -> Tuple[List[SequenceGroupMetadata], SchedulerOutputs]:
        # Schedule sequence groups.
        # This function call changes the internal states of the scheduler
        # such as self.running, self.swapped, and self.waiting.
        scheduler_outputs = self._schedule()
        now = time.time()
        # Create input data structures.
        seq_group_metadata_list: List[SequenceGroupMetadata] = []

        for i, scheduled_seq_group in enumerate(
                scheduler_outputs.scheduled_seq_groups):
            seq_group = scheduled_seq_group.seq_group
            token_chunk_size = scheduled_seq_group.token_chunk_size
            seq_group.maybe_set_first_scheduled_time(now)
            seq_group.update_last_execute_time()
            # seq_id -> SequenceData
            seq_data: Dict[int, SequenceData] = {}
            # seq_id -> physical block numbers
            block_tables: Dict[int, List[int]] = {}
            shared=False
            if seq_group.request_id in self.kv_free_seq_groups:
                shared=True
            for seq in seq_group.get_seqs(status=SequenceStatus.RUNNING):
                seq_id = seq.seq_id
                seq_data[seq_id] = seq.data
                if self.fake_allocate:
                    block_tables[seq_id] = self.block_manager.get_fake_block_table_and_delete(seq)
                else:
                    block_tables[seq_id] = self.block_manager.get_block_table(seq,shared)
                self.block_manager.access_all_blocks_in_seq(seq, now)

            common_computed_block_nums = (
                self.block_manager.get_common_computed_block_ids(
                    seq_group.get_seqs(status=SequenceStatus.RUNNING)))

            do_sample = True
            if seq_group.is_prefill():
                seqs = seq_group.get_seqs()
                # Prefill has only 1 sequence.
                assert len(seqs) == 1
                # In the next iteration, all prompt tokens are not computed.
                # It means the prefill is chunked, and we don't need sampling.
                # NOTE: We use get_len instead of get_prompt_len because when
                # a sequence is preempted, prefill includes previous generated
                # output tokens.
                if (token_chunk_size + seqs[0].data.get_num_computed_tokens() <
                        seqs[0].data.get_len()):
                    do_sample = False

            # It assumes the scheduled_seq_groups is ordered by
            # prefill < decoding.
            is_prompt = seq_group.is_prefill()
            seq_group_metadata = SequenceGroupMetadata(
                request_id=seq_group.request_id,
                is_prompt=is_prompt,
                seq_data=seq_data,
                sampling_params=seq_group.sampling_params,
                block_tables=block_tables,
                do_sample=do_sample,
                pooling_params=seq_group.pooling_params,
                token_chunk_size=token_chunk_size,
                lora_request=seq_group.lora_request,
                computed_block_nums=common_computed_block_nums,
                state=seq_group.state,
                # `multi_modal_data` will only be present for the 1st comm
                # between engine and worker.
                # the subsequent comms can still use delta, but
                # `multi_modal_data` will be None.
                multi_modal_data=seq_group.multi_modal_data
                if scheduler_outputs.num_prefill_groups > 0 else None,
                eos_token_id=seq_group.eos_token_id,
                prompt_adapter_request=seq_group.prompt_adapter_request,
            )
            seq_group_metadata_list.append(seq_group_metadata)

        # Now that the batch has been created, we can assume all blocks in the
        # batch will have been computed before the next scheduling invocation.
        # This is because the engine assumes that a failure in model execution
        # will crash the vLLM instance / will not retry.
        for scheduled_seq_group in scheduler_outputs.scheduled_seq_groups:
            self.block_manager.mark_blocks_as_computed(
                scheduled_seq_group.seq_group)
        
        return seq_group_metadata_list, scheduler_outputs

    def reset_schedule_metric(self):
        self.scheduler_metric = SchedulerMetric()
        return
    def fork_seq(self, parent_seq: Sequence, child_seq: Sequence) -> None:
        self.block_manager.fork(parent_seq, child_seq)

    def free_seq(self, seq: Sequence) -> None:
        """Free a sequence from a block table."""
        self.block_manager.free(seq)

    def free_finished_seq_groups(self) -> None:
        running_queue_length = len(self.running)
        for queue in [self.running, self.swapped, self.waiting]:
            self._finished_requests_ids += [
                seq_group.request_id for seq_group in queue
                if seq_group.is_finished()
            ]
        self.running = deque(seq_group for seq_group in self.running
                             if not seq_group.is_finished())
        if len(self.running) < running_queue_length:
            self.has_finished_seqs = True

    def _allocate_and_set_running(self, seq_group: SequenceGroup, shared=False) -> None:
        self.block_manager.allocate(seq_group, shared=shared)
        for seq in seq_group.get_seqs(status=SequenceStatus.WAITING):
            seq.status = SequenceStatus.RUNNING
            if shared:
                seq.set_seq_type(SequenceType.TEMP)
            else:
                seq.set_seq_type(SequenceType.NORMAL)
            seq.status_transmit = SequenceStatus.WAITING_TO_RUNNING


    def _fake_allocate_and_set_running(self, seq_group: SequenceGroup)-> None:
        self.block_manager.fake_allocate(seq_group)
        for seq in seq_group.get_seqs(status=SequenceStatus.WAITING):
            seq.status = SequenceStatus.RUNNING

    def _append_slots(
        self,
        seq_group: SequenceGroup,
        blocks_to_copy: List[Tuple[int, int]],
    ) -> None:
        """Appends new slots to the sequences in the given sequence group.

        Args:
            seq_group (SequenceGroup): The sequence group containing the
                sequences to append slots to.
            blocks_to_copy (List[Tuple[int, int]]): A list of tuple of two
                ints, the first int is the source block index, and the second
                int is the destination block index. This list is updated with
                the new source and destination block indices for the appended
                slots.
        """
        num_lookahead_slots = self._get_num_lookahead_slots(is_prefill=False)

        for seq in seq_group.get_seqs(status=SequenceStatus.RUNNING):
            cows = self.block_manager.append_slots(seq, num_lookahead_slots)
            blocks_to_copy.extend(cows)

    def _preempt(
        self,
        seq_group: SequenceGroup,
        blocks_to_swap_out: List[Tuple[int, int]],
        preemption_mode: Optional[PreemptionMode] = None,
        swap_out_block_nums: int = -1,
        seq_group_status: SequenceStatus = SequenceStatus.SWAPPED
    ) -> PreemptionMode:
        # If preemption mode is not specified, we determine the mode as follows:
        # We use recomputation by default since it incurs lower overhead than
        # swapping. However, when the sequence group has multiple sequences
        # (e.g., beam search), recomputation is not currently supported. In
        # such a case, we use swapping instead.
        # FIXME(woosuk): This makes our scheduling policy a bit bizarre.
        # As swapped sequences are prioritized over waiting sequences,
        # sequence groups with multiple sequences are implicitly prioritized
        # over sequence groups with a single sequence.
        # TODO(woosuk): Support recomputation for sequence groups with multiple
        # sequences. This may require a more sophisticated CUDA kernel.
        if preemption_mode is None:
            if self.user_specified_preemption_mode is None:
                # if self.block_manager.can_swap_in_shared_blocks(seq_group):
                #     print(f"{seq_group.request_id} can swap in shared blocks")
                #     preemption_mode = PreemptionMode.KV_FREE_RECOMPUTE
                if seq_group.get_max_num_running_seqs(
                ) == 1 or not self.block_manager.can_swap_out(seq_group):
                    preemption_mode = PreemptionMode.RECOMPUTE
                else:
                    preemption_mode = PreemptionMode.SWAP

            elif self.user_specified_preemption_mode == "swap" and self.block_manager.can_swap_out(
                    seq_group):
                preemption_mode = PreemptionMode.SWAP
            else:
                preemption_mode = PreemptionMode.RECOMPUTE
        
        # elif self.block_manager.can_swap_in_shared_blocks(seq_group):
        #     print(f"{seq_group.request_id} can swap in shared blocks")
        #     preemption_mode = PreemptionMode.KV_FREE_RECOMPUTE
        else:
            if not self.block_manager.can_swap_out(seq_group) and seq_group_status != SequenceStatus.PARTIAL_SWAPPED:
                preemption_mode = PreemptionMode.RECOMPUTE
            else:
                preemption_mode = preemption_mode

        if (self.num_cumulative_preemption % 50 == 0
                and self.num_cumulative_preemption > 0):
            logger.debug(
                "Sequence group %s is preempted by %s mode because there is "
                "not enough KV cache space. This can affect the end-to-end "
                "performance. Increase gpu_memory_utilization or "
                "tensor_parallel_size to provide more KV cache memory. "
                "total_num_cumulative_preemption=%d", seq_group.request_id,
                preemption_mode, self.num_cumulative_preemption + 1)
        self.num_cumulative_preemption += 1
        if preemption_mode == PreemptionMode.RECOMPUTE or preemption_mode == PreemptionMode.KV_FREE_RECOMPUTE:
            # preemption_mode = PreemptionMode.RECOMPUTE
            self._preempt_by_recompute(seq_group)
        elif preemption_mode == PreemptionMode.SWAP:
            self._preempt_by_swap(seq_group,
                                  blocks_to_swap_out,
                                  swap_out_block_nums,
                                  seq_group_status=seq_group_status)
        return preemption_mode

    def _preempt_by_recompute(
        self,
        seq_group: SequenceGroup,
    ) -> None:

        seqs = seq_group.get_seqs(status=SequenceStatus.RUNNING)
        # assert len(seqs) == 1
        for seq in seqs:
            seq.status = SequenceStatus.WAITING
            seq.status_transmit = SequenceStatus.RUNNING_TO_WAITING
            self.free_seq(seq)
            seq.reset_state_for_recompute()


    def _preempt_by_swap(
            self,
            seq_group: SequenceGroup,
            blocks_to_swap_out: List[Tuple[int, int]],
            swap_out_block_nums: int = -1,
            seq_group_status: SequenceStatus = SequenceStatus.SWAPPED) -> None:
        self._swap_out(seq_group,
                       blocks_to_swap_out,
                       swap_out_block_nums,
                       seq_group_status=seq_group_status)

    def _swap_in(
        self,
        seq_group: SequenceGroup,
        blocks_to_swap_in: List[Tuple[int, int]],
    ) -> None:
        mapping = self.block_manager.swap_in(seq_group)
        blocks_to_swap_in.extend(mapping)
        seqs = seq_group.get_seqs(
            status=SequenceStatus.SWAPPED) + seq_group.get_seqs(
                status=SequenceStatus.PARTIAL_SWAPPED)


        for seq in seqs:
            seq.status = SequenceStatus.RUNNING

    def _swap_out(
            self,
            seq_group: SequenceGroup,
            blocks_to_swap_out: List[Tuple[int, int]],
            swap_out_block_nums: int = -1,
            seq_group_status: SequenceStatus = SequenceStatus.SWAPPED) -> None:
        if not self.block_manager.can_swap_out(seq_group):
            # FIXME(woosuk): Abort the sequence group instead of aborting the
            # entire engine.
            # self._preempt_by_recompute(seq_group)
            raise RuntimeError(
                "Aborted due to the lack of CPU swap space. Please increase "
                "the swap space to avoid this error.")
            # return
        mapping = self.block_manager.swap_out(
            seq_group, swap_out_block_nums=swap_out_block_nums)
        blocks_to_swap_out.extend(mapping)

        # asyncio.run(self._async_swap([],blocks_to_swap_out,[]))
        for seq in seq_group.get_seqs(status=SequenceStatus.RUNNING):
            seq.status = seq_group_status

    def _passed_delay(self, now: float) -> bool:
        if self.prev_prompt:
            self.last_prompt_latency = now - self.prev_time
        self.prev_time, self.prev_prompt = now, False
        # Delay scheduling prompts to let waiting queue fill up
        if self.scheduler_config.delay_factor > 0 and self.waiting:
            earliest_arrival_time = min(
                [e.metrics.arrival_time for e in self.waiting])
            passed_delay = (
                (now - earliest_arrival_time) >
                (self.scheduler_config.delay_factor * self.last_prompt_latency)
                or not self.running)
        else:
            passed_delay = True
        return passed_delay

    def _get_num_lookahead_slots(self, is_prefill: bool) -> int:
        """The number of slots to allocate per sequence per step, beyond known
        token ids. Speculative decoding uses these slots to store KV activations
        of tokens which may or may not be accepted.

        Speculative decoding does not yet support prefill, so we do not perform
        lookahead allocation for prefill.
        """
        if is_prefill:
            return 0

        return self.scheduler_config.num_lookahead_slots

    def _get_num_new_tokens(self, seq_group: SequenceGroup,
                            status: SequenceStatus, enable_chunking: bool,
                            budget: SchedulingBudget) -> int:
        """Get the next new tokens to compute for a given sequence group
            that's in a given `status`.

        The API could chunk the number of tokens to compute based on `budget`
        if `enable_chunking` is True. If a sequence group has multiple
        sequences (e.g., running beam search), it means it is in decoding
        phase, so chunking doesn't happen.

        Returns 0 if the new token cannot be computed due to token budget.
        """
        num_new_tokens = 0
        if status == SequenceStatus.SWAPPED:
            seqs = seq_group.get_seqs(status=status) + seq_group.get_seqs(
                status=SequenceStatus.PARTIAL_SWAPPED)
        else:
            seqs = seq_group.get_seqs(status=status)
        for seq in seqs:
            num_new_tokens += seq.get_num_new_tokens()

        assert num_new_tokens > 0, f"{seq_group.get_seqs()}, \
                                    {seq_group.request_id}"

        # Chunk if a running request cannot fit in.
        # If number of seq > 1, it means it is doing beam search in a
        # decode phase. Do not chunk in that case.
        if enable_chunking and len(seqs) == 1:
            num_new_tokens = min(num_new_tokens,
                                 budget.remaining_token_budget())
        return num_new_tokens

    def max_numbers_sum_at_most(self, numbers: List[int], target: int) -> int:
        prefix_sum = list(accumulate(numbers))

        # Use bisect_right for binary search
        index = bisect.bisect_right(prefix_sum, target)

        if index >= len(prefix_sum):
            return -1
        return index

    def min_numbers_sum_at_least(self, numbers: List[int], target: int) -> int:
        """
        Find the minimum sum of numbers that is at least `target`.
        """
        # Calculate prefix sums using accumulate
        prefix_sum = list(accumulate(numbers))

        # Use bisect_left for binary search
        index = bisect.bisect_left(prefix_sum, target)

        if index >= len(prefix_sum):
            return -1

        return index + 1  # return the number of elements needed<|MERGE_RESOLUTION|>--- conflicted
+++ resolved
@@ -345,11 +345,8 @@
 
 @dataclass
 class SchedulerMetric:
-<<<<<<< HEAD
-=======
     scheduler_start_time: float = 0.0
     scheduler_end_time: float = 0.0
->>>>>>> 9b3453b1
     total_swap_out_blocks: int = 0
     total_swap_in_blocks: int = 0
     total_swap_out_seqs: int = 0

--- conflicted
+++ resolved
@@ -380,7 +380,6 @@
         self.ddl = None
         self.reach_ddl = False
 
-<<<<<<< HEAD
         if self.scheduler_config.policy == 'tfittradeoff':
             # self.num_shared_blocks = min(int(self.scheduler_config.max_num_batched_tokens // self.cache_config.block_size // self.scheduler_config.waiting_iter_base),      
             #                              int(self.cache_config.num_gpu_blocks*0.1)+1)
@@ -390,12 +389,6 @@
         
         
         # Create the block space manager.
-        self.block_manager = BlockSpaceManagerImpl(
-            block_size=self.cache_config.block_size,
-            num_gpu_blocks=self.cache_config.num_gpu_blocks,
-            num_cpu_blocks=self.cache_config.num_cpu_blocks,
-            num_shared_blocks=self.num_shared_blocks,
-=======
         num_gpu_blocks = cache_config.num_gpu_blocks
         if num_gpu_blocks:
             num_gpu_blocks //= pipeline_parallel_size
@@ -409,7 +402,7 @@
             block_size=self.cache_config.block_size,
             num_gpu_blocks=num_gpu_blocks,
             num_cpu_blocks=num_cpu_blocks,
->>>>>>> 4cf256ae
+            num_shared_blocks=self.num_shared_blocks,
             sliding_window=self.cache_config.sliding_window,
             enable_caching=self.cache_config.enable_prefix_caching)
 
@@ -422,7 +415,6 @@
         # Sequence groups in the SWAPPED state.
         # Contain decode requests that are swapped out.
         self.swapped: Deque[SequenceGroup] = deque()
-<<<<<<< HEAD
 
         self.high_priority_seq_groups: List[SequenceGroup] = [] # cache seqs with high priority in the waiting queue and swap them into the running queue. 
         self.low_priority_seq_groups: List[SequenceGroup] = [] # cache seqs with low priority in the running queue and swap them out to the waiting queue. 
@@ -430,12 +422,10 @@
 
         self.kv_free_seq_groups: List[str] = []
 
-=======
         # Sequence groups finished requests ids since last step iteration.
         # It lets the model know that any state associated with these requests
         # can and must be released after the current step.
         self._finished_requests_ids: List[str] = list()
->>>>>>> 4cf256ae
         # Time at previous scheduling step
         self.prev_time = 0.0
         # Did we schedule a prompt at previous step?
@@ -530,7 +520,6 @@
     def get_num_unfinished_seq_groups(self) -> int:
         return len(self.waiting) + len(self.running) + len(self.swapped)
 
-<<<<<<< HEAD
     def _insert_seq_group_into_partial_swapped(
             self, remaining_block_sizes: int, seq_group_request_id: str,
             seq_group: SequenceGroup) -> None:
@@ -1303,13 +1292,11 @@
             blocks_to_copy=blocks_to_copy,
             num_lookahead_slots=self._get_num_lookahead_slots(
                 is_prefill=False)), recomputed_token_nums
-=======
     def get_and_reset_finished_requests_ids(self) -> List[str]:
         """Flushes the list of request ids of previously finished seq_groups."""
         finished_requests_ids = self._finished_requests_ids
         self._finished_requests_ids = list()
         return finished_requests_ids
->>>>>>> 4cf256ae
 
     def _schedule_running(
         self,
@@ -1379,12 +1366,8 @@
                 budget.subtract_num_seqs(seq_group.request_id,
                                          num_running_seqs)
 
-<<<<<<< HEAD
-                if curr_loras is not None and seq_group.lora_int_id > 0:
-=======
                 if (curr_loras is not None and seq_group.lora_int_id > 0
                         and seq_group.lora_int_id in curr_loras):
->>>>>>> 4cf256ae
                     curr_loras.remove(seq_group.lora_int_id)
 
                 if running_queue:
@@ -1930,10 +1913,8 @@
             token_budget=self.scheduler_config.max_num_batched_tokens,
             max_num_seqs=self.scheduler_config.max_num_seqs,
         )
-<<<<<<< HEAD
         policy_info = PolicyInfo(
             waiting_queue_size=len(self.waiting),
-=======
         curr_loras: Set[int] = set()
 
         remaining_waiting, prefills = (self.waiting,
@@ -2001,7 +1982,6 @@
             ignored_seq_groups=prefills.ignored_seq_groups +
             swapped_in.infeasible_seq_groups,
             num_lookahead_slots=running_scheduled.num_lookahead_slots,
->>>>>>> 4cf256ae
             running_queue_size=len(self.running),
             swapped_queue_size=len(self.swapped),
         )
@@ -2351,12 +2331,9 @@
                 # `multi_modal_data` will be None.
                 multi_modal_data=seq_group.multi_modal_data
                 if scheduler_outputs.num_prefill_groups > 0 else None,
-<<<<<<< HEAD
-                eos_token_id=seq_group.eos_token_id)
-=======
+                eos_token_id=seq_group.eos_token_id,
                 prompt_adapter_request=seq_group.prompt_adapter_request,
             )
->>>>>>> 4cf256ae
             seq_group_metadata_list.append(seq_group_metadata)
 
         # Now that the batch has been created, we can assume all blocks in the
@@ -2376,15 +2353,12 @@
         self.block_manager.free(seq)
 
     def free_finished_seq_groups(self) -> None:
-<<<<<<< HEAD
         running_queue_length = len(self.running)
-=======
         for queue in [self.running, self.swapped, self.waiting]:
             self._finished_requests_ids += [
                 seq_group.request_id for seq_group in queue
                 if seq_group.is_finished()
             ]
->>>>>>> 4cf256ae
         self.running = deque(seq_group for seq_group in self.running
                              if not seq_group.is_finished())
         if len(self.running) < running_queue_length:
@@ -2441,7 +2415,6 @@
         # over sequence groups with a single sequence.
         # TODO(woosuk): Support recomputation for sequence groups with multiple
         # sequences. This may require a more sophisticated CUDA kernel.
-<<<<<<< HEAD
         if preemption_mode is None:
             if self.user_specified_preemption_mode is None:
                 # if self.block_manager.can_swap_in_shared_blocks(seq_group):
@@ -2455,12 +2428,6 @@
 
             elif self.user_specified_preemption_mode == "swap" and self.block_manager.can_swap_out(
                     seq_group):
-=======
-        if self.user_specified_preemption_mode is None:
-            if seq_group.get_max_num_running_seqs() == 1:
-                preemption_mode = PreemptionMode.RECOMPUTE
-            else:
->>>>>>> 4cf256ae
                 preemption_mode = PreemptionMode.SWAP
             else:
                 preemption_mode = PreemptionMode.RECOMPUTE
@@ -2471,19 +2438,9 @@
         else:
             preemption_mode = preemption_mode
 
-<<<<<<< HEAD
         if (self.num_cumulative_preemption % 50 == 0
                 and self.num_cumulative_preemption > 0):
             logger.debug(
-=======
-        elif self.user_specified_preemption_mode == "swap":
-            preemption_mode = PreemptionMode.SWAP
-        else:
-            preemption_mode = PreemptionMode.RECOMPUTE
-
-        if self.num_cumulative_preemption % 50 == 0:
-            logger.warning(
->>>>>>> 4cf256ae
                 "Sequence group %s is preempted by %s mode because there is "
                 "not enough KV cache space. This can affect the end-to-end "
                 "performance. Increase gpu_memory_utilization or "

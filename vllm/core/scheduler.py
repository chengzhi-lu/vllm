import enum
from math import ceil
import os
import random
from itertools import accumulate
import bisect
import time
from collections import deque
from dataclasses import dataclass, field
from typing import Deque, Dict, Iterable, List, Optional, Set, Tuple, Union
from vllm.config import CacheConfig, LoRAConfig, SchedulerConfig
from vllm.core.batch_solver import BatchSolver
from vllm.core.interfaces import AllocStatus, BlockSpaceManager
from vllm.core.policy import Policy, PolicyFactory, PolicyInfo
from vllm.logger import init_logger
from vllm.lora.request import LoRARequest
from vllm.prompt_adapter.request import PromptAdapterRequest
from vllm.sequence import (Sequence, SequenceData, SequenceGroup,
                           SequenceGroupMetadata, SequenceStatus, SequenceType)

logger = init_logger(__name__)

# Test-only. If configured, decode is preempted with
# ARTIFICIAL_PREEMPTION_PROB% probability.
ENABLE_ARTIFICIAL_PREEMPT = bool(
    os.getenv("VLLM_TEST_ENABLE_ARTIFICIAL_PREEMPT", False))  # noqa
ARTIFICIAL_PREEMPTION_PROB = 0.5
ARTIFICIAL_PREEMPTION_MAX_CNT = 500


class PreemptionMode(enum.Enum):
    """Preemption modes.

    1. Swapping: Swap out the blocks of the preempted sequences to CPU memory
    and swap them back in when the sequences are resumed.
    2. Recomputation: Discard the blocks of the preempted sequences and
    recompute them when the sequences are resumed, treating the sequences as
    new prompts.
    """
    SWAP = enum.auto()
    RECOMPUTE = enum.auto()
    KV_FREE_RECOMPUTE = enum.auto()


class SwapMode(enum.Enum):
    """Swap modes.

    1. Swap out the blocks of the preempted sequences to CPU memory
    and swap them back in when the sequences are resumed.
    2. Discard the blocks of the preempted sequences and
    recompute them when the sequences are resumed, treating the sequences as
    new prompts.

    """
    FULL = enum.auto()
    PARTIAL = enum.auto()


class PreemptionReason(enum.Enum):
    """ Preemption reasons.
    1. Exhausted token budget
    2. Exhausted sequence budget
    3. All preempted sequences are exhausted
    4. No preempted sequences
    
    """
    BUDGET_EXHAUSTED = enum.auto()
    SEQ_NUM_EXHAUSTED = enum.auto()
    ALL_EXHAUSTED = enum.auto()
    NONE = enum.auto()


@dataclass
class SchedulingBudget:
    """The available slots for scheduling.

    TODO(sang): Right now, the budget is request_id-aware meaning it can ignore
    budget update from the same request_id. It is because in normal scheduling
    path, we update RUNNING num_seqs ahead of time, meaning it could be
    updated more than once when scheduling RUNNING requests. Since this won't
    happen if we only have chunked prefill scheduling, we can remove this
    feature from the API when chunked prefill is enabled by default.
    """
    token_budget: int
    max_num_seqs: int
    _request_ids_num_batched_tokens: Set[str] = field(default_factory=set)
    _request_ids_num_curr_seqs: Set[str] = field(default_factory=set)
    _num_batched_tokens: int = 0
    _num_curr_seqs: int = 0

    def can_schedule_infer(self, *, num_new_tokens: int,
                           num_new_seqs: int) -> PreemptionReason:
        request_tokens = self.num_batched_tokens + num_new_tokens
        request_seqs = self.num_curr_seqs + num_new_seqs
        if request_tokens >= self.token_budget and request_seqs >= self.max_num_seqs:
            return PreemptionReason.ALL_EXHAUSTED
        elif request_tokens >= self.token_budget and request_seqs < self.max_num_seqs:
            return PreemptionReason.BUDGET_EXHAUSTED
        elif request_tokens <= self.token_budget and request_seqs >= self.max_num_seqs:
            return PreemptionReason.SEQ_NUM_EXHAUSTED
        else:
            return PreemptionReason.NONE

    def can_schedule(self, *, num_new_tokens: int, num_new_seqs: int):
        # assert num_new_tokens != 0
        # assert num_new_seqs != 0
        return (self.num_batched_tokens + num_new_tokens <= self.token_budget
                and self.num_curr_seqs + num_new_seqs <= self.max_num_seqs)


    def remaining_token_budget(self):
        return self.token_budget - self.num_batched_tokens

    def add_num_batched_tokens(self, req_id: str, num_batched_tokens: int):
        if req_id in self._request_ids_num_batched_tokens:
            return

        self._request_ids_num_batched_tokens.add(req_id)
        self._num_batched_tokens += num_batched_tokens

    def subtract_num_batched_tokens(self, req_id: str,
                                    num_batched_tokens: int):
        if req_id in self._request_ids_num_batched_tokens:
            self._request_ids_num_batched_tokens.remove(req_id)
            self._num_batched_tokens -= num_batched_tokens

    def subtract_num_batched_tokens_partial(self, num_batched_tokens: int):
        self._num_batched_tokens -= num_batched_tokens

    def add_num_seqs(self, req_id: str, num_curr_seqs: int):
        if req_id in self._request_ids_num_curr_seqs:
            return

        self._request_ids_num_curr_seqs.add(req_id)
        self._num_curr_seqs += num_curr_seqs

    def subtract_num_seqs(self, req_id: str, num_curr_seqs: int):
        if req_id in self._request_ids_num_curr_seqs:
            self._request_ids_num_curr_seqs.remove(req_id)
            self._num_curr_seqs -= num_curr_seqs
        
    def update_token_budget(self, new_token_budget: int):
        self.token_budget = new_token_budget
    
    def update_max_num_seqs(self, new_max_num_seqs: int):
        self.max_num_seqs = new_max_num_seqs

    @property
    def num_batched_tokens(self):
        return self._num_batched_tokens

    @property
    def num_curr_seqs(self):
        return self._num_curr_seqs


@dataclass
class ScheduledSequenceGroup:
    # A sequence group that's scheduled.
    seq_group: SequenceGroup
    # The total chunk size (number of tokens) to process for next iteration.
    # 1 for decoding. Same as prompt tokens for prefill, but if prefill is
    # chunked, it can be smaller than that.
    token_chunk_size: int


@dataclass
class SchedulerOutputs:
    """The scheduling decision made from a scheduler."""
    # Scheduled sequence groups.
    scheduled_seq_groups: Iterable[ScheduledSequenceGroup]
    # Number of prefill groups scheduled.
    num_prefill_groups: int
    # Total number of batched tokens.
    num_batched_tokens: int
    # Blocks to swap in. List of CPU -> GPU block number.
    blocks_to_swap_in: List[Tuple[int, int]]
    # Blocks to swap out. List of GPU -> CPU block number.
    blocks_to_swap_out: List[Tuple[int, int]]
    # Blocks to copy. Source to dest block.
    blocks_to_copy: List[Tuple[int, int]]
    # Sequence groups that are going to be ignored.
    ignored_seq_groups: List[SequenceGroup]
    # The number of slots for lookahead decoding.
    num_lookahead_slots: int
    # The number of requests in the running queue
    running_queue_size: int
    preempted: int
    num_waiting_to_running: int
    num_running_to_waiting: int
    recomputed_token_nums: int

    need_score: bool 
    allow_both_swap: bool 

    def __post_init__(self):
        # Swap in and swap out should never happen at the same time.
        # assert not (self.blocks_to_swap_in and self.blocks_to_swap_out)

        self.num_loras: int = len(self.lora_requests)
        if self.num_loras > 0:
            self._sort_by_lora_ids()

        self.num_prompt_adapters: int = len(self.prompt_adapter_requests)
        assert self.allow_both_swap or (not (self.blocks_to_swap_in and self.blocks_to_swap_out))
        
    def is_empty(self) -> bool:
        # NOTE: We do not consider the ignored sequence groups.
        return (not self.scheduled_seq_groups and not self.blocks_to_swap_in
                and not self.blocks_to_swap_out and not self.blocks_to_copy)

    def _sort_by_lora_ids(self):
        self.scheduled_seq_groups = sorted(
            self.scheduled_seq_groups,
            key=lambda g: (g.seq_group.lora_int_id, g.seq_group.request_id))

    @property
    def lora_requests(self) -> Set[LoRARequest]:
        return {
            g.seq_group.lora_request
            for g in self.scheduled_seq_groups
            if g.seq_group.lora_request is not None
        }

    @property
    def prompt_adapter_requests(self) -> Set[PromptAdapterRequest]:
        return {
            g.seq_group.prompt_adapter_request
            for g in self.scheduled_seq_groups
            if g.seq_group.prompt_adapter_request is not None
        }


@dataclass
class SchedulerPreemption:
    decode_seq_groups_running: List[SequenceGroup]
    decode_seq_groups_swapped: List[SequenceGroup]
    prefill_seq_groups_running: List[SequenceGroup]
    prefill_seq_groups_swapped: List[SequenceGroup]
    preempted_running: List[SequenceGroup]
    swapped_out_running: List[SequenceGroup]
    blocks_to_swap_in: List[Tuple[int, int]]
    blocks_to_swap_out: List[Tuple[int, int]]
    blocks_to_copy_running: List[Tuple[int, int]]
    blocks_to_copy_swapped: List[Tuple[int, int]]
    infeasible_seq_groups: List[SequenceGroup]
    ignored_seq_groups: List[SequenceGroup]
    seq_groups_prefill: List[SequenceGroup]
    num_lookahead_slots_running: int
    num_lookahead_slots_swapped: int
    num_lookahead_slots_prefill: int


@dataclass
class SchedulerRunningOutputs:
    """The requests that are scheduled from a running queue.

    Could contain prefill (prefill that's chunked) or decodes. If there's not
    enough memory, it can be preempted (for recompute) or swapped out.
    """
    # Selected sequences that are running and in a decoding phase.
    decode_seq_groups: List[SequenceGroup]
    # Selected sequences that are running and in a prefill phase.
    # I.e., it means the prefill has been chunked.
    prefill_seq_groups: List[SequenceGroup]
    # The preempted sequences.
    preempted: List[SequenceGroup]
    # Sequences that are swapped out.
    swapped_out: List[SequenceGroup]
    # The blocks to swap out.
    blocks_to_swap_out: List[Tuple[int, int]]
    # The blocks to copy.
    blocks_to_copy: List[Tuple[int, int]]
    # The number of slots for lookahead decoding.
    num_lookahead_slots: int

    @classmethod
    def create_empty(cls) -> "SchedulerRunningOutputs":
        return SchedulerRunningOutputs(
            decode_seq_groups=[],
            prefill_seq_groups=[],
            preempted=[],
            swapped_out=[],
            blocks_to_swap_out=[],
            blocks_to_copy=[],
            num_lookahead_slots=0,
        )


@dataclass
class SchedulerSwappedInOutputs:
    """The requests that are scheduled from a swap queue.

    Could contain prefill (prefill that's chunked) or decodes.
    """
    # Selected sequences that are going to be swapped in and is in a
    # decoding phase.
    decode_seq_groups: List[SequenceGroup]
    # Selected sequences that are going to be swapped in and in a prefill
    # phase. I.e., it means the prefill has been chunked.
    prefill_seq_groups: List[SequenceGroup]
    # The blocks to swap in.
    blocks_to_swap_in: List[Tuple[int, int]]
    # The blocks to copy.
    blocks_to_copy: List[Tuple[int, int]]
    # The number of slots for lookahead decoding.
    num_lookahead_slots: int
    # Infeasible sequence groups.
    infeasible_seq_groups: List[SequenceGroup]

    @classmethod
    def create_empty(cls) -> "SchedulerSwappedInOutputs":
        return SchedulerSwappedInOutputs(
            decode_seq_groups=[],
            prefill_seq_groups=[],
            blocks_to_swap_in=[],
            blocks_to_copy=[],
            num_lookahead_slots=0,
            infeasible_seq_groups=[],
        )


@dataclass
class SchedulerPrefillOutputs:
    """The requests that are scheduled from a waiting queue.

    Could contain a fresh prefill requests or preempted requests that need
    to be recomputed from scratch.
    """
    # Selected sequences for prefill.
    seq_groups: List[SequenceGroup]
    kv_free_seq_groups: List[SequenceGroup]
    # Ignored sequence groups.
    ignored_seq_groups: List[SequenceGroup]
    num_lookahead_slots: int

    @classmethod
    def create_empty(cls) -> "SchedulerPrefillOutputs":
        return SchedulerPrefillOutputs(
            seq_groups=[],
            kv_free_seq_groups=[],
            ignored_seq_groups=[],
            num_lookahead_slots=0,
        )

@dataclass
class SchedulerMetric:
    total_swap_out_blocks = 0
    total_swap_in_blocks = 0
    total_swap_out_seqs = 0
    total_swap_in_seqs = 0
    total_low_eff_swap_out = 0
    total_low_eff_swap_out_diff = 0
    total_swap_out_waiting_time = 0.0
    sort_time_iter = 0.0
    swap_while = 0.0
    prefill_while = 0.0
    schedule_running_time = 0.0
    schedule_waiting_time = 0.0
    schedule_swapped_time = 0.0
    prefill_token_num = 0
    decode_token_num = 0
    gpu_memory_iter = 0
    gpu_computation_iter = 0
    total_running_block_size = 0

class Scheduler:

    def __init__(
        self,
        scheduler_config: SchedulerConfig,
        cache_config: CacheConfig,
        lora_config: Optional[LoRAConfig],
        pipeline_parallel_size: int = 1,
        batch_solver: Optional[BatchSolver] = None,
    ) -> None:
        self.scheduler_config = scheduler_config
        self.cache_config = cache_config
        # Note for LoRA scheduling: the current policy is extremely
        # simple and NOT fair. It can lead to starvation of some
        # LoRAs. This should be improved in the future.
        self.lora_config = lora_config

        version = "v1"
        if self.scheduler_config.use_v2_block_manager:
            version = "v2"
        if self.scheduler_config.embedding_mode:
            version = "embedding"

        BlockSpaceManagerImpl = BlockSpaceManager.get_block_space_manager_class(
            version)
        self.ddl = None
        self.reach_ddl = False

        if self.scheduler_config.policy == 'tfittradeoff':
            # self.num_shared_blocks = min(int(self.scheduler_config.max_num_batched_tokens 
            # // self.cache_config.block_size 
            # // self.scheduler_config.waiting_iter_base),      
            # int(self.cache_config.num_gpu_blocks*0.1)+1)
            self.num_shared_blocks = self.cache_config.num_shared_blocks
        else:
            self.num_shared_blocks = 0
        
        
        # Create the block space manager.
        num_gpu_blocks = cache_config.num_gpu_blocks
        if num_gpu_blocks:
            num_gpu_blocks //= pipeline_parallel_size

        num_cpu_blocks = cache_config.num_cpu_blocks
        if num_cpu_blocks:
            num_cpu_blocks //= pipeline_parallel_size

        # Create the block space manager.
        self.block_manager = BlockSpaceManagerImpl(
            block_size=self.cache_config.block_size,
            num_gpu_blocks=num_gpu_blocks,
            num_cpu_blocks=num_cpu_blocks,
            num_shared_blocks=self.num_shared_blocks,
            sliding_window=self.cache_config.sliding_window,
            enable_caching=self.cache_config.enable_prefix_caching)

        # Sequence groups in the WAITING state.
        # Contain new prefill or preempted requests.
        self.waiting: Deque[SequenceGroup] = deque()
        # Sequence groups in the RUNNING state.
        # Contain decode requests.
        self.running: Deque[SequenceGroup] = deque()
        # Sequence groups in the SWAPPED state.
        # Contain decode requests that are swapped out.
        self.swapped: Deque[SequenceGroup] = deque()

        self.high_priority_seq_groups: List[SequenceGroup] = [] # cache seqs with high priority in the waiting 
                                                             #queue and swap them into the running queue. 
        self.low_priority_seq_groups: List[SequenceGroup] = [] # cache seqs with low priority in the running queue  
                                                            #and swap them out to the waiting queue. 


        self.kv_free_seq_groups: List[str] = []

        # Sequence groups finished requests ids since last step iteration.
        # It lets the model know that any state associated with these requests
        # can and must be released after the current step.
        self._finished_requests_ids: List[str] = list()
        # Time at previous scheduling step
        self.prev_time = 0.0
        # Did we schedule a prompt at previous step?
        self.prev_prompt = False
        # Latency of the last prompt step
        self.last_prompt_latency = 0.0
        # preemption mode, RECOMPUTE or SWAP
        self.user_specified_preemption_mode = scheduler_config.preemption_mode

        # The following field is test-only. It is used to inject artificial
        # preemption.
        self.enable_artificial_preemption = ENABLE_ARTIFICIAL_PREEMPT
        self.artificial_preempt_cnt = (ARTIFICIAL_PREEMPTION_MAX_CNT
                                       if self.enable_artificial_preemption
                                       else 0)
        self.num_cumulative_preemption: int = 0
        self.preemption_mode: PreemptionMode = PreemptionMode.RECOMPUTE

        if self.scheduler_config.preemption_mode == "swap":
            self.preemption_mode = PreemptionMode.SWAP
        elif self.scheduler_config.preemption_mode == "recompute":
            self.preemption_mode = PreemptionMode.RECOMPUTE
        # partial swapped dict: key is sequence group, value is a tuple of (remaining block sizes, preempted_seq_group)
        self.partial_swapped: Dict[str, Tuple[int, SequenceGroup]] = {}

        self.partial_swapped_values: List[Tuple[int, str]] = []
        self.seq_group_for_preempted: Tuple[SequenceGroup, int] = (None, 0)


        self.seq_group_for_pre_swap_in: List[SequenceGroup] = []
        self.seq_group_for_pre_swap_out: List[SequenceGroup] = []        

        
        self.has_finished_seqs = False
        self.partial_swap_out_flag = self.scheduler_config.swap_out_tokens_policy == "partial"
        self.partial_swapped_rate = self.scheduler_config.swap_out_partial_rate
        self.scheduler_metric=SchedulerMetric()
        self.batch_solver = batch_solver
        self.aux_model = None
        self.need_score = True
        self.tbound = -1
        self.starv = -1
        self.fake_allocate = self.scheduler_config.fake_allocate
        self.prompt_limit = min(self.scheduler_config.max_model_len,
                               self.scheduler_config.max_num_batched_tokens)
        self.virtual_engine = 0

    @property
    def lora_enabled(self) -> bool:
        return bool(self.lora_config)

    @property
    def num_decoding_tokens_per_seq(self) -> int:
        """The number of new tokens."""
        return 1

    def add_seq_group(self, seq_group: SequenceGroup) -> None:
        # Add sequence groups to the waiting queue.
        self.waiting.append(seq_group)
        seq_group.idle = 0
        seq_group.runs = 0
        seq_group.pri = 0


    def set_virtual_engine(self, virtual_engine: int):
        self.virtual_engine= virtual_engine

    def abort_seq_group(self, request_id: Union[str, Iterable[str]]) -> None:
        """Aborts a sequence group with the given ID.

        Check if the sequence group with the given ID
            is present in any of the state queue.
        If present, remove the sequence group from the state queue.
            Also, if any of the sequences in the sequence group is not finished,
                free the sequence with status `FINISHED_ABORTED`.
        Otherwise, do nothing.

        Args:
            request_id: The ID(s) of the sequence group to abort.
        """
        if isinstance(request_id, str):
            request_id = (request_id, )
        request_ids = set(request_id)
        for state_queue in [self.waiting, self.running, self.swapped]:
            aborted_groups: List[SequenceGroup] = []
            for seq_group in state_queue:
                if not request_ids:
                    # Using 'break' here may add two extra iterations,
                    # but is acceptable to reduce complexity.
                    break
                if seq_group.request_id in request_ids:
                    # Appending aborted group into pending list.
                    aborted_groups.append(seq_group)
                    request_ids.remove(seq_group.request_id)
            for aborted_group in aborted_groups:
                # Remove the sequence group from the state queue.
                state_queue.remove(aborted_group)
                for seq in aborted_group.get_seqs():
                    if seq.is_finished():
                        continue
                    seq.status = SequenceStatus.FINISHED_ABORTED
                    self.free_seq(seq)

    def has_unfinished_seqs(self) -> bool:
        return len(self.waiting) != 0 or len(self.running) != 0 or len(
            self.swapped) != 0

    def get_num_unfinished_seq_groups(self) -> int:
        return len(self.waiting) + len(self.running) + len(self.swapped)

    def _insert_seq_group_into_partial_swapped(
            self, remaining_block_sizes: int, seq_group_request_id: str,
            seq_group: SequenceGroup) -> None:
        """Insert a sequence group into the partial_swapped queue.
        """
        self.partial_swapped[seq_group_request_id] = (remaining_block_sizes,
                                                      seq_group)
        self.partial_swapped_values.append(
            (remaining_block_sizes, seq_group_request_id))

    def _get_seq_group_from_partial_swapped(
            self, seq_group_reqeust_id: str) -> Tuple[int, SequenceGroup]:
        """Get a sequence group from the partial_swapped queue.
        """
        (left_block_size,
         seq_group) = self.partial_swapped.pop(seq_group_reqeust_id)
        self.partial_swapped_values.remove(
            (left_block_size, seq_group_reqeust_id))
        return (left_block_size, seq_group)

    def _swap_out_partial(
            self, seq_group_request_id: str, seq_group: SequenceGroup,
            budget: SchedulingBudget,
            num_running_tokens: int) -> Tuple[bool, Dict[SequenceGroup, int]]:
        """Swap out a sequence group partially.

        Args:
            seq_group: The sequence group to swap out.
            budget: The scheduling budget.
            block_size: The size of the block to swap out.
        Returns:
            A tuple of (is_swap_out, 
                        swapped_out_seq_groups, 
                        swap_out_block_nums).
            is_swap_out: True if the sequence group is swapped out, 
                        False otherwise.
        """
        swapped_out_seq_groups: Dict[SequenceGroup, int] = {}
        seq_group_token_num = num_running_tokens
        if len(self.waiting) > 0:
            # swap out all blocks for the prefill request
            budget.subtract_num_batched_tokens(seq_group_request_id,
                                               seq_group_token_num)
            swapped_out_seq_groups[
                seq_group] = -1  # swap out the whole seq_group
            return True, swapped_out_seq_groups
        swap_out_rate = self.scheduler_config.swap_out_partial_rate
        # Swap out a partial block.
        seq_group_block_size = seq_group.total_token_block_size
        block_unit = max(ceil(seq_group_block_size * swap_out_rate), 1)
        if len(self.partial_swapped) == 0:
            # swap out part of the current seq_group for decode request
            swap_out_block_num = block_unit
            budget.subtract_num_batched_tokens(seq_group_request_id,
                                               seq_group_token_num)
            r_bs = seq_group_block_size - swap_out_block_num
            if r_bs > 0:
                self._insert_seq_group_into_partial_swapped(
                    r_bs, seq_group_request_id, seq_group)
            swapped_out_seq_groups[seq_group] = swap_out_block_num
            return True, swapped_out_seq_groups
        else:
            # swap out left part of the sequence group in the
            # partial_swapped queue prior to the current seq_group
            partial_swapped_values = self.partial_swapped_values
            partial_swapped_values.sort(key=lambda x: x[0])
            partial_swapped_bn, partial_swapped_sgs = map(
                list, zip(*partial_swapped_values))

            # potential bug
            selected_swapped_sg_index = self.min_numbers_sum_at_least(
                partial_swapped_bn, seq_group_block_size)
            if selected_swapped_sg_index == -1:
                # swap out part of the current seq_group for decode request
                # due to the lack of free blocks from partial_swapped queue
                block_unit = max(int(seq_group_block_size * swap_out_rate), 1)
                swap_out_block_num = block_unit
                budget.subtract_num_batched_tokens(seq_group_request_id,
                                                   seq_group_token_num)
                r_bs = seq_group_block_size - swap_out_block_num
                self._insert_seq_group_into_partial_swapped(
                    r_bs, seq_group_request_id, seq_group)
                # return seq_group as the swap out seq group
                swapped_out_seq_groups[seq_group] = swap_out_block_num
                return True, swapped_out_seq_groups
            # potential bug

            else:
                total_swap_block = 0
                last_swap_block = 0
                selected_partial_swapped_sg = partial_swapped_sgs[:
                                                                  selected_swapped_sg_index]
                for selected_seq_group in selected_partial_swapped_sg:
                    r_bs,  partial_swapped_sg = \
                        self._get_seq_group_from_partial_swapped(selected_seq_group)
                    last_swap_block = total_swap_block
                    total_swap_block += r_bs
                    if total_swap_block > seq_group_block_size:
                        block_unit = max(
                            ceil(partial_swapped_sg.total_token_block_size *
                                 swap_out_rate), 1)
                        swap_out_block_size = ceil(
                            (seq_group_block_size - last_swap_block) /
                            block_unit) * block_unit
                        left_block_size = r_bs - swap_out_block_size
                        if left_block_size > 0:
                            self._insert_seq_group_into_partial_swapped(
                                left_block_size, selected_seq_group,
                                partial_swapped_sg)
                        if swap_out_block_size > 0:
                            swapped_out_seq_groups[
                                partial_swapped_sg] = swap_out_block_size
                    else:
                        swapped_out_seq_groups[partial_swapped_sg] = r_bs
                return False, swapped_out_seq_groups

    def _append_seq_group(self,
                          seq_group: SequenceGroup,
                          blocks_to_copy: List[Tuple[int, int]],
                          num_running_tokens: int,
                          prefill_seq_groups: List[ScheduledSequenceGroup],
                          decode_seq_groups: List[ScheduledSequenceGroup],
                          budget: SchedulingBudget,
                          curr_loras: Optional[Set[int]],
                          enable_chunking: bool = False) -> None:
        total_block_size = seq_group.total_token_block_size
        self._append_slots(seq_group, blocks_to_copy)
        is_prefill = seq_group.is_prefill()
        if is_prefill:
            prefill_seq_groups.append(
                ScheduledSequenceGroup(seq_group=seq_group,
                                       token_chunk_size=num_running_tokens))
        else:
            decode_seq_groups.append(
                ScheduledSequenceGroup(seq_group=seq_group,
                                       token_chunk_size=1))

        if self.seq_group_for_preempted == (
                None, 0) or total_block_size > self.seq_group_for_preempted[1]:
            self.seq_group_for_preempted = (seq_group, total_block_size)

        budget.add_num_batched_tokens(seq_group.request_id, num_running_tokens)
        seq_group.reset_waiting_iter_nums()
        # seq_group.update_execution_iter_nums()
        # OPTIMIZATION:  Note that get_max_num_running_seqs is
        # expensive. For the default scheduling chase where
        # enable_chunking is False, num_seqs are updated before running
        # this method, so we don't have to update it again here.
        if enable_chunking:
            num_running_seqs = seq_group.get_max_num_running_seqs()
            budget.add_num_seqs(seq_group.request_id, num_running_seqs)
        if curr_loras is not None and seq_group.lora_int_id > 0:
            curr_loras.add(seq_group.lora_int_id)
    
    def _get_ordered_requests(self):

        need_aux_scores = []
        for r in self.waiting:
            if r.need_aux_model_score():
                need_aux_scores.append(r)
        if need_aux_scores: 
            if int(os.environ.get('OPT_TIME', 0)):
                t0 = time.time()
            self.aux_model.obtain_aux_scores(need_aux_scores, self.virtual_engine)
            if int(os.environ.get('OPT_TIME', 0)):
                t1 = time.time()       
                print("OPT-TIME: ", t1 - t0)
        
        if self.starv != -1:
            for r in list(self.waiting) + list(self.running) + list(self.swapped):
                if r.idle >= self.starv:
                    r.pri = -1
                    r.idle = 0
                    r.runs = self.period
                    #print('[promote] ', r.request_id)
                elif r.pri == -1 and r.runs <= 0:
                    r.pri = 0
                    #print('[demote] ', r.request_id)

            ret = list(sorted(list(self.waiting) + list(self.running) + list(self.swapped), key=lambda req: (req.pri, -req.aux_model_score )))
        else:
            ret = list(sorted(list(self.waiting) + list(self.running) + list(self.swapped), key=lambda req:  -req.aux_model_score ))

        return ret 

    def _general_schedule(self):

        ordered_requests = self._get_ordered_requests()
        original_len = len(self.swapped) + len(self.running) + len(self.waiting)

        #print("budget: ", self.scheduler_config.max_num_batched_tokens, self.scheduler_config.max_num_seqs, len(self.running), len(self.waiting), len(self.swapped))

        budget = SchedulingBudget(
            token_budget=self.scheduler_config.max_num_batched_tokens,
            max_num_seqs=self.scheduler_config.max_num_seqs,
        )
        final_budget = SchedulingBudget(
            token_budget=self.scheduler_config.max_num_batched_tokens,
            max_num_seqs=self.scheduler_config.max_num_seqs,
        )
        curr_loras: Set[int] = set()

        remaining_waiting, prefills = (self.waiting,
                                       SchedulerPrefillOutputs.create_empty())
        remaining_running, running_scheduled = (
            self.running, SchedulerRunningOutputs.create_empty())
        remaining_swapped, swapped_in = (
            self.swapped, SchedulerSwappedInOutputs.create_empty())

        enable_chunking = True 
        selected_seq_groups = []
        exe_waiting = []
        exe_swapped_prefill_seq_groups = []
        exe_swapped_decode_seq_groups = []
        exe_running_prefill_seq_groups = []
        exe_running_decode_seq_groups = []
        gpu_block_required = 0
        

        for seq_group in ordered_requests:            
            seq = seq_group.get_seqs()[0]
            if seq_group in remaining_running:
                num_new_tokens = self._get_num_new_tokens(
                seq_group, SequenceStatus.RUNNING, enable_chunking, budget)
                if num_new_tokens == 0:
                    #print(seq_group.get_seqs())
                    assert budget.remaining_token_budget() == 0
                    break

                assert seq_group not in remaining_swapped, f" runs {seq_group}"
                assert seq_group not in remaining_waiting, f" wait {seq_group}"
                num_new_seqs = seq_group.get_max_num_running_seqs()
                if (num_new_tokens == 0
                        or not budget.can_schedule(num_new_tokens=num_new_tokens,
                                                num_new_seqs=num_new_seqs)):
                    break
                budget.add_num_batched_tokens(seq_group.request_id,
                                              num_new_tokens)
                budget.add_num_seqs(seq_group.request_id, num_new_seqs)

                seq_group.num_new_tokens = num_new_tokens
                seq_group.num_new_seqs = num_new_seqs

                selected_seq_groups.append(seq_group)
                gpu_block_required += num_new_seqs

                #x1.append(seq_group)

            elif seq_group in remaining_swapped:
                num_new_seqs = seq_group.get_max_num_running_seqs()
                num_new_tokens = self._get_num_new_tokens(seq_group,
                                                        SequenceStatus.SWAPPED,
                                                        enable_chunking, budget)
                num_swapped_seqs = seq_group.num_seqs(status=SequenceStatus.SWAPPED)
                if (num_new_tokens == 0
                        or not budget.can_schedule(num_new_tokens=num_new_tokens,
                                                num_new_seqs=num_new_seqs)):
                    break


                seq_group.num_new_tokens = num_new_tokens
                seq_group.num_new_seqs = num_new_seqs

                budget.add_num_batched_tokens(seq_group.request_id, num_new_tokens)
                budget.add_num_seqs(seq_group.request_id, num_new_seqs)
                selected_seq_groups.append(seq_group)
                gpu_block_required += (len(self.block_manager._get_physical_blocks(seq_group)) + num_swapped_seqs)

                
            elif seq_group in remaining_waiting:
                waiting_seqs = seq_group.get_seqs(status=SequenceStatus.WAITING)
                num_new_tokens = self._get_num_new_tokens(seq_group,
                                                      SequenceStatus.WAITING,
                                                      enable_chunking, budget)
                if num_new_tokens > self.prompt_limit:
                    assert False, "req exceed prompt limit"
                #can allocate later
                num_new_seqs = seq_group.get_max_num_running_seqs()
                if (num_new_tokens == 0
                        or not budget.can_schedule(num_new_tokens=num_new_tokens,
                                                num_new_seqs=num_new_seqs)):
                    #print('not appending')
                    break

                seq_group.num_new_tokens = num_new_tokens
                seq_group.num_new_seqs = num_new_seqs
                #print("append seq group: ", seq_group)
                selected_seq_groups.append(seq_group)
                budget.add_num_batched_tokens(seq_group.request_id, num_new_tokens)
                budget.add_num_seqs(seq_group.request_id, num_new_seqs)
                gpu_block_required += seq_group.total_token_block_size
            else:
                
                assert False, "seqgroup not in all lists"

        for seq_group in selected_seq_groups:
            ordered_requests.remove(seq_group)
        
        #print("before remain: ", len(selected_seq_groups), len(ordered_requests), budget.num_curr_seqs)

        _, execute_pinned_requests, preempted, swapped_out, blocks_to_swap_out, blocks_to_swap_in = self.reserve_free_blocks(gpu_block_required, selected_seq_groups, ordered_requests, remaining_running, final_budget)
        blocks_to_copy = []

        for seq_group in execute_pinned_requests:
            if seq_group in remaining_waiting:
                remaining_waiting.remove(seq_group)
                if self.block_manager.can_allocate(seq_group) == AllocStatus.OK:
                    self._allocate_and_set_running(seq_group)
                    exe_waiting.append(ScheduledSequenceGroup(seq_group=seq_group,
                                       token_chunk_size=seq_group.num_new_tokens))
                    
                    #final_budget.add_num_batched_tokens(seq_group.request_id, seq_group.num_new_tokens)
                    #final_budget.add_num_seqs(seq_group.request_id, seq_group.num_new_seqs)
                    del seq_group.num_new_tokens
                    del seq_group.num_new_seqs
                else:
                    assert False, "can not append new req"
            elif seq_group in remaining_running:
                remaining_running.remove(seq_group)
                if self.block_manager.can_append_slots(seq_group):
                    self._append_slots(seq_group, blocks_to_copy)

                    is_prefill = seq_group.is_prefill()
                    #print("prefill run: ", is_prefill)
                    if is_prefill:
                        exe_running_prefill_seq_groups.append(
                            ScheduledSequenceGroup(
                                seq_group=seq_group,
                                token_chunk_size=seq_group.num_new_tokens))
                    else:
                        exe_running_decode_seq_groups.append(
                            ScheduledSequenceGroup(seq_group=seq_group,
                                                token_chunk_size=1))

                    #final_budget.add_num_batched_tokens(seq_group.request_id, seq_group.num_new_tokens)
                    #final_budget.add_num_seqs(seq_group.request_id, seq_group.num_new_seqs)
                    del seq_group.num_new_tokens
                    del seq_group.num_new_seqs

                else:
                    assert False

            elif seq_group in remaining_swapped:
                remaining_swapped.remove(seq_group)
                if self.block_manager.can_append_slots(seq_group):
                    self._append_slots(seq_group, blocks_to_copy)

                    is_prefill = seq_group.is_prefill()
                    #print("swapped: ", seq_group, is_prefill)
                    if is_prefill:
                        exe_swapped_prefill_seq_groups.append(
                            ScheduledSequenceGroup(seq_group,
                                                token_chunk_size=seq_group.num_new_tokens))
                    else:
                        assert seq_group.num_new_tokens == 1
                        exe_swapped_decode_seq_groups.append(
                            ScheduledSequenceGroup(seq_group, token_chunk_size=1))

                    #final_budget.add_num_batched_tokens(seq_group.request_id, seq_group.num_new_tokens)
                    #final_budget.add_num_seqs(seq_group.request_id, seq_group.num_new_seqs)
                    del seq_group.num_new_tokens
                    del seq_group.num_new_seqs

                else:
                    assert False
            else:
                assert False 
        #print("prefill decode: ", len(exe_running_decode_seq_groups), len(exe_running_prefill_seq_groups), len(remaining_running))
        #assert len(remaining_running) == 0
        prefills = SchedulerPrefillOutputs(
            seq_groups=exe_waiting,
            ignored_seq_groups=[],
            kv_free_seq_groups=[],
            num_lookahead_slots=self._get_num_lookahead_slots(is_prefill=True))
        swapped_in = SchedulerSwappedInOutputs(
            decode_seq_groups=exe_swapped_decode_seq_groups,
            prefill_seq_groups=exe_swapped_prefill_seq_groups,
            blocks_to_swap_in=blocks_to_swap_in,
            blocks_to_copy=blocks_to_copy,
            num_lookahead_slots=self._get_num_lookahead_slots(
                is_prefill=False), 
            infeasible_seq_groups=[])
        running_scheduled = SchedulerRunningOutputs(
            decode_seq_groups=exe_running_decode_seq_groups,
            prefill_seq_groups=exe_running_prefill_seq_groups,
            preempted=preempted,
            swapped_out=swapped_out,
            blocks_to_swap_out=blocks_to_swap_out,
            blocks_to_copy=blocks_to_copy,
            num_lookahead_slots=self._get_num_lookahead_slots(
                is_prefill=False))

        assert (final_budget.num_batched_tokens <=
                self.scheduler_config.max_num_batched_tokens)
        assert budget.num_curr_seqs <= self.scheduler_config.max_num_seqs, f" num req: {budget.num_curr_seqs} {self.scheduler_config.max_num_seqs}"

        #print("extend: ", len(remaining_running), len(prefills.seq_groups), len(running_scheduled.decode_seq_groups), len(running_scheduled.prefill_seq_groups), len(running_scheduled.prefill_seq_groups), len(swapped_in.decode_seq_groups), len(swapped_in.prefill_seq_groups))
        # Update waiting requests.
        self.waiting = remaining_waiting
        self.waiting.extendleft(running_scheduled.preempted)
        # Update new running requests.
        self.running = remaining_running
        self.running.extend([s.seq_group for s in prefills.seq_groups])
        self.running.extend(
            [s.seq_group for s in running_scheduled.decode_seq_groups])
        self.running.extend(
            [s.seq_group for s in running_scheduled.prefill_seq_groups])
        self.running.extend(
            [s.seq_group for s in swapped_in.decode_seq_groups])
        self.running.extend(
            [s.seq_group for s in swapped_in.prefill_seq_groups])
        # Update swapped requests.
        self.swapped = remaining_swapped
        self.swapped.extend(running_scheduled.swapped_out)

        all_pri = list(self.swapped) + list(self.running) + list(self.waiting)
        assert len(self.swapped) + len(self.running) + len(self.waiting) == original_len
        ret = SchedulerOutputs(
            scheduled_seq_groups=(prefills.seq_groups +
                                  running_scheduled.prefill_seq_groups +
                                  swapped_in.prefill_seq_groups +
                                  running_scheduled.decode_seq_groups +
                                  swapped_in.decode_seq_groups),
            num_prefill_groups=(len(prefills.seq_groups) +
                                len(swapped_in.prefill_seq_groups) +
                                len(running_scheduled.prefill_seq_groups)),
            num_batched_tokens=final_budget.num_batched_tokens,
            blocks_to_swap_in=swapped_in.blocks_to_swap_in,
            blocks_to_swap_out=running_scheduled.blocks_to_swap_out,
            blocks_to_copy=running_scheduled.blocks_to_copy + swapped_in.blocks_to_copy,
            ignored_seq_groups=prefills.ignored_seq_groups,
            num_lookahead_slots=running_scheduled.num_lookahead_slots,
            running_queue_size=0,
            preempted=0,
            num_waiting_to_running=0,
            num_running_to_waiting=0,
            recomputed_token_nums=0,
            need_score=self.need_score,
            allow_both_swap=True
        )
        running_this_step = [r.seq_group for r in ret.scheduled_seq_groups]
        for seq in all_pri:
            if seq in running_this_step:
                if seq.pri == -1:
                    seq.runs -= 1
                seq.idle = 0
            else:
                seq.idle += 1
        
        return ret


    def reserve_free_blocks(self, num_blocks_needed, pinned_requests: List[SequenceGroup], priority_requests, remaining_running, final_budget):

        blocks_to_swap_out: List[Tuple[int, int]]  = []
        blocks_to_swap_in: List[Tuple[int, int]] = []
        
        preempted = []
        swapped_out = []

        num_swap_out_blocks_needed = (
            num_blocks_needed
            - self.block_manager.gpu_allocator.get_num_free_blocks() \
            + self.block_manager.watermark_blocks
        )
        swap_out_needed = num_swap_out_blocks_needed > 0

        # the pinned requests we really execute
        execute_pinned_requests = pinned_requests.copy()
        # the pinned requests we put back due to swapped out
        swapped_pinned_requests: List[SequenceGroup] = []

        # swap out low priority requests if GPU blocks are not enough
        if swap_out_needed:
            pinned_request_ids = set(
                [request.request_id for request in pinned_requests]
            )
            # swap out from the lowest priority request
            for request in reversed(priority_requests): 
                # pinned request must have already been popped from MLFQ,
                assert request.request_id not in pinned_request_ids
                if num_swap_out_blocks_needed <= 0:
                    break
                if (len(request.get_seqs(status=SequenceStatus.RUNNING))):
                    num_swap_out_blocks_needed -= len(self.block_manager._get_physical_blocks(request))
                    preempted_mode = self._preempt(request, blocks_to_swap_out, preemption_mode = PreemptionMode.SWAP)
                    if preempted_mode == PreemptionMode.RECOMPUTE:
                        preempted.append(request)
                    else:
                        swapped_out.append(request)
                    if request in remaining_running:
                        assert request not in execute_pinned_requests
                        remaining_running.remove(request)
                    else:
                        execute_pinned_requests.remove(request)

            if num_swap_out_blocks_needed > 0:
                # if we still need to swap out blocks, swap out pinned requests
                # location of pinned requests may be in CPU/GPU or none now
                while num_swap_out_blocks_needed > 0 and len(execute_pinned_requests) > 0:
                    request = execute_pinned_requests.pop(-1)
                    swapped_pinned_requests.append(request)
                    if (len(request.get_seqs(status=SequenceStatus.RUNNING))):
                        num_swap_out_blocks_needed -= request.num_seqs(status=SequenceStatus.RUNNING)
                        num_swap_out_blocks_needed -= len(self.block_manager._get_physical_blocks(request))
                        preempted_mode = self._preempt(request, blocks_to_swap_out, preemption_mode = PreemptionMode.SWAP)
                        
                        remaining_running.remove(request)
                        if preempted_mode == PreemptionMode.RECOMPUTE:
                            preempted.append(request)
                        else:
                            swapped_out.append(request)

                    elif (len(request.get_seqs(status=SequenceStatus.SWAPPED))):

                        num_swap_out_blocks_needed -= (len(self.block_manager._get_physical_blocks(request)) + request.num_seqs(status=SequenceStatus.SWAPPED))
                    else:
                        num_swap_out_blocks_needed -= request.get_seqs()[0].n_blocks  
                        

            # swap block is required by waiting request and we already put it back
            assert num_swap_out_blocks_needed <= 0

        # swap in pinned requests if needed
        for seq_group in execute_pinned_requests:
            if (len(seq_group.get_seqs(status=SequenceStatus.SWAPPED))):
                self._swap_in(seq_group, blocks_to_swap_in)

            final_budget.add_num_batched_tokens(seq_group.request_id, seq_group.num_new_tokens)
            final_budget.add_num_seqs(seq_group.request_id, seq_group.num_new_seqs)

        if not swap_out_needed:
            for request in priority_requests:                 

                if (len(request.get_seqs(status=SequenceStatus.SWAPPED))):

                    num_new_seqs = request.get_max_num_running_seqs()
                    num_new_tokens = self._get_num_new_tokens(request,
                                                        SequenceStatus.SWAPPED,
                                                        enable_chunking=True, budget=final_budget)


                    # swap in the request if there are enough free blocks
                    if (
                        self.block_manager.can_swap_in(request)
                    ) and (num_swap_out_blocks_needed + len(self.block_manager._get_physical_blocks(request)) + request.num_seqs(status=SequenceStatus.SWAPPED)) < 0 \
                        and (num_new_tokens > 0 and final_budget.can_schedule(num_new_tokens=num_new_tokens, num_new_seqs=num_new_seqs)):
                        
                        #print("Xswap in : ", request, request.is_prefill(), request.get_max_num_running_seqs(), sum(seq.get_num_new_tokens() for seq in request.get_seqs(status=SequenceStatus.SWAPPED)))
                        request.num_new_seqs = request.get_max_num_running_seqs()
                        request.num_new_tokens = sum(seq.get_num_new_tokens() for seq in request.get_seqs(status=SequenceStatus.SWAPPED))
                        self._swap_in(request, blocks_to_swap_in)

                        final_budget.add_num_batched_tokens(seq_group.request_id, seq_group.num_new_tokens)
                        final_budget.add_num_seqs(seq_group.request_id, seq_group.num_new_seqs)

                        execute_pinned_requests.append(request)
                        num_swap_out_blocks_needed += (len(self.block_manager._get_physical_blocks(request)) + request.num_seqs(status=SequenceStatus.SWAPPED))
                    else:
                        break
                # reduce the quata no matter if the request needs swapping in
                #swap_quata -= 1


        return swapped_pinned_requests, execute_pinned_requests, preempted, swapped_out, blocks_to_swap_out, blocks_to_swap_in


    def _schedule_preemption(
        self,
        running_queue: Deque[SequenceGroup],
        swapped_queue: Deque[SequenceGroup],
        waiting_queue: Deque[SequenceGroup],
        budget: SchedulingBudget,
        policy: Policy,
        policy_info: PolicyInfo,
        enable_chunking: bool = False,
    ) -> Tuple[deque, deque, deque, SchedulerRunningOutputs,
               SchedulerSwappedInOutputs, SchedulerPrefillOutputs, int]:
        """Schedule sequence groups that are in inference stage.

        It schedules waiting requests as long as it fits `budget` and
        curr_loras <= max_lora from the scheduling config. The input arguments
        `budget` and `curr_loras` are updated based on scheduled seq_groups.

        Args:
            running_queue: The queue that contains running requests.
                The given arguments are NOT in-place modified.
            swapped_queue: The queue that contains swapped out requests.
                The given arguments are NOT in-place modified.
            waiting_queue: The queue that contains waiting requests.
                The given arguments are NOT in-place modified.
            budget: The scheduling budget. The argument is in-place updated
                when any requests are scheduled.
            enable_chunking: If True, seq group can be chunked and only a
                chunked number of tokens are scheduled  if
                `budget.num_batched_tokens` has not enough capacity to schedule
                all tokens.
            policy: The scheduling policy.
        Returns:
            A tuple of (
            running_queue, swapped_queue, waiting_queue,
            SchedulerRunningOutputs, SchedulerSwappedInOutputs, SchedulerPrefillOutputs, recomputed_token_nums).
        
        """
        # create a copy of queues to avoid in-place modification
        self.enable_chunking = enable_chunking

        decode_seq_groups_running: List[SequenceGroup] = []
        decode_seq_groups_swapped: List[SequenceGroup] = []
        prefill_seq_groups_running: List[SequenceGroup] = []
        prefill_seq_groups_swapped: List[SequenceGroup] = []
        preempted_running: List[SequenceGroup] = []
        swapped_out_running: List[SequenceGroup] = []
        blocks_to_swap_in: List[Tuple[int, int]] = []
        blocks_to_swap_out: List[Tuple[int, int]] = []
        blocks_to_copy_running: List[Tuple[int, int]] = []
        blocks_to_copy_swapped: List[Tuple[int, int]] = []
        infeasible_seq_groups: List[SequenceGroup] = []
        ignored_seq_groups: List[SequenceGroup] = []
        seq_groups_prefill: List[SequenceGroup] = []
        num_lookahead_slots_running: int = 0
        num_lookahead_slots_swapped: int = 0
        num_lookahead_slots_prefill: int = 0
        recomputed_token_nums: int = 0

        scheduler_preemtion = SchedulerPreemption(
            decode_seq_groups_running=decode_seq_groups_running,
            decode_seq_groups_swapped=decode_seq_groups_swapped,
            prefill_seq_groups_running=prefill_seq_groups_running,
            prefill_seq_groups_swapped=prefill_seq_groups_swapped,
            preempted_running=preempted_running,
            swapped_out_running=swapped_out_running,
            blocks_to_swap_in=blocks_to_swap_in,
            blocks_to_swap_out=blocks_to_swap_out,
            blocks_to_copy_running=blocks_to_copy_running,
            blocks_to_copy_swapped=blocks_to_copy_swapped,
            infeasible_seq_groups=infeasible_seq_groups,
            ignored_seq_groups=ignored_seq_groups,
            seq_groups_prefill=seq_groups_prefill,
            num_lookahead_slots_running=num_lookahead_slots_running,
            num_lookahead_slots_swapped=num_lookahead_slots_swapped,
            num_lookahead_slots_prefill=num_lookahead_slots_prefill,
        )
        gpu_block_capacity = self.block_manager.gpu_block_capacity
        tmp_total_block_size = 0
        selected_running_seq_groups: List[SequenceGroup] = []
        selected_swapped_seq_groups: List[SequenceGroup] = []
        now = time.time()
        num_new_tokens = 0
        all_seq_group_queue = running_queue + swapped_queue + waiting_queue
        if self.scheduler_config.policy != 'tfittradeoff':
            total_queue = policy.sort_by_priority(now, all_seq_group_queue)
        else:
            total_waiting_queue = swapped_queue + waiting_queue
            total_waiting_queue = policy.sorted_by_priority(total_waiting_queue, "waiting",policy_info)
            running_queue = policy.sorted_by_priority(running_queue, "running",policy_info)
            total_queue = running_queue + total_waiting_queue
        swapped_queue_set = set(swapped_queue)
        running_queue_set = set(running_queue)
        waiting_queue_set = set(waiting_queue)
        if budget.max_num_seqs != 1024:
            budget.update_max_num_seqs(1024)
        decode_seqs:List[int]= []
        for sg in total_queue:
            if sg in swapped_queue_set:
                seq_status= SequenceStatus.SWAPPED
            elif sg in running_queue_set:
                seq_status= SequenceStatus.RUNNING
            elif sg in waiting_queue_set:
                seq_status= SequenceStatus.WAITING
            num_new_tokens = self._get_num_new_tokens(sg,
                                                        seq_status,
                                                        self.enable_chunking,
                                                        budget)
            total_token_block_size = sg.total_token_block_size
            if seq_status == SequenceStatus.WAITING:
                block_size = max(min(total_token_block_size, gpu_block_capacity - tmp_total_block_size),1)
                tmp_total_block_size += block_size
            else:
                block_size =total_token_block_size  
                tmp_total_block_size += block_size
            num_new_seqs = sg.get_max_num_running_seqs()
<<<<<<< HEAD
            
            if tmp_total_block_size <= gpu_block_capacity and num_new_tokens > 0 \
                and budget.remaining_token_budget() >= 0 \
=======
            if tmp_total_block_size <= gpu_block_capacity and num_new_tokens > 0 and budget.remaining_token_budget() >= 0 \
>>>>>>> 4757d5f0
                and budget.can_schedule(
                    num_new_tokens=num_new_tokens,
                    num_new_seqs=num_new_seqs
                ):
                sg.reset_waiting_iter_nums()
                selected_running_seq_groups.append(sg)
                sg.token_chunk_size = num_new_tokens
                budget.add_num_batched_tokens(sg.request_id, num_new_tokens)
                budget.add_num_seqs(sg.request_id, num_new_seqs)
<<<<<<< HEAD
                if self.scheduler_config.policy == 'tfittradeoff' and not sg.is_prefill():
                    decode_seqs.append(sg.seq_len)
                    new_token_budget= self.batch_solver.get_best_token_limits(self.scheduler_config.policy,decode_seqs)
                    if new_token_budget != 0:
                        budget.update_token_budget(new_token_budget)
                    else:
                        budget.update_token_budget(budget._num_batched_tokens)
=======
                if self.scheduler_config.policy == 'tfittradeoff':
                    if not sg.is_prefill():
                        decode_seqs.append(sg.seq_len)
                        new_token_budget= self.batch_solver.get_best_token_limits(self.scheduler_config.policy,decode_seqs)
                        if new_token_budget != 0:
                            budget.update_token_budget(min(new_token_budget, 4096*3))
                        else:
                            budget.update_token_budget(budget._num_batched_tokens)
>>>>>>> 4757d5f0
            else:
                budget.subtract_num_batched_tokens(sg.request_id,
                                                    num_new_tokens)
                budget.subtract_num_seqs(sg.request_id, num_new_seqs)
                tmp_total_block_size -= block_size
                sg.update_waiting_iter_nums()
                selected_swapped_seq_groups.append(sg)

        for seq_group in selected_swapped_seq_groups:
            self._preempt_seq(
                seq_group=seq_group,
                budget=budget,
                schedule_preemption=scheduler_preemtion,
                running_queue=running_queue,
            )
        for seq_group in selected_running_seq_groups:
            _, _, recomputed_token_nums = self._allocate_seq(
                seq_group=seq_group,
                budget=budget,
                schedule_preemption=scheduler_preemtion,
                running_queue=running_queue,
                waiting_queue=waiting_queue,
                swapped_queue=swapped_queue,
                recomputed_token_nums=recomputed_token_nums,
            )
        running_scheduler_output = SchedulerRunningOutputs(
            decode_seq_groups=scheduler_preemtion.decode_seq_groups_running,
            prefill_seq_groups=scheduler_preemtion.prefill_seq_groups_running,
            preempted=scheduler_preemtion.preempted_running,
            swapped_out=scheduler_preemtion.swapped_out_running,
            blocks_to_swap_out=scheduler_preemtion.blocks_to_swap_out,
            blocks_to_copy=scheduler_preemtion.blocks_to_copy_running,
            num_lookahead_slots=scheduler_preemtion.num_lookahead_slots_running
        )
        swapped_scheduler_output = SchedulerSwappedInOutputs(
            decode_seq_groups=scheduler_preemtion.decode_seq_groups_swapped,
            prefill_seq_groups=scheduler_preemtion.prefill_seq_groups_swapped,
            blocks_to_swap_in=scheduler_preemtion.blocks_to_swap_in,
            blocks_to_copy=scheduler_preemtion.blocks_to_copy_swapped,
            num_lookahead_slots=scheduler_preemtion.
            num_lookahead_slots_swapped,
            infeasible_seq_groups=scheduler_preemtion.infeasible_seq_groups)
        waiting_scheduler_output = SchedulerPrefillOutputs(
            seq_groups=scheduler_preemtion.seq_groups_prefill,
            kv_free_seq_groups=[],
            num_lookahead_slots=scheduler_preemtion.
            num_lookahead_slots_prefill,
            ignored_seq_groups=scheduler_preemtion.ignored_seq_groups)

        return (running_queue, swapped_queue, waiting_queue,
                running_scheduler_output, swapped_scheduler_output,
                waiting_scheduler_output, recomputed_token_nums)

    def _allocate_seq(self, seq_group: SequenceGroup, budget: SchedulingBudget,
                      schedule_preemption: SchedulerPreemption,
                      running_queue: deque, waiting_queue: deque,
                      swapped_queue: deque, recomputed_token_nums: int):
        if seq_group in running_queue:
            num_running_tokens = seq_group.token_chunk_size 
            self._append_slots(seq_group,
                               schedule_preemption.blocks_to_copy_running)
            seq_group.reset_waiting_iter_nums()
            is_prefill = seq_group.is_prefill()
            if is_prefill:
                schedule_preemption.prefill_seq_groups_running.append(
                    ScheduledSequenceGroup(
                        seq_group=seq_group,
                        token_chunk_size=num_running_tokens))
                recomputed_token_nums += num_running_tokens
            else:
                schedule_preemption.decode_seq_groups_running.append(
                    ScheduledSequenceGroup(seq_group=seq_group,
                                           token_chunk_size=1))
            running_queue.remove(seq_group)
        elif seq_group in swapped_queue:
            is_prefill = seq_group.is_prefill()
            alloc_status = self.block_manager.can_swap_in(
                seq_group, self._get_num_lookahead_slots(is_prefill))
            if alloc_status == AllocStatus.NEVER:
                for seq in seq_group.get_seqs():
                    seq.status = SequenceStatus.FINISHED_IGNORED
                schedule_preemption.infeasible_seq_groups.append(seq_group)
                swapped_queue.remove(seq_group)
            num_new_tokens = seq_group.token_chunk_size

            swapped_queue.remove(seq_group)
            self._swap_in(seq_group, schedule_preemption.blocks_to_swap_in)
            self.scheduler_metric.total_swap_in_blocks += seq_group.total_token_block_size
            self.scheduler_metric.total_swap_in_seqs += 1
            self._append_slots(seq_group,
                               schedule_preemption.blocks_to_copy_swapped)
            if is_prefill:
                schedule_preemption.prefill_seq_groups_swapped.append(
                    ScheduledSequenceGroup(seq_group,
                                           token_chunk_size=num_new_tokens))
            else:
                schedule_preemption.decode_seq_groups_swapped.append(
                    ScheduledSequenceGroup(seq_group, token_chunk_size=1))
            # budget.add_num_batched_tokens(seq_group.request_id, num_new_tokens)
            # budget.add_num_seqs(seq_group.request_id, num_new_seqs)

        elif seq_group in waiting_queue:
            waiting_seqs = seq_group.get_seqs(status=SequenceStatus.WAITING)
            assert len(waiting_seqs) == 1, (
                "Waiting sequence group should have only one prompt "
                "sequence.")
            prompt_limit = self._get_prompt_limit(seq_group)
            num_new_tokens = seq_group.token_chunk_size
            if num_new_tokens > prompt_limit:
                for seq in waiting_seqs:
                    seq.status = SequenceStatus.FINISHED_IGNORED
                schedule_preemption.ignored_seq_groups.append(seq_group)
                waiting_queue.remove(seq_group)

            # If the sequence group cannot be allocated, stop.
            can_allocate = self.block_manager.can_allocate(seq_group)
            if can_allocate == AllocStatus.NEVER:
                for seq in waiting_seqs:
                    seq.status = SequenceStatus.FINISHED_IGNORED
                schedule_preemption.ignored_seq_groups.append(seq_group)
                waiting_queue.remove(seq_group)
            elif can_allocate == AllocStatus.LATER:
                return False, "Cannot allocate sequence group in the waiting queue.", recomputed_token_nums
            self._allocate_and_set_running(seq_group)
            waiting_queue.remove(seq_group)
            schedule_preemption.seq_groups_prefill.append(
                ScheduledSequenceGroup(seq_group=seq_group,
                                       token_chunk_size=num_new_tokens))
        return True, None, recomputed_token_nums

    def _preempt_seq(self, seq_group: SequenceGroup, budget: SchedulingBudget,
                     schedule_preemption: SchedulerPreemption,
                     running_queue: deque):
        preemption_mode = self.preemption_mode
        if seq_group in running_queue:
            if not self.block_manager.can_swap_out(seq_group):
                preemption_mode = PreemptionMode.RECOMPUTE
            preempted_mode = self._preempt(
                seq_group, schedule_preemption.blocks_to_swap_out,
                preemption_mode)
            if preempted_mode == PreemptionMode.RECOMPUTE:
                schedule_preemption.preempted_running.append(seq_group)
            else:
                schedule_preemption.swapped_out_running.append(seq_group)
            running_queue.remove(seq_group)
            self.scheduler_metric.total_swap_out_seqs += 1
            self.scheduler_metric.total_swap_out_blocks += seq_group.total_token_block_size
            # Queue requests that couldn't be scheduled.
        return True, None

    def handle_victim(self, required_block_size,vic_block_size, vic_request_id=None, vic_group=None):
        swap_out_unit = ceil(vic_block_size * self.partial_swapped_rate)
        if vic_block_size <= required_block_size:
            # 全量交换
            swap_out_nums = -1 if vic_request_id is None else vic_block_size
            required_block_size -= vic_block_size
            return SequenceStatus.SWAPPED, swap_out_nums
        else:
            # 部分交换
            swap_out_nums = max(ceil(required_block_size / swap_out_unit) * swap_out_unit, 1)
            left_size = vic_block_size - swap_out_nums
            if left_size > 0 and vic_request_id is not None:
                self.partial_swapped[vic_request_id] = (left_size, vic_group)
            required_block_size = max(0, required_block_size - swap_out_nums)
            return SequenceStatus.PARTIAL_SWAPPED, swap_out_nums


    def _schedule_running_partial(
        self,
        running_queue: deque,
        budget: SchedulingBudget,
        curr_loras: Optional[Set[int]],
        policy: Policy,
        policy_info: PolicyInfo,
        enable_chunking: bool = False,
    ) -> Tuple[deque, SchedulerRunningOutputs, int]:
        '''
        Schedule sequence groups that are running and do not use LoRa.
        '''
        # Blocks that need to be swapped or copied before model execution.
        blocks_to_swap_out: List[Tuple[int, int]] = []
        blocks_to_copy: List[Tuple[int, int]] = []

        decode_seq_groups: List[ScheduledSequenceGroup] = []
        prefill_seq_groups: List[ScheduledSequenceGroup] = []
        recomputed_token_nums: int = 0
        preempted: Set[SequenceGroup] = set()
        swapped_out: Set[SequenceGroup] = set()
        partial_swapped_flag = self.partial_swap_out_flag
        partial_swapped_rate = self.scheduler_config.swap_out_partial_rate

        # NOTE(woosuk): Preemption happens only when there is no available slot
        # to keep all the sequence groups in the RUNNING state.
        # In this case, the policy is responsible for deciding which sequence
        # groups to preempt.
        scheduler_policy= self.scheduler_config.policy
        now = time.time()
        if scheduler_policy == "tfittradeoff":
            running_queue = policy.sorted_by_priority(
                running_queue, queue_type='running', policy_info=policy_info)
        else:
            running_queue = policy.sort_by_priority(now, running_queue)
        self.scheduler_metric.sort_time_iter += time.time() - now
        self.has_preempted_seq = False

        while running_queue:
            seq_group: SequenceGroup = running_queue[0]
                 
            num_running_tokens = self._get_num_new_tokens(
                seq_group, SequenceStatus.RUNNING, enable_chunking, budget)

            if num_running_tokens == 0:
                break

            running_queue.popleft()
            required_block_size = seq_group.total_token_block_size

            while not self._can_append_slots(seq_group):
                swap_out_block_nums = -1
                budget.subtract_num_batched_tokens(seq_group.request_id,
                                                   num_running_tokens)
                num_running_seqs = seq_group.get_max_num_running_seqs()
                budget.subtract_num_seqs(seq_group.request_id,
                                         num_running_seqs)

                if running_queue:
                    # Preempt the lowest-priority sequence groups.
                    self.has_preempted_seq = True
                    if not partial_swapped_flag:
                        victim_seq_group = running_queue.pop()
                        preempted_mode = self._preempt(victim_seq_group,
                                                       blocks_to_swap_out,
                                                       self.preemption_mode)
                        self.scheduler_metric.total_swap_out_blocks += victim_seq_group.total_token_block_size
                        self.scheduler_metric.total_swap_out_seqs += 1
                        if preempted_mode == PreemptionMode.RECOMPUTE:
                            preempted.add(victim_seq_group)
                        elif preempted_mode == PreemptionMode.KV_FREE_RECOMPUTE and scheduler_policy == 'tfittradeoff':
                            self.kv_free_seq_groups.append(victim_seq_group)
                        else:
                            swapped_out.add(victim_seq_group)
                    else:
                        if len(self.partial_swapped) == 0:
                            victim_seq_group = running_queue.pop()  # Debug
                            vic_seq_group_block_size = victim_seq_group.total_token_block_size
                            seq_group_status, swap_out_block_nums = self.handle_victim(
                                required_block_size, 
                                vic_seq_group_block_size, 
                                victim_seq_group.request_id, 
                                victim_seq_group)
                        else:
                            victim_seq_group_request_id = list(
                                self.partial_swapped.keys())[0]
                            left_victim_block_size, victim_seq_group = \
                                                self.partial_swapped.pop(
                                                    victim_seq_group_request_id)
                            seq_group_status, swap_out_block_nums = self.handle_victim(
                                required_block_size, 
                                left_victim_block_size, 
                                victim_seq_group_request_id, 
                                victim_seq_group
                                )

                        preempted_mode = self._preempt(
                            victim_seq_group,
                            blocks_to_swap_out,
                            self.preemption_mode,
                            swap_out_block_nums,
                            seq_group_status=seq_group_status)

                        if preempted_mode == PreemptionMode.RECOMPUTE:
                            preempted.add(victim_seq_group)
                        elif preempted_mode == PreemptionMode.KV_FREE_RECOMPUTE:
                            self.kv_free_seq_groups.append(victim_seq_group)
                        else:
                            swapped_out.add(victim_seq_group)
                else:
                    # No other sequence groups can be preempted.
                    # Preempt the current sequence group.
                    self.has_preempted_seq = True
                    if not partial_swapped_flag:
                        preempted_mode = self._preempt(seq_group,
                                                       blocks_to_swap_out,
                                                       self.preemption_mode)

                        if preempted_mode == PreemptionMode.RECOMPUTE:
                            preempted.add(seq_group)
                        elif preempted_mode == PreemptionMode.KV_FREE_RECOMPUTE:
                            self.kv_free_seq_groups.append(seq_group)
                        else:
                            swapped_out.add(seq_group)
                    else:
                        victim_seq_group = seq_group
                        vic_seq_group_block_size = victim_seq_group.total_token_block_size
                        swap_out_block_unit = ceil(vic_seq_group_block_size *
                                                   partial_swapped_rate)
                        swap_out_block_nums = max(swap_out_block_unit, 1)
                        left_victim_block_size = vic_seq_group_block_size - \
                                                 swap_out_block_nums
                        victim_seq_group_request_id = victim_seq_group.request_id
                        self.partial_swapped[victim_seq_group_request_id] = (
                            left_victim_block_size, victim_seq_group)
                        seq_group_status = SequenceStatus.PARTIAL_SWAPPED
                        preempted_mode = self._preempt(
                            victim_seq_group,
                            blocks_to_swap_out,
                            self.preemption_mode,
                            swap_out_block_nums,
                            seq_group_status=seq_group_status)

                        if preempted_mode == PreemptionMode.RECOMPUTE:
                            preempted.add(victim_seq_group)
                        elif preempted_mode == PreemptionMode.KV_FREE_RECOMPUTE:
                            self.kv_free_seq_groups.append(victim_seq_group)
                        else:
                            swapped_out.add(victim_seq_group)
                    break
            else:
                # if len(running_queue) == 0 and len(swapped_out) > 0:
                    # append the seq_group into the low priority queue

                self._append_seq_group(seq_group, blocks_to_copy,
                                       num_running_tokens, prefill_seq_groups,
                                       decode_seq_groups, budget, curr_loras,
                                       enable_chunking)

        if len(swapped_out) > 0:
            total_swapped_out = set(self.swapped)
            swapped_out = swapped_out.difference(total_swapped_out)
            # self.low_priority_seq_groups.append()

        self.scheduler_metric.schedule_running_time += time.time() - now

        return running_queue, SchedulerRunningOutputs(
            decode_seq_groups=decode_seq_groups,
            prefill_seq_groups=prefill_seq_groups,
            preempted=list(preempted),
            swapped_out=list(swapped_out),
            blocks_to_swap_out=blocks_to_swap_out,
            blocks_to_copy=blocks_to_copy,
            num_lookahead_slots=self._get_num_lookahead_slots(
                is_prefill=False)), recomputed_token_nums
    def get_and_reset_finished_requests_ids(self) -> List[str]:
        """Flushes the list of request ids of previously finished seq_groups."""
        finished_requests_ids = self._finished_requests_ids
        self._finished_requests_ids = list()
        return finished_requests_ids

    def _schedule_running(
        self,
        running_queue: deque,
        budget: SchedulingBudget,
        curr_loras: Optional[Set[int]],
        policy: Policy,
        policy_info: PolicyInfo,
        enable_chunking: bool = False,
    ) -> Tuple[deque, SchedulerRunningOutputs, int]:
        """Schedule sequence groups that are running.

        Running queue should include decode and chunked prefill requests.

        Args:
            running_queue: The queue that contains running requests (i.e.,
                decodes). The given arguments are NOT in-place modified.
            budget: The scheduling budget. The argument is in-place updated
                when any decodes are preempted.
            curr_loras: Currently batched lora request ids. The argument is
                in-place updated when any decodes are preempted.
            policy: The sorting policy to sort running_queue.
            enable_chunking: If True, seq group can be chunked and only a
                chunked number of tokens are scheduled  if
                `budget.num_batched_tokens` has not enough capacity to schedule
                all tokens.
    
        Returns:
            A tuple of remaining running queue (should be always 0) after
            scheduling and SchedulerRunningOutputs.
        """
        # Blocks that need to be swapped or copied before model execution.
        blocks_to_swap_out: List[Tuple[int, int]] = []
        blocks_to_copy: List[Tuple[int, int]] = []

        decode_seq_groups: List[ScheduledSequenceGroup] = []
        prefill_seq_groups: List[ScheduledSequenceGroup] = []
        recomputed_token_nums: int = 0
        preempted: List[SequenceGroup] = []
        swapped_out: List[SequenceGroup] = []

        # NOTE(woosuk): Preemption happens only when there is no available slot
        # to keep all the sequence groups in the RUNNING state.
        # In this case, the policy is responsible for deciding which sequence
        # groups to preempt.
        now = time.time()
        if self.scheduler_config.policy == "tfittradeoff":
            running_queue = policy.sorted_by_priority(running_queue, queue_type='running',policy_info=policy_info)
        else:
            running_queue = policy.sort_by_priority(now, running_queue)

        while running_queue:
            seq_group: SequenceGroup = running_queue[0]

            num_running_tokens = self._get_num_new_tokens(
                seq_group, SequenceStatus.RUNNING, enable_chunking, budget)

            if num_running_tokens == 0:
                break

            running_queue.popleft()

            while not self._can_append_slots(seq_group):
                budget.subtract_num_batched_tokens(seq_group.request_id,
                                                   num_running_tokens)
                num_running_seqs = seq_group.get_max_num_running_seqs()
                budget.subtract_num_seqs(seq_group.request_id,
                                         num_running_seqs)

                if (curr_loras is not None and seq_group.lora_int_id > 0
                        and seq_group.lora_int_id in curr_loras):
                    curr_loras.remove(seq_group.lora_int_id)

                if running_queue:
                    # Preempt the lowest-priority sequence groups.
                    victim_seq_group = running_queue.pop()

                    if self.preemption_mode:
                        preempted_mode = self._preempt(victim_seq_group,
                                                       blocks_to_swap_out,
                                                       self.preemption_mode)
                    else:
                        preempted_mode = self._preempt(victim_seq_group,
                                                       blocks_to_swap_out)

                    if preempted_mode == PreemptionMode.RECOMPUTE:
                        preempted.append(victim_seq_group)
                    else:
                        swapped_out.append(victim_seq_group)
                    victim_seq_group.swap_out_moment = time.time()
                    self.scheduler_metric.total_swap_out_blocks += victim_seq_group.total_token_block_size
                    self.scheduler_metric.total_swap_out_seqs += 1

                else:
                    # No other sequence groups can be preempted.
                    # Preempt the current sequence group.

                    if self.preemption_mode:
                        preempted_mode = self._preempt(seq_group,
                                                       blocks_to_swap_out,
                                                       self.preemption_mode)
                    else:
                        preempted_mode = self._preempt(seq_group,
                                                       blocks_to_swap_out)

                    if preempted_mode == PreemptionMode.RECOMPUTE:
                        preempted.append(seq_group)
                    else:
                        swapped_out.append(seq_group)
                    self.scheduler_metric.total_swap_out_blocks += seq_group.total_token_block_size
                    self.scheduler_metric.total_swap_out_seqs += 1
                    seq_group.swap_out_moment = time.time()
                    break
            else:
                self._append_slots(seq_group, blocks_to_copy)
                seq_group.reset_waiting_iter_nums()
                is_prefill = seq_group.is_prefill()
                if is_prefill:
                    prefill_seq_groups.append(
                        ScheduledSequenceGroup(
                            seq_group=seq_group,
                            token_chunk_size=num_running_tokens))
                    recomputed_token_nums += num_running_tokens
                else:
                    decode_seq_groups.append(
                        ScheduledSequenceGroup(seq_group=seq_group,
                                               token_chunk_size=1))
                budget.add_num_batched_tokens(seq_group.request_id,
                                              num_running_tokens)
                # OPTIMIZATION:  Note that get_max_num_running_seqs is
                # expensive. For the default scheduling chase where
                # enable_chunking is False, num_seqs are updated before running
                # this method, so we don't have to update it again here.
                if enable_chunking:
                    num_running_seqs = seq_group.get_max_num_running_seqs()
                    budget.add_num_seqs(seq_group.request_id, num_running_seqs)
                if curr_loras is not None and seq_group.lora_int_id > 0:
                    curr_loras.add(seq_group.lora_int_id)

        return running_queue, SchedulerRunningOutputs(
            decode_seq_groups=decode_seq_groups,
            prefill_seq_groups=prefill_seq_groups,
            preempted=preempted,
            swapped_out=swapped_out,
            blocks_to_swap_out=blocks_to_swap_out,
            blocks_to_copy=blocks_to_copy,
            num_lookahead_slots=self._get_num_lookahead_slots(
                is_prefill=False)), recomputed_token_nums

    def _schedule_swapped(
        self,
        swapped_queue: deque,
        budget: SchedulingBudget,
        curr_loras: Optional[Set[int]],
        policy: Policy,
        policy_info: PolicyInfo,
        enable_chunking: bool = False,
    ) -> Tuple[deque, SchedulerSwappedInOutputs]:
        """Schedule sequence groups that are swapped out.

        It schedules swapped requests as long as it fits `budget` and
        curr_loras <= max_lora from the scheduling config. The input arguments
        `budget` and `curr_loras` are updated based on scheduled seq_groups.

        Args:
            swapped_queue: The queue that contains swapped out requests.
                The given arguments are NOT in-place modified.
            budget: The scheduling budget. The argument is in-place updated
                when any requests are swapped in.
            curr_loras: Currently batched lora request ids. The argument is
                in-place updated when any requests are swapped in.
            policy: The sorting policy to sort swapped_queue.
            enable_chunking: If True, seq group can be chunked and only a
                chunked number of tokens are scheduled  if
                `budget.num_batched_tokens` has not enough capacity to schedule
                all tokens.

        Returns:
            A tuple of remaining swapped_queue after scheduling and
            SchedulerSwappedInOutputs.
        """
        # Blocks that need to be swapped or copied before model execution.
        blocks_to_swap_in: List[Tuple[int, int]] = []
        blocks_to_copy: List[Tuple[int, int]] = []
        decode_seq_groups: List[ScheduledSequenceGroup] = []
        prefill_seq_groups: List[ScheduledSequenceGroup] = []
        now = time.time()
        if self.scheduler_config.policy == "tfittradeoff":
            # avg_priorities = -1
            swapped_queue = policy.sorted_by_priority(
                swapped_queue,
                queue_type='swapped',policy_info=policy_info)
        else:
            swapped_queue = policy.sort_by_priority(now, swapped_queue)
        infeasible_seq_groups: List[SequenceGroup] = []
        leftover_swapped: Deque[SequenceGroup] = deque()
        st_while = time.time()
        while swapped_queue:
            seq_group: SequenceGroup = swapped_queue[0]
            # if (self.scheduler_config.policy in ["infer", "tfittradeoff"]
            #         and seq_group.request_id in self.partial_swapped):
            #     swapped_queue.popleft()
            #     leftover_swapped.appendleft(seq_group)
            #     continue
            # If the sequence group cannot be swapped in, stop.
            is_prefill = seq_group.is_prefill()
            alloc_status = self.block_manager.can_swap_in(
                seq_group, self._get_num_lookahead_slots(is_prefill))
            if alloc_status == AllocStatus.LATER:
                if self.scheduler_config.policy == "tfittradeoff":  # Debug
                    # seq_group.update_waiting_iter_nums()
                    # swapped_queue.popleft()
                    # leftover_swapped.appendleft(seq_group)
                    # continue
                    # break
                    for seq_group in swapped_queue:
                        seq_group.update_waiting_iter_nums()
                    break
                else:
                    for seq_group in swapped_queue:
                        seq_group.update_waiting_iter_nums()
                    break
                # swapped_queue.popleft()
                # leftover_swapped.appendleft(seq_group)
            elif alloc_status == AllocStatus.NEVER:
                logger.warning(
                    "Failing the request %s because there's not enough kv "
                    "cache blocks to run the entire sequence.",
                    seq_group.request_id)
                for seq in seq_group.get_seqs():
                    seq.status = SequenceStatus.FINISHED_IGNORED
                infeasible_seq_groups.append(seq_group)
                swapped_queue.popleft()
                continue

            lora_int_id = 0
            if self.lora_enabled:
                lora_int_id = seq_group.lora_int_id
                assert curr_loras is not None
                assert self.lora_config is not None
                if (lora_int_id > 0 and (lora_int_id not in curr_loras)
                        and len(curr_loras) >= self.lora_config.max_loras):
                    # We don't have a space for another LoRA, so
                    # we ignore this request for now.
                    leftover_swapped.appendleft(seq_group)
                    swapped_queue.popleft()
                    continue

            # The total number of sequences in the RUNNING state should not
            # exceed the maximum number of sequences.
            num_new_seqs = seq_group.get_max_num_running_seqs()
            num_new_tokens = self._get_num_new_tokens(seq_group,
                                                      SequenceStatus.SWAPPED,
                                                      enable_chunking, budget)
            if (num_new_tokens == 0
                    or not budget.can_schedule(num_new_tokens=num_new_tokens,
                                               num_new_seqs=num_new_seqs)):
                if self.scheduler_config.policy == "tfittradeoff":  # Debug
                    seq_group.update_waiting_iter_nums()
                    swapped_queue.popleft()
                    leftover_swapped.appendleft(seq_group)
                    continue
                else:
                    for seq_group in swapped_queue:
                        seq_group.update_waiting_iter_nums()
                    break

            if lora_int_id > 0 and curr_loras is not None:
                curr_loras.add(lora_int_id)
            swapped_queue.popleft()

            if seq_group.metrics.waiting_iter_nums < seq_group.seq_len:
                self.scheduler_metric.total_low_eff_swap_out += 1
                self.scheduler_metric.total_low_eff_swap_out_diff += seq_group.seq_len - \
                                seq_group.metrics.waiting_iter_nums

            if seq_group.swap_out_moment is not None:
                self.scheduler_metric.total_swap_out_waiting_time += time.time() - \
                                seq_group.swap_out_moment

            self._swap_in(seq_group, blocks_to_swap_in)

            self.scheduler_metric.total_swap_in_blocks += seq_group.total_token_block_size
            self.scheduler_metric.total_swap_in_seqs += 1

            seq_group_request_id = seq_group.request_id
            if seq_group_request_id in self.partial_swapped:
                _, _ = self.partial_swapped.pop(seq_group_request_id)

            self._append_slots(seq_group, blocks_to_copy)
            is_prefill = seq_group.is_prefill()
            if is_prefill:
                prefill_seq_groups.append(
                    ScheduledSequenceGroup(seq_group,
                                           token_chunk_size=num_new_tokens))
            else:
                decode_seq_groups.append(
                    ScheduledSequenceGroup(seq_group, token_chunk_size=1))
            budget.add_num_batched_tokens(seq_group.request_id, num_new_tokens)
            budget.add_num_seqs(seq_group.request_id, num_new_seqs)
            seq_group.reset_waiting_iter_nums()
        self.scheduler_metric.swap_while += time.time() - st_while
        swapped_queue.extendleft(leftover_swapped)
        self.scheduler_metric.schedule_swapped_time += time.time() - now

        return swapped_queue, SchedulerSwappedInOutputs(
            decode_seq_groups=decode_seq_groups,
            prefill_seq_groups=prefill_seq_groups,
            blocks_to_swap_in=blocks_to_swap_in,
            blocks_to_copy=blocks_to_copy,
            num_lookahead_slots=self._get_num_lookahead_slots(
                is_prefill=False),
            infeasible_seq_groups=infeasible_seq_groups,
        )

    def _get_prompt_limit(self, seq_group: SequenceGroup) -> int:
        if self.scheduler_config.chunked_prefill_enabled:
            prompt_limit = self.scheduler_config.max_model_len
        else:
            prompt_limit = min(self.scheduler_config.max_model_len,
                               self.scheduler_config.max_num_batched_tokens)

        # Model is fine tuned with long context. Return the fine tuned max_len.
        if (seq_group.lora_request
                and seq_group.lora_request.long_lora_max_len):
            assert prompt_limit <= seq_group.lora_request.long_lora_max_len
            return seq_group.lora_request.long_lora_max_len
        else:
            return prompt_limit

    def _schedule_prefills(
        self,
        waiting_queue: deque,
        budget: SchedulingBudget,
        curr_loras: Optional[Set[int]],
        policy_info: PolicyInfo,
        enable_chunking: bool = False,
        policy: Optional[Policy] = None,
    ) -> Tuple[deque, SchedulerPrefillOutputs]:
        """Schedule sequence groups that are in prefill stage.

        Note that the current scheduler treats PREEMPTED_FOR_RECOMPUTE
        as a new prefill (that starts from beginning -> most recently generated
        tokens).

        It schedules waiting requests as long as it fits `budget` and
        curr_loras <= max_lora from the scheduling config. The input arguments
        `budget` and `curr_loras` are updated based on scheduled seq_groups.

        Args:
            waiting_queue: The queue that contains prefill requests.
                The given arguments are NOT in-place modified.
            budget: The scheduling budget. The argument is in-place updated
                when any requests are scheduled.
            curr_loras: Currently batched lora request ids. The argument is
                in-place updated when any requests are scheduled.
            enable_chunking: If True, seq group can be chunked and only a
                chunked number of tokens are scheduled  if
                `budget.num_batched_tokens` has not enough capacity to schedule
                all tokens.

        Returns:
            A tuple of remaining waiting_queue after scheduling and
            SchedulerSwappedInOutputs.
        """
        now = time.time()
        ignored_seq_groups: List[SequenceGroup] = []
        seq_groups: List[ScheduledSequenceGroup] = []
        kv_free_seq_groups:List[ScheduledSequenceGroup] = []
        # We don't sort waiting queue because we assume it is sorted.
        # Copy the queue so that the input queue is not modified.
        waiting_queue = deque([s for s in waiting_queue])
        if policy is not None:
            if self.scheduler_config.policy == "tfittradeoff":
                # priorities = [
                #     seq_group.priority_rate for seq_group in self.running 
                #     if seq_group.priority_rate> 0
                # ]
                # avg_priorities = float(
                    # np.max(priorities) if len(priorities) > 0 else 1)
                waiting_queue = policy.sorted_by_priority(
                    waiting_queue, queue_type='waiting', policy_info=policy_info)
            else:
                waiting_queue = policy.sort_by_priority(
                    time.time(), waiting_queue)

        waiting_queue = deque([s for s in self.kv_free_seq_groups]+ [s for s in waiting_queue])

        leftover_waiting_sequences: Deque[SequenceGroup] = deque()

        st_while = time.time()
        while self._passed_delay(time.time()) and waiting_queue:
            seq_group = waiting_queue[0]
            waiting_seqs = seq_group.get_seqs(status=SequenceStatus.WAITING)
            assert len(waiting_seqs) == 1, (
                "Waiting sequence group should have only one prompt ",
                f"sequence {seq_group.request_id}, but got {[s.status for s in seq_group.get_seqs()]}")
            num_new_tokens = self._get_num_new_tokens(seq_group,
                                                      SequenceStatus.WAITING,
                                                      enable_chunking, budget)
            if not enable_chunking:
                num_prompt_tokens = waiting_seqs[0].get_len()
                assert num_new_tokens == num_prompt_tokens

            prompt_limit = self._get_prompt_limit(seq_group)
            if num_new_tokens > prompt_limit:
                logger.warning(
                    "Input prompt (%d tokens) is too long"
                    " and exceeds limit of %d", num_new_tokens, prompt_limit)
                for seq in waiting_seqs:
                    seq.status = SequenceStatus.FINISHED_IGNORED
                ignored_seq_groups.append(seq_group)
                waiting_queue.popleft()
                continue

            if self.fake_allocate:
                can_allocate = AllocStatus.OK
            else:
                # If the sequence group cannot be allocated, stop.
                can_allocate = self.block_manager.can_allocate(seq_group)
                if can_allocate == AllocStatus.LATER:
                    leftover_waiting_sequences.appendleft(seq_group)
                    waiting_queue.popleft()
                    continue
                elif can_allocate == AllocStatus.NEVER:
                    logger.warning(
                        "Input prompt (%d tokens) is too long"
                        " and exceeds the capacity of block_manager",
                        num_new_tokens)
                    for seq in waiting_seqs:
                        seq.status = SequenceStatus.FINISHED_IGNORED
                    ignored_seq_groups.append(seq_group)
                    waiting_queue.popleft()
                    continue

            lora_int_id = 0
            if self.lora_enabled:
                lora_int_id = seq_group.lora_int_id
                assert curr_loras is not None
                assert self.lora_config is not None
                if (self.lora_enabled and lora_int_id > 0
                        and lora_int_id not in curr_loras
                        and len(curr_loras) >= self.lora_config.max_loras):
                    # We don't have a space for another LoRA, so
                    # we ignore this request for now.
                    leftover_waiting_sequences.appendleft(seq_group)
                    waiting_queue.popleft()
                    continue

            num_new_seqs = seq_group.get_max_num_running_seqs()
            if (num_new_tokens == 0
                    or not budget.can_schedule(num_new_tokens=num_new_tokens,
                                               num_new_seqs=num_new_seqs)):
                break

            # Can schedule this request.
            if curr_loras is not None and lora_int_id > 0:
                curr_loras.add(lora_int_id)
            waiting_queue.popleft()

            if self.fake_allocate:
                self._fake_allocate_and_set_running(seq_group)
            else:
                self._allocate_and_set_running(seq_group)

            if seq_group.swap_out_moment is not None:
                self.scheduler_metric.total_swap_out_waiting_time += time.time(
                ) - seq_group.swap_out_moment

            seq_groups.append(
                ScheduledSequenceGroup(seq_group=seq_group,
                                       token_chunk_size=num_new_tokens))
            self.scheduler_metric.prefill_token_num += num_new_tokens
            budget.add_num_batched_tokens(seq_group.request_id, num_new_tokens)
            budget.add_num_seqs(seq_group.request_id, num_new_seqs)
        self.scheduler_metric.prefill_while += time.time() - st_while
        # Queue requests that couldn't be scheduled.
        waiting_queue.extendleft(leftover_waiting_sequences)
        if len(seq_groups) > 0:
            self.prev_prompt = True

        self.scheduler_metric.schedule_waiting_time += time.time() - now

        for scheduled_seq_group in seq_groups:
            scheduled_seq_group.seq_group.reset_waiting_iter_nums()
        for scheduled_seq_group in kv_free_seq_groups:
            scheduled_seq_group.seq_group.reset_waiting_iter_nums()

        for seq_group in waiting_queue:
            seq_group.update_waiting_iter_nums()
        return waiting_queue, SchedulerPrefillOutputs(
            seq_groups=seq_groups,
            kv_free_seq_groups=kv_free_seq_groups,
            ignored_seq_groups=ignored_seq_groups,
            num_lookahead_slots=self._get_num_lookahead_slots(is_prefill=True))

    def _schedule_default(self) -> SchedulerOutputs:
        """Schedule queued requests.
        
        The current policy is designed to optimize the throughput. First,
        it batches as many prefill requests as possible. And it schedules
        decodes. If there's a pressure on GPU memory, decode requests can
        be swapped or preempted.
        """
        # Include running requests to the budget.
        budget = SchedulingBudget(
            token_budget=self.scheduler_config.max_num_batched_tokens,
            max_num_seqs=self.scheduler_config.max_num_seqs,
        )
        # Make sure we include num running seqs before scheduling prefill,
        # so that we don't schedule beyond max_num_seqs for prefill.
        for seq_group in self.running:
            budget.add_num_seqs(seq_group.request_id,
                                seq_group.get_max_num_running_seqs())
        curr_loras = set(
            seq_group.lora_int_id for seq_group in self.running
            if seq_group.lora_int_id > 0) if self.lora_enabled else None

        remaining_waiting, prefills = (self.waiting,
                                       SchedulerPrefillOutputs.create_empty())
        remaining_running, running_scheduled = (
            self.running, SchedulerRunningOutputs.create_empty())
        remaining_swapped, swapped_in = (
            self.swapped, SchedulerSwappedInOutputs.create_empty())

        # If any requests are swapped, prioritized swapped requests.
        if not self.swapped:
            remaining_waiting, prefills = self._schedule_prefills(
                self.waiting, budget, curr_loras,None, enable_chunking=False)

        policy = PolicyFactory.get_policy(policy_name="fcfs")
        # Don't schedule decodes if prefills are scheduled.
        # NOTE: If `_schedule_prefills` doesn't enable chunking, self.running
        # only contains decode requests, not chunked prefills.
        if len(prefills.seq_groups) == 0:
            remaining_running, running_scheduled, _ = self._schedule_running(
                self.running,
                budget,
                curr_loras,
                policy,
                policy_info=None,
                enable_chunking=False)

            # If any sequence group is preempted, do not swap in any sequence
            # group. because it means there's no slot for new running requests.
            if len(running_scheduled.preempted) + len(
                    running_scheduled.swapped_out) == 0:
                remaining_swapped, swapped_in = self._schedule_swapped(
                    self.swapped, budget, curr_loras, policy, None)

        # assert (budget.num_batched_tokens <=
                # self.scheduler_config.max_num_batched_tokens)
        # assert budget.num_curr_seqs <= self.scheduler_config.max_num_seqs

        # Update waiting requests.
        self.waiting = remaining_waiting
        self.waiting.extendleft(running_scheduled.preempted)
        # Update new running requests.
        self.running = remaining_running
        self.running.extend([s.seq_group for s in prefills.seq_groups])
        self.running.extend(
            [s.seq_group for s in running_scheduled.decode_seq_groups])
        self.running.extend(
            [s.seq_group for s in swapped_in.decode_seq_groups])
        # Update swapped requests.
        self.swapped = remaining_swapped
        self.swapped.extend(running_scheduled.swapped_out)
        preempted = (len(running_scheduled.preempted) +
                     len(running_scheduled.swapped_out))

        # There should be no prefill from running queue because this policy
        # doesn't allow chunked prefills.
        assert len(running_scheduled.prefill_seq_groups) == 0
        assert len(swapped_in.prefill_seq_groups) == 0
        return SchedulerOutputs(
            scheduled_seq_groups=(prefills.seq_groups +
                                  running_scheduled.decode_seq_groups +
                                  swapped_in.decode_seq_groups),
            num_prefill_groups=len(prefills.seq_groups),
            num_batched_tokens=budget.num_batched_tokens,
            blocks_to_swap_in=swapped_in.blocks_to_swap_in,
            blocks_to_swap_out=running_scheduled.blocks_to_swap_out,
            blocks_to_copy=running_scheduled.blocks_to_copy +
            swapped_in.blocks_to_copy,
            ignored_seq_groups=prefills.ignored_seq_groups +
            swapped_in.infeasible_seq_groups,
            num_lookahead_slots=running_scheduled.num_lookahead_slots,
            running_queue_size=len(self.running),
            preempted=preempted,
            num_running_to_waiting=0,
            num_waiting_to_running=0,
            recomputed_token_nums=0,
            need_score=False,
            allow_both_swap=self.allow_both_swap
        )

    def _reallocate_shared_block_size(self,num_shared_blocks):
        if len(self.waiting)+len(self.kv_free_seq_groups) ==0:
            self.block_manager.reset_shared_blocks() 

        elif len(self.waiting) > 0 and len(self.kv_free_seq_groups) == 0:
            shared_blocks = self.block_manager.add_shared_blocks(num_shared_blocks)
            print(f"adding shared block size {shared_blocks}")
        else:
            print("skipping reallocate shared block size")

    def _schedule_chunked_prefill(self):
        """Schedule queued requests.
        
        Chunked prefill allows to chunk prefill requests, batch them together
        with decode requests. This policy 1. schedule as many decoding requests
        as possible. 2. schedule chunked prefill requests that are not
        finished. 3. schedule swapped request. 4. schedule new prefill
        requests.

        The policy can sustain the high GPU utilization because it can put
        prefill and decodes requests to the same batch, while it improves
        inter token latency because decodes requests don't need to blocked
        by prefill requests.
        """

        budget = SchedulingBudget(
            token_budget=self.scheduler_config.max_num_batched_tokens,
            max_num_seqs=max(self.scheduler_config.max_num_seqs, 1024),
        )
        policy_info = PolicyInfo(
            waiting_queue_size=len(self.waiting),
            running_queue_size = len(self.running),
            swapped_queue_size = len(self.swapped),
            now=time.time(),
        )
        curr_loras: Set[int] = set()
        if not self.reach_ddl:
            remaining_waiting, prefills = (
                self.waiting, SchedulerPrefillOutputs.create_empty())
            remaining_running, running_scheduled = (
                self.running, SchedulerRunningOutputs.create_empty())
            remaining_swapped, swapped_in = (
                self.swapped, SchedulerSwappedInOutputs.create_empty())
            policy = PolicyFactory.get_policy(
                policy_name=self.scheduler_config.policy)

            self.scheduler_metric.prefill_token_num = 0

            if self.scheduler_config.policy in ["sjmlfq", "tfittradeoff","las",'sjf']:
                (remaining_running, remaining_swapped, remaining_waiting,
                running_scheduled, swapped_in,
                prefills, recomputed_token_nums) = \
                    self._schedule_preemption(
                    running_queue=self.running,
                    swapped_queue=self.swapped,
                    waiting_queue=self.waiting,
                    budget=budget,
                    policy=policy,
                    policy_info=policy_info,
                    enable_chunking=True,
                )
            elif self.scheduler_config.policy == "_tfittradeoff":
                remaining_running, running_scheduled, recomputed_token_nums = \
                    self._schedule_running_partial(self.running,
                                        budget,
                                        curr_loras,
                                        policy,
                                        policy_info=policy_info,
                                        enable_chunking=True)
                # Schedule swapped out requests.
                # If preemption happens, it means we don't have space for swap-in.
                # if len(running_scheduled.preempted) + len(
                        # running_scheduled.swapped_out) == 0:
                # if not self.has_preempted_seq:
                # Schedule new prefills.
                remaining_waiting, prefills = self._schedule_prefills(
                    self.waiting,
                    budget,
                    curr_loras,
                    policy=policy,
                    policy_info=policy_info,
                    enable_chunking=True)
                if len(remaining_waiting)>0:
                    self.partial_swap_out_flag=False
                else:
                    self.partial_swap_out_flag=True
                remaining_swapped, swapped_in, = self._schedule_swapped(
                    self.swapped,
                    budget,
                    curr_loras,
                    policy,
                    policy_info=policy_info,
                        enable_chunking=True)
                
            else:
                remaining_running, running_scheduled, recomputed_token_nums = \
                    self._schedule_running(self.running,
                                        budget,
                                        curr_loras,
                                        policy,
                                        policy_info=policy_info,
                                        enable_chunking=True)

                # Schedule swapped out requests.
                # If preemption happens, it means we don't have space for swap-in.
                if len(running_scheduled.preempted) + len(
                        running_scheduled.swapped_out) == 0:
                    remaining_swapped, swapped_in, = self._schedule_swapped(
                        self.swapped,
                        budget,
                        curr_loras,
                        policy,
                        policy_info,
                        enable_chunking=True)

                # Schedule new prefills.
                remaining_waiting, prefills = self._schedule_prefills(
                    self.waiting,
                    budget,
                    curr_loras,
                    policy=policy,
                    policy_info=policy_info,
                    enable_chunking=True)

            # if self.scheduler_config.policy != "tfittradeoff":
<<<<<<< HEAD
                # assert (budget.num_batched_tokens <=
                        # self.scheduler_config.max_num_batched_tokens)
                # assert budget.num_curr_seqs <= self.scheduler_config.max_num_seqs
=======
            #     assert (budget.num_batched_tokens <=
            #             self.scheduler_config.max_num_batched_tokens)
            #     assert budget.num_curr_seqs <= self.scheduler_config.max_num_seqs
>>>>>>> 4757d5f0

            # Update waiting requests.
            self.waiting = remaining_waiting
            self.waiting.extendleft(running_scheduled.preempted)
            # Update new running requests.
            self.running = remaining_running
            self.running.extend([s.seq_group for s in prefills.seq_groups])
            self.running.extend([s.seq_group for s in prefills.kv_free_seq_groups])
            self.running.extend(
                [s.seq_group for s in running_scheduled.decode_seq_groups])
            self.running.extend(
                [s.seq_group for s in running_scheduled.prefill_seq_groups])
            self.running.extend(
                [s.seq_group for s in swapped_in.decode_seq_groups])
            self.running.extend(
                [s.seq_group for s in swapped_in.prefill_seq_groups])

            self.kv_free_seq_groups = [s.seq_group.request_id for s in prefills.kv_free_seq_groups]
            # Update swapped requests.
            self.swapped = remaining_swapped
            self.swapped.extend(running_scheduled.swapped_out)
            
            for s in (running_scheduled.prefill_seq_groups+swapped_in.prefill_seq_groups):
                self.scheduler_metric.prefill_token_num += len(s.seq_group.prompt_token_ids)
            
            self.scheduler_metric.decode_token_num = 0
            for s in (running_scheduled.decode_seq_groups +
                                    swapped_in.decode_seq_groups):
                self.scheduler_metric.decode_token_num += 1

            # Motivation:
            # 1) GPU Memory:
            memory_existed = 0
            memory_new_generated = 0

            scheduled_seq_groups = (prefills.seq_groups +
                                    prefills.kv_free_seq_groups +
                                    running_scheduled.prefill_seq_groups +
                                    swapped_in.prefill_seq_groups +
                                    running_scheduled.decode_seq_groups +
                                    swapped_in.decode_seq_groups)

            for seq_group in [s.seq_group for s in scheduled_seq_groups]:
                memory_existed += sum([
                    seq.get_len() for seq in seq_group.get_seqs()
                    if not seq.is_finished()
                ])

            for seq_group in [
                    s.seq_group for s in (running_scheduled.decode_seq_groups +
                                          swapped_in.decode_seq_groups)
            ]:
                memory_new_generated += sum([
                    1 for seq in seq_group.get_seqs() if not seq.is_finished()
                ])

            memory_iter = memory_existed + memory_new_generated

            self.scheduler_metric.gpu_memory_iter = memory_iter
            # Normalization
            self.scheduler_metric.gpu_memory_iter /= (self.cache_config.block_size *
                                     self.cache_config.num_gpu_blocks)

            # 2) GPU computation:

            prefills_seq_groups = (prefills.seq_groups +
                                   running_scheduled.prefill_seq_groups +
                                   swapped_in.prefill_seq_groups)
            computation_iter = 0

            for seq_group in [s.seq_group for s in prefills_seq_groups]:
                computation_iter += sum([
                    seq.get_len() for seq in seq_group.get_seqs()
                    if not seq.is_finished()
                ])

            computation_iter += memory_new_generated

            self.scheduler_metric.gpu_computation_iter = computation_iter
            return SchedulerOutputs(
                scheduled_seq_groups=scheduled_seq_groups,
                num_prefill_groups=(len(prefills.seq_groups) +
                                    len(prefills.kv_free_seq_groups)+
                                    len(swapped_in.prefill_seq_groups) +
                                    len(running_scheduled.prefill_seq_groups)),
                num_batched_tokens=budget.num_batched_tokens,
                blocks_to_swap_in=swapped_in.blocks_to_swap_in,
                blocks_to_swap_out=running_scheduled.blocks_to_swap_out,
                blocks_to_copy=running_scheduled.blocks_to_copy +
                swapped_in.blocks_to_copy,
                ignored_seq_groups=prefills.ignored_seq_groups +
                swapped_in.infeasible_seq_groups,
                num_lookahead_slots=running_scheduled.num_lookahead_slots,
                running_queue_size=len(self.running),
                preempted=(len(running_scheduled.preempted) +
                           len(running_scheduled.swapped_out)),
                num_running_to_waiting=len(running_scheduled.preempted),
                num_waiting_to_running=len(
                    running_scheduled.prefill_seq_groups),
                recomputed_token_nums=recomputed_token_nums,
                need_score=False,
                allow_both_swap=self.allow_both_swap
            )
        else:
            ignored_seq_groups: List[SequenceGroup] = []
            for seq_group in (self.waiting + self.running + self.swapped):
                for seq in seq_group.get_seqs():
                    seq.status = SequenceStatus.FINISHED_STOPPED
                # num_running_tokens = self._get_num_new_tokens(
                #     seq_group, SequenceStatus.RUNNING, True, budget)
                ignored_seq_groups.append(seq_group)
            self.waiting = deque()
            self.running = deque()
            self.swapped = deque()
            # self.partial_swapped = deque()
            return SchedulerOutputs(
                scheduled_seq_groups=[],
                num_prefill_groups=0,
                num_batched_tokens=budget.num_batched_tokens,
                blocks_to_swap_in=[],
                blocks_to_swap_out=[],
                blocks_to_copy=[],
                ignored_seq_groups=ignored_seq_groups,
                num_lookahead_slots=0,
                running_queue_size=0,
                preempted=0,
                num_running_to_waiting=0,
                num_waiting_to_running=0,
                recomputed_token_nums=0,
                need_score=False,
                allow_both_swap=self.allow_both_swap
            )

    def _schedule(self) -> SchedulerOutputs:
        """Schedule queued requests."""
        if self.scheduler_config.policy == "opt":
            return self._general_schedule()
        if self.scheduler_config.chunked_prefill_enabled :
            self.allow_both_swap = True
            return self._schedule_chunked_prefill()
        else:
            self.allow_both_swap = True
            return self._schedule_default()

    def _can_append_slots(self, seq_group: SequenceGroup) -> bool:
        """Determine whether or not we have enough space in the KV cache to
        continue generation of the sequence group.
        """
        # It is True only for testing case to trigger artificial preemption.
        if (self.enable_artificial_preemption
                and random.uniform(0, 1) < ARTIFICIAL_PREEMPTION_PROB
                and self.artificial_preempt_cnt > 0):
            self.artificial_preempt_cnt -= 1
            return False

        # Appending slots only occurs in decoding.
        is_prefill = False

        return self.block_manager.can_append_slots(
            seq_group=seq_group,
            num_lookahead_slots=self._get_num_lookahead_slots(is_prefill),
        )

    def _can_append_slots_prefill(self, seq_group: SequenceGroup) -> bool:
        return self.block_manager.can_append_slots(
            seq_group=seq_group,
            num_lookahead_slots=self._get_num_lookahead_slots(is_prefill=True),
        )

    def _can_allocate_seq(self, block_size: int) -> bool:
        return self.block_manager.can_allocate_infer(block_size)


    def schedule(self) -> Tuple[List[SequenceGroupMetadata], SchedulerOutputs]:
        # Schedule sequence groups.
        # This function call changes the internal states of the scheduler
        # such as self.running, self.swapped, and self.waiting.
        scheduler_outputs = self._schedule()
        now = time.time()
        # Create input data structures.
        seq_group_metadata_list: List[SequenceGroupMetadata] = []

        for i, scheduled_seq_group in enumerate(
                scheduler_outputs.scheduled_seq_groups):
            seq_group = scheduled_seq_group.seq_group
            token_chunk_size = scheduled_seq_group.token_chunk_size
            seq_group.maybe_set_first_scheduled_time(now)
            seq_group.update_last_execute_time()
            # seq_id -> SequenceData
            seq_data: Dict[int, SequenceData] = {}
            # seq_id -> physical block numbers
            block_tables: Dict[int, List[int]] = {}
            shared=False
            if seq_group.request_id in self.kv_free_seq_groups:
                shared=True
            for seq in seq_group.get_seqs(status=SequenceStatus.RUNNING):
                seq_id = seq.seq_id
                seq_data[seq_id] = seq.data
                if self.fake_allocate:
                    block_tables[seq_id] = self.block_manager.get_fake_block_table_and_delete(seq)
                else:
                    block_tables[seq_id] = self.block_manager.get_block_table(seq,shared)
                self.block_manager.access_all_blocks_in_seq(seq, now)

            common_computed_block_nums = (
                self.block_manager.get_common_computed_block_ids(
                    seq_group.get_seqs(status=SequenceStatus.RUNNING)))

            do_sample = True
            if seq_group.is_prefill():
                seqs = seq_group.get_seqs()
                # Prefill has only 1 sequence.
                assert len(seqs) == 1
                # In the next iteration, all prompt tokens are not computed.
                # It means the prefill is chunked, and we don't need sampling.
                # NOTE: We use get_len instead of get_prompt_len because when
                # a sequence is preempted, prefill includes previous generated
                # output tokens.
                if (token_chunk_size + seqs[0].data.get_num_computed_tokens() <
                        seqs[0].data.get_len()):
                    do_sample = False

            # It assumes the scheduled_seq_groups is ordered by
            # prefill < decoding.
            is_prompt = seq_group.is_prefill()
            seq_group_metadata = SequenceGroupMetadata(
                request_id=seq_group.request_id,
                is_prompt=is_prompt,
                seq_data=seq_data,
                sampling_params=seq_group.sampling_params,
                block_tables=block_tables,
                do_sample=do_sample,
                pooling_params=seq_group.pooling_params,
                token_chunk_size=token_chunk_size,
                lora_request=seq_group.lora_request,
                computed_block_nums=common_computed_block_nums,
                state=seq_group.state,
                # `multi_modal_data` will only be present for the 1st comm
                # between engine and worker.
                # the subsequent comms can still use delta, but
                # `multi_modal_data` will be None.
                multi_modal_data=seq_group.multi_modal_data
                if scheduler_outputs.num_prefill_groups > 0 else None,
                eos_token_id=seq_group.eos_token_id,
                prompt_adapter_request=seq_group.prompt_adapter_request,
            )
            seq_group_metadata_list.append(seq_group_metadata)

        # Now that the batch has been created, we can assume all blocks in the
        # batch will have been computed before the next scheduling invocation.
        # This is because the engine assumes that a failure in model execution
        # will crash the vLLM instance / will not retry.
        for scheduled_seq_group in scheduler_outputs.scheduled_seq_groups:
            self.block_manager.mark_blocks_as_computed(
                scheduled_seq_group.seq_group)
        return seq_group_metadata_list, scheduler_outputs

    def fork_seq(self, parent_seq: Sequence, child_seq: Sequence) -> None:
        self.block_manager.fork(parent_seq, child_seq)

    def free_seq(self, seq: Sequence) -> None:
        """Free a sequence from a block table."""
        self.block_manager.free(seq)

    def free_finished_seq_groups(self) -> None:
        running_queue_length = len(self.running)
        for queue in [self.running, self.swapped, self.waiting]:
            self._finished_requests_ids += [
                seq_group.request_id for seq_group in queue
                if seq_group.is_finished()
            ]
        self.running = deque(seq_group for seq_group in self.running
                             if not seq_group.is_finished())
        if len(self.running) < running_queue_length:
            self.has_finished_seqs = True

    def _allocate_and_set_running(self, seq_group: SequenceGroup, shared=False) -> None:
        self.block_manager.allocate(seq_group, shared=shared)
        for seq in seq_group.get_seqs(status=SequenceStatus.WAITING):
            seq.status = SequenceStatus.RUNNING
            if shared:
                seq.set_seq_type(SequenceType.TEMP)
            else:
                seq.set_seq_type(SequenceType.NORMAL)
            seq.status_transmit = SequenceStatus.WAITING_TO_RUNNING


    def _fake_allocate_and_set_running(self, seq_group: SequenceGroup)-> None:
        self.block_manager.fake_allocate(seq_group)
        for seq in seq_group.get_seqs(status=SequenceStatus.WAITING):
            seq.status = SequenceStatus.RUNNING

    def _append_slots(
        self,
        seq_group: SequenceGroup,
        blocks_to_copy: List[Tuple[int, int]],
    ) -> None:
        """Appends new slots to the sequences in the given sequence group.

        Args:
            seq_group (SequenceGroup): The sequence group containing the
                sequences to append slots to.
            blocks_to_copy (List[Tuple[int, int]]): A list of tuple of two
                ints, the first int is the source block index, and the second
                int is the destination block index. This list is updated with
                the new source and destination block indices for the appended
                slots.
        """
        num_lookahead_slots = self._get_num_lookahead_slots(is_prefill=False)

        for seq in seq_group.get_seqs(status=SequenceStatus.RUNNING):
            cows = self.block_manager.append_slots(seq, num_lookahead_slots)
            blocks_to_copy.extend(cows)

    def _preempt(
        self,
        seq_group: SequenceGroup,
        blocks_to_swap_out: List[Tuple[int, int]],
        preemption_mode: Optional[PreemptionMode] = None,
        swap_out_block_nums: int = -1,
        seq_group_status: SequenceStatus = SequenceStatus.SWAPPED
    ) -> PreemptionMode:
        # If preemption mode is not specified, we determine the mode as follows:
        # We use recomputation by default since it incurs lower overhead than
        # swapping. However, when the sequence group has multiple sequences
        # (e.g., beam search), recomputation is not currently supported. In
        # such a case, we use swapping instead.
        # FIXME(woosuk): This makes our scheduling policy a bit bizarre.
        # As swapped sequences are prioritized over waiting sequences,
        # sequence groups with multiple sequences are implicitly prioritized
        # over sequence groups with a single sequence.
        # TODO(woosuk): Support recomputation for sequence groups with multiple
        # sequences. This may require a more sophisticated CUDA kernel.
        if preemption_mode is None:
            if self.user_specified_preemption_mode is None:
                # if self.block_manager.can_swap_in_shared_blocks(seq_group):
                #     print(f"{seq_group.request_id} can swap in shared blocks")
                #     preemption_mode = PreemptionMode.KV_FREE_RECOMPUTE
                if seq_group.get_max_num_running_seqs(
                ) == 1 or not self.block_manager.can_swap_out(seq_group):
                    preemption_mode = PreemptionMode.RECOMPUTE
                else:
                    preemption_mode = PreemptionMode.SWAP

            elif self.user_specified_preemption_mode == "swap" and self.block_manager.can_swap_out(
                    seq_group):
                preemption_mode = PreemptionMode.SWAP
            else:
                preemption_mode = PreemptionMode.RECOMPUTE
        
        # elif self.block_manager.can_swap_in_shared_blocks(seq_group):
        #     print(f"{seq_group.request_id} can swap in shared blocks")
        #     preemption_mode = PreemptionMode.KV_FREE_RECOMPUTE
        else:
            if not self.block_manager.can_swap_out(seq_group) and seq_group_status != SequenceStatus.PARTIAL_SWAPPED:
                preemption_mode = PreemptionMode.RECOMPUTE
            else:
                preemption_mode = preemption_mode

        if (self.num_cumulative_preemption % 50 == 0
                and self.num_cumulative_preemption > 0):
            logger.debug(
                "Sequence group %s is preempted by %s mode because there is "
                "not enough KV cache space. This can affect the end-to-end "
                "performance. Increase gpu_memory_utilization or "
                "tensor_parallel_size to provide more KV cache memory. "
                "total_num_cumulative_preemption=%d", seq_group.request_id,
                preemption_mode, self.num_cumulative_preemption + 1)
        self.num_cumulative_preemption += 1
        if preemption_mode == PreemptionMode.RECOMPUTE or preemption_mode == PreemptionMode.KV_FREE_RECOMPUTE:
            # preemption_mode = PreemptionMode.RECOMPUTE
            self._preempt_by_recompute(seq_group)
        elif preemption_mode == PreemptionMode.SWAP:
            self._preempt_by_swap(seq_group,
                                  blocks_to_swap_out,
                                  swap_out_block_nums,
                                  seq_group_status=seq_group_status)
        return preemption_mode

    def _preempt_by_recompute(
        self,
        seq_group: SequenceGroup,
    ) -> None:

        seqs = seq_group.get_seqs(status=SequenceStatus.RUNNING)
        # assert len(seqs) == 1
        for seq in seqs:
            seq.status = SequenceStatus.WAITING
            seq.status_transmit = SequenceStatus.RUNNING_TO_WAITING
            self.free_seq(seq)
            seq.reset_state_for_recompute()


    def _preempt_by_swap(
            self,
            seq_group: SequenceGroup,
            blocks_to_swap_out: List[Tuple[int, int]],
            swap_out_block_nums: int = -1,
            seq_group_status: SequenceStatus = SequenceStatus.SWAPPED) -> None:
        self._swap_out(seq_group,
                       blocks_to_swap_out,
                       swap_out_block_nums,
                       seq_group_status=seq_group_status)

    def _swap_in(
        self,
        seq_group: SequenceGroup,
        blocks_to_swap_in: List[Tuple[int, int]],
    ) -> None:
        mapping = self.block_manager.swap_in(seq_group)
        blocks_to_swap_in.extend(mapping)
        seqs = seq_group.get_seqs(
            status=SequenceStatus.SWAPPED) + seq_group.get_seqs(
                status=SequenceStatus.PARTIAL_SWAPPED)


        for seq in seqs:
            seq.status = SequenceStatus.RUNNING

    def _swap_out(
            self,
            seq_group: SequenceGroup,
            blocks_to_swap_out: List[Tuple[int, int]],
            swap_out_block_nums: int = -1,
            seq_group_status: SequenceStatus = SequenceStatus.SWAPPED) -> None:
        if not self.block_manager.can_swap_out(seq_group):
            # FIXME(woosuk): Abort the sequence group instead of aborting the
            # entire engine.
            # self._preempt_by_recompute(seq_group)
            raise RuntimeError(
                "Aborted due to the lack of CPU swap space. Please increase "
                "the swap space to avoid this error.")
            # return
        mapping = self.block_manager.swap_out(
            seq_group, swap_out_block_nums=swap_out_block_nums)
        blocks_to_swap_out.extend(mapping)

        # asyncio.run(self._async_swap([],blocks_to_swap_out,[]))
        for seq in seq_group.get_seqs(status=SequenceStatus.RUNNING):
            seq.status = seq_group_status

    def _passed_delay(self, now: float) -> bool:
        if self.prev_prompt:
            self.last_prompt_latency = now - self.prev_time
        self.prev_time, self.prev_prompt = now, False
        # Delay scheduling prompts to let waiting queue fill up
        if self.scheduler_config.delay_factor > 0 and self.waiting:
            earliest_arrival_time = min(
                [e.metrics.arrival_time for e in self.waiting])
            passed_delay = (
                (now - earliest_arrival_time) >
                (self.scheduler_config.delay_factor * self.last_prompt_latency)
                or not self.running)
        else:
            passed_delay = True
        return passed_delay

    def _get_num_lookahead_slots(self, is_prefill: bool) -> int:
        """The number of slots to allocate per sequence per step, beyond known
        token ids. Speculative decoding uses these slots to store KV activations
        of tokens which may or may not be accepted.

        Speculative decoding does not yet support prefill, so we do not perform
        lookahead allocation for prefill.
        """
        if is_prefill:
            return 0

        return self.scheduler_config.num_lookahead_slots

    def _get_num_new_tokens(self, seq_group: SequenceGroup,
                            status: SequenceStatus, enable_chunking: bool,
                            budget: SchedulingBudget) -> int:
        """Get the next new tokens to compute for a given sequence group
            that's in a given `status`.

        The API could chunk the number of tokens to compute based on `budget`
        if `enable_chunking` is True. If a sequence group has multiple
        sequences (e.g., running beam search), it means it is in decoding
        phase, so chunking doesn't happen.

        Returns 0 if the new token cannot be computed due to token budget.
        """
        num_new_tokens = 0
        if status == SequenceStatus.SWAPPED:
            seqs = seq_group.get_seqs(status=status) + seq_group.get_seqs(
                status=SequenceStatus.PARTIAL_SWAPPED)
        else:
            seqs = seq_group.get_seqs(status=status)
        for seq in seqs:
            num_new_tokens += seq.get_num_new_tokens()

        assert num_new_tokens > 0, f"{seq_group.get_seqs()}, \
                                    {seq_group.request_id}"

        # Chunk if a running request cannot fit in.
        # If number of seq > 1, it means it is doing beam search in a
        # decode phase. Do not chunk in that case.
        if enable_chunking and len(seqs) == 1:
            num_new_tokens = min(num_new_tokens,
                                 budget.remaining_token_budget())
        return num_new_tokens

    def max_numbers_sum_at_most(self, numbers: List[int], target: int) -> int:
        prefix_sum = list(accumulate(numbers))

        # Use bisect_right for binary search
        index = bisect.bisect_right(prefix_sum, target)

        if index >= len(prefix_sum):
            return -1
        return index

    def min_numbers_sum_at_least(self, numbers: List[int], target: int) -> int:
        """
        Find the minimum sum of numbers that is at least `target`.
        """
        # Calculate prefix sums using accumulate
        prefix_sum = list(accumulate(numbers))

        # Use bisect_left for binary search
        index = bisect.bisect_left(prefix_sum, target)

        if index >= len(prefix_sum):
            return -1

        return index + 1  # return the number of elements needed<|MERGE_RESOLUTION|>--- conflicted
+++ resolved
@@ -1234,13 +1234,7 @@
                 block_size =total_token_block_size  
                 tmp_total_block_size += block_size
             num_new_seqs = sg.get_max_num_running_seqs()
-<<<<<<< HEAD
-            
-            if tmp_total_block_size <= gpu_block_capacity and num_new_tokens > 0 \
-                and budget.remaining_token_budget() >= 0 \
-=======
             if tmp_total_block_size <= gpu_block_capacity and num_new_tokens > 0 and budget.remaining_token_budget() >= 0 \
->>>>>>> 4757d5f0
                 and budget.can_schedule(
                     num_new_tokens=num_new_tokens,
                     num_new_seqs=num_new_seqs
@@ -1250,15 +1244,6 @@
                 sg.token_chunk_size = num_new_tokens
                 budget.add_num_batched_tokens(sg.request_id, num_new_tokens)
                 budget.add_num_seqs(sg.request_id, num_new_seqs)
-<<<<<<< HEAD
-                if self.scheduler_config.policy == 'tfittradeoff' and not sg.is_prefill():
-                    decode_seqs.append(sg.seq_len)
-                    new_token_budget= self.batch_solver.get_best_token_limits(self.scheduler_config.policy,decode_seqs)
-                    if new_token_budget != 0:
-                        budget.update_token_budget(new_token_budget)
-                    else:
-                        budget.update_token_budget(budget._num_batched_tokens)
-=======
                 if self.scheduler_config.policy == 'tfittradeoff':
                     if not sg.is_prefill():
                         decode_seqs.append(sg.seq_len)
@@ -1267,7 +1252,6 @@
                             budget.update_token_budget(min(new_token_budget, 4096*3))
                         else:
                             budget.update_token_budget(budget._num_batched_tokens)
->>>>>>> 4757d5f0
             else:
                 budget.subtract_num_batched_tokens(sg.request_id,
                                                     num_new_tokens)
@@ -2336,15 +2320,9 @@
                     enable_chunking=True)
 
             # if self.scheduler_config.policy != "tfittradeoff":
-<<<<<<< HEAD
-                # assert (budget.num_batched_tokens <=
-                        # self.scheduler_config.max_num_batched_tokens)
-                # assert budget.num_curr_seqs <= self.scheduler_config.max_num_seqs
-=======
             #     assert (budget.num_batched_tokens <=
             #             self.scheduler_config.max_num_batched_tokens)
             #     assert budget.num_curr_seqs <= self.scheduler_config.max_num_seqs
->>>>>>> 4757d5f0
 
             # Update waiting requests.
             self.waiting = remaining_waiting

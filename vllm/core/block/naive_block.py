--- conflicted
+++ resolved
@@ -119,20 +119,6 @@
             Block: The newly allocated mutable block.
         """
         assert device is None
-<<<<<<< HEAD
-        block_id = self._allocate_new_block_id()
-        return self._create_block(
-            prev_block=prev_block,
-            token_ids=[],
-            block_id=block_id,
-            block_size=self._block_size,
-            allocator=self,
-        )
-
-    def free(self, block: Block) -> None:
-        assert block.block_id is not None
-        self._free_block_id(block.block_id)
-=======
         block_id = self._allocate_block_id()
         block = self._block_pool.init_block(prev_block=prev_block,
                                             token_ids=[],
@@ -156,7 +142,6 @@
         if refcount == 0:
             self._free_block_indices.appendleft(block_id)
 
->>>>>>> 4cf256ae
         block.block_id = None
 
     def free(self, block: Block, keep_block_object: bool = False) -> None:

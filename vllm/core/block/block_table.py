from typing import List, Optional

from vllm.core.block.common import BlockList
from vllm.core.block.interfaces import Block, DeviceAwareBlockAllocator
from vllm.utils import Device, cdiv, chunk_list


class BlockTable:
    """A class to manage blocks for a specific sequence.

    The BlockTable maps a sequence of tokens to a list of blocks, where each
    block represents a contiguous memory allocation for a portion of the 
    sequence. The blocks are managed by a DeviceAwareBlockAllocator, which is
    responsible for allocating and freeing memory for the blocks.

    Args:
        block_size (int): The maximum number of tokens that can be stored in a
            single block.
        block_allocator (DeviceAwareBlockAllocator): The block allocator used to
            manage memory for the blocks.
        _blocks (Optional[List[Block]], optional): An optional list of existing
            blocks to initialize the BlockTable with. If not provided, an empty
            BlockTable is created.
        max_block_sliding_window (Optional[int], optional): The number of
            blocks to keep around for each sequance. If None, all blocks
            are kept (eg., when sliding window is not used).
            It should at least fit the sliding window size of the model.

    Attributes:
        _block_size (int): The maximum number of tokens that can be stored in a
            single block.
        _allocator (DeviceAwareBlockAllocator): The block allocator used to
            manage memory for the blocks.
        _blocks (Optional[List[Block]]): The list of blocks managed by this
            BlockTable.
        _num_full_slots (int): The number of tokens currently stored in the
            blocks.
    """

    def __init__(
        self,
        block_size: int,
        block_allocator: DeviceAwareBlockAllocator,
        _blocks: Optional[List[Block]] = None,
        max_block_sliding_window: Optional[int] = None,
    ):
        self._block_size = block_size
        self._allocator = block_allocator
        if _blocks is None:
            _blocks = []
        self._blocks: BlockList = BlockList(_blocks)

        self._max_block_sliding_window = max_block_sliding_window
        self._num_full_slots = self._get_num_token_ids()

    @staticmethod
    def get_num_required_blocks(token_ids: List[int], block_size: int) -> int:
        """Calculates the minimum number of blocks required to store a given
        sequence of token IDs.

        This assumes worst-case scenario, where every block requires a new
        allocation (e.g. ignoring prefix caching).

        Args:
            token_ids (List[int]): The sequence of token IDs to be stored.
            block_size (int): The maximum number of tokens that can be stored in
                a single block.

        Returns:
            int: The minimum number of blocks required to store the given
                sequence of token IDs.
        """
        return cdiv(len(token_ids), block_size)

    def allocate(self,
                 token_ids: List[int],
                 device: Device = Device.GPU) -> None:
        """Allocates memory blocks for storing the given sequence of token IDs.

        This method allocates the required number of blocks to store the given
        sequence of token IDs.

        Args:
            token_ids (List[int]): The sequence of token IDs to be stored.
            device (Device, optional): The device on which the blocks should be
                allocated. Defaults to Device.GPU.
        """
        assert not self._is_allocated
        assert token_ids
        blocks = self._allocate_blocks_for_token_ids(prev_block=None,
                                                     token_ids=token_ids,
                                                     device=device)
        self.update(blocks)
        self._num_full_slots = len(token_ids)

    def update(self, blocks: List[Block]) -> None:
        """Resets the table to the newly provided blocks 
        (with their corresponding block ids)
        """
        self._blocks.update(blocks)

    def append_token_ids(self,
                         token_ids: List[int],
                         num_lookahead_slots: int = 0,
                         num_computed_slots: Optional[int] = None) -> None:
        """Appends a sequence of token IDs to the existing blocks in the
        BlockTable.

        This method appends the given sequence of token IDs to the existing
        blocks in the BlockTable. If there is not enough space in the existing
        blocks, new blocks are allocated using the `ensure_num_empty_slots`
        method to accommodate the additional tokens.

        The token IDs are divided into chunks of size `block_size` (except for
        the first chunk, which may be smaller), and each chunk is appended to a
        separate block.

        Args:
            token_ids (List[int]): The sequence of token IDs to be appended.
            num_computed_slots (Optional[int]): The number of KV cache slots
                that are already filled (computed).
                When sliding window is enabled, this is used to compute how many
                blocks to drop at the front of the sequence.
                Without sliding window, None can be passed.
                Without chunked prefill, it should be the same as
                _num_full_slots.
        """
        assert self._is_allocated, "no blocks have been allocated"
        assert len(self._blocks) > 0

        # Drop blocks that are no longer needed due to sliding window
        if self._max_block_sliding_window is not None:
            null_block = self._allocator.allocate_or_get_null_block()
            assert num_computed_slots is not None
            end_block_idx = (num_computed_slots //
                             self._block_size) - self._max_block_sliding_window
            for idx in range(0, end_block_idx):
                b = self._blocks[idx]
                if b is not null_block:
                    self._allocator.free(b)
                    self._blocks[idx] = null_block

        # Ensure there are enough empty slots for the new tokens plus
        # lookahead slots
        self.ensure_num_empty_slots(num_empty_slots=len(token_ids) +
                                    num_lookahead_slots)

        # Update the blocks with the new tokens
        first_block_idx = self._num_full_slots // self._block_size
        token_blocks = self._chunk_token_blocks_for_append(token_ids)

        for i, token_block in enumerate(token_blocks):
            self._blocks.append_token_ids(first_block_idx + i, token_block)

        self._num_full_slots += len(token_ids)

    def ensure_num_empty_slots(self, num_empty_slots: int) -> None:
        """Ensures that the BlockTable has at least the specified number of
        empty slots available.

        This method checks if the BlockTable has enough empty slots (i.e.,
        available space) to accommodate the requested number of tokens. If not,
        it allocates additional blocks on the GPU to ensure that the required
        number of empty slots is available.

        Args:
            num_empty_slots (int): The minimum number of empty slots required.
        """
        # Currently the block table only supports
        # appending tokens to GPU blocks.
        device = Device.GPU
        assert self._is_allocated

        if self._num_empty_slots >= num_empty_slots:
            return

        slots_to_allocate = num_empty_slots - self._num_empty_slots
        blocks_to_allocate = cdiv(slots_to_allocate, self._block_size)

        for _ in range(blocks_to_allocate):
            assert len(self._blocks) > 0
            self._blocks.append(
                self._allocator.allocate_mutable_block(
                    prev_block=self._blocks[-1], device=device))

    def fork(self) -> "BlockTable":
        """Creates a new BlockTable instance with a copy of the blocks from the
        current instance.

        This method creates a new BlockTable instance with the same block size,
        block allocator, and a copy of the blocks from the current instance. The
        new BlockTable has its own independent set of blocks, but shares the
        same underlying memory allocation with the original BlockTable.

        Returns:
            BlockTable: A new BlockTable instance with a copy of the blocks from
                the current instance.
        """
        assert self._is_allocated
        assert len(self._blocks) > 0
        forked_blocks = self._allocator.fork(self._blocks[-1])
        return BlockTable(
            block_size=self._block_size,
            block_allocator=self._allocator,
            _blocks=forked_blocks,
            max_block_sliding_window=self._max_block_sliding_window,
        )

    def free(self) -> None:
        """Frees the memory occupied by the blocks in the BlockTable.

        This method iterates over all the blocks in the `_blocks` list and calls
        the `free` method of the `_allocator` object to release the memory
        occupied by each block. After freeing all the blocks, the `_blocks` list
        is set to `None`.
        """
        assert self._is_allocated
        for block in self.blocks:
            self._allocator.free(block)
        self._blocks.reset()

    @property
    def physical_block_ids(self) -> List[int]:
        """Returns a list of physical block indices for the blocks in the
        BlockTable.

        This property returns a list of integers, where each integer represents
        the physical block index of a corresponding block in the `_blocks` list.
        The physical block index is a unique identifier for the memory location
        occupied by the block.

        Returns:
            List[int]: A list of physical block indices for the blocks in the
                BlockTable.
        """
        assert self._is_allocated
        return self._blocks.ids()

    def get_unseen_token_ids(self, sequence_token_ids: List[int]) -> List[int]:
        """Get the number of "unseen" tokens in the sequence.

        Unseen tokens are tokens in the sequence corresponding to this block
        table, but are not yet appended to this block table.

        Args:
            sequence_token_ids (List[int]): The list of token ids in the
                sequence.

        Returns:
            List[int]: The postfix of sequence_token_ids that has not yet been
                appended to the block table.
        """

        # Since the block table is append-only, the unseen token ids are the
        # ones after the appended ones.
        return sequence_token_ids[self.num_full_slots:]

    def _allocate_blocks_for_token_ids(self, prev_block: Optional[Block],
                                       token_ids: List[int],
                                       device: Device) -> List[Block]:
        blocks: List[Block] = []

        block_token_ids = []
        tail_token_ids = []
        for cur_token_ids in chunk_list(token_ids, self._block_size):
            if len(cur_token_ids) == self._block_size:
                block_token_ids.append(cur_token_ids)
            else:
                tail_token_ids.append(cur_token_ids)

        if block_token_ids:
            blocks.extend(
                self._allocator.allocate_immutable_blocks(
                    prev_block, block_token_ids=block_token_ids,
                    device=device))
            prev_block = blocks[-1]

        if tail_token_ids:
            assert len(tail_token_ids) == 1
            cur_token_ids = tail_token_ids[0]

            block = self._allocator.allocate_mutable_block(
                prev_block=prev_block, device=device)
            block.append_token_ids(cur_token_ids)

            blocks.append(block)

        return blocks

    def _get_all_token_ids(self) -> List[int]:
        # NOTE: This function is O(seq_len); use sparingly.
        token_ids: List[int] = []

        if not self._is_allocated:
            return token_ids

        for block in self.blocks:
            token_ids.extend(block.token_ids)

        return token_ids

    def _get_num_token_ids(self) -> int:
        res = 0
        for block in self.blocks:
            res += len(block.token_ids)

        return res

    @property
    def _is_allocated(self) -> bool:
        return len(self._blocks) > 0

    @property
<<<<<<< HEAD
    def blocks(self) -> Optional[List[Block]]:
        return self._blocks
=======
    def blocks(self) -> List[Block]:
        return self._blocks.list()
>>>>>>> 4cf256ae

    @property
    def _num_empty_slots(self) -> int:
        assert self._is_allocated
        return len(self._blocks) * self._block_size - self._num_full_slots

    @property
    def num_full_slots(self) -> int:
        """Returns the total number of tokens currently stored in the
        BlockTable.

        Returns:
            int: The total number of tokens currently stored in the BlockTable.
        """
        return self._num_full_slots

    def get_num_blocks_touched_by_append_slots(
            self, token_ids: List[int], num_lookahead_slots: int) -> int:
        """Determine how many blocks will be "touched" by appending the token
        ids.

        This is required for the scheduler to determine whether a sequence can
        continue generation, or if it must be preempted.
        """

        all_token_ids = token_ids + [-1] * num_lookahead_slots
        token_blocks = self._chunk_token_blocks_for_append(all_token_ids)
        return len(token_blocks)

    def _chunk_token_blocks_for_append(
            self, token_ids: List[int]) -> List[List[int]]:
        """Split the token ids into block-sized chunks so they can be easily
        appended to blocks. The first such "token block" may have less token ids
        than the block size, since the last allocated block may be partially
        full.
        """
        first_chunk_size = self._block_size - (self._num_full_slots %
                                               self._block_size)
        token_blocks = [token_ids[:first_chunk_size]] + chunk_list(
            token_ids[first_chunk_size:], self._block_size)
        return token_blocks<|MERGE_RESOLUTION|>--- conflicted
+++ resolved
@@ -311,13 +311,8 @@
         return len(self._blocks) > 0
 
     @property
-<<<<<<< HEAD
-    def blocks(self) -> Optional[List[Block]]:
-        return self._blocks
-=======
     def blocks(self) -> List[Block]:
         return self._blocks.list()
->>>>>>> 4cf256ae
 
     @property
     def _num_empty_slots(self) -> int:

--- conflicted
+++ resolved
@@ -116,24 +116,7 @@
             return True
 
         refcount = self._refcounter.get(block_id)
-<<<<<<< HEAD
-        assert refcount != 0
-        if refcount > 1:
-            src_block_id = block_id
-            # Decrement refcount of the old block.
-            self._allocator.free(block)
-
-            # Allocate a fresh new block.
-            block_id = self._allocator.allocate_mutable(
-                prev_block=block.prev_block).block_id
-
-            # Track src/dst copy.
-            assert src_block_id is not None
-            assert block_id is not None
-            self._copy_on_writes.append((src_block_id, block_id))
-=======
         return refcount <= 1
->>>>>>> 4cf256ae
 
     def record_cow(self, src_block_id: Optional[BlockId],
                    trg_block_id: Optional[BlockId]) -> None:

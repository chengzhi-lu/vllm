--- conflicted
+++ resolved
@@ -316,23 +316,21 @@
                 Device.CPU, block_size, num_cpu_blocks, 0)
         # Mapping: seq_id -> BlockTable.
         self.block_tables: Dict[int, BlockTable] = {}
-<<<<<<< HEAD
         self.shared_block_tables: Dict[int, BlockTable] = {}
         self.gpu_block_capacity = self.num_total_gpu_blocks - self.watermark_blocks - self.num_shared_blocks
         # self.block_device_tables: Dict[int, Dict[int, Device]]={}
-
-=======
->>>>>>> 4cf256ae
         # Mapping: req_id -> BlockTable
         # Note that each SequenceGroup has a unique
         # request ID
         self.cross_block_tables: Dict[str, BlockTable] = {}
-<<<<<<< HEAD
-=======
 
     def _get_seq_num_required_blocks(self, seq: Sequence) -> int:
         return 0 if seq is None else seq.n_blocks
->>>>>>> 4cf256ae
+
+        # Mapping: req_id -> BlockTable
+        # Note that each SequenceGroup has a unique
+        # request ID
+        self.cross_block_tables: Dict[str, BlockTable] = {}
 
     def _get_seq_num_required_blocks(self, seq: Sequence) -> int:
         return 0 if seq is None \
@@ -376,7 +374,6 @@
         num_total_gpu_blocks = self.gpu_allocator.get_num_total_blocks()
         return num_total_gpu_blocks - required_block_size >= self.watermark_blocks
 
-<<<<<<< HEAD
 
     def _allocate_sequence(self, \
                            seq: Sequence, \
@@ -385,15 +382,9 @@
                            is_encoder_decoder: bool = True) -> BlockTable:
         # Allocate new physical token blocks that will store the prompt tokens.
         num_prompt_blocks = len(seq.logical_token_blocks)
-=======
-    def _allocate_sequence(self, \
-                           seq: Sequence, \
-                           ref_count: int, \
-                           is_encoder_decoder: bool = True) -> BlockTable:
         # Allocate new physical token blocks that will store the prompt tokens.
         num_prompt_blocks = seq.n_blocks
 
->>>>>>> 4cf256ae
         block_table: BlockTable = []
         # block_device_table: Dict[BlockTable, Device] = {}
         for logical_idx in range(num_prompt_blocks):
@@ -430,25 +421,6 @@
                                     shared,
                                     is_encoder_decoder)
 
-<<<<<<< HEAD
-=======
-        return block_table
-
-    def allocate(self, seq_group: SequenceGroup) -> None:
-        is_encoder_decoder = seq_group.is_encoder_decoder()
-        check_no_caching_or_swa_for_blockmgr_encdec(self, seq_group)
-
-        # Allocate decoder sequences
-        #
-        # NOTE: Here we assume that all sequences in the group have the same
-        # decoder prompt.
-        seq = seq_group.get_seqs(status=SequenceStatus.WAITING)[0]
-        block_table: BlockTable = \
-            self._allocate_sequence(seq,
-                                    seq_group.num_seqs(),
-                                    is_encoder_decoder)
-
->>>>>>> 4cf256ae
         # Assign the self-attention block tables for each sequence.
         for seq in seq_group.get_seqs(status=SequenceStatus.WAITING):
             if shared:
@@ -571,17 +543,13 @@
         num_lookahead_slots: int = 0,
     ) -> List[Tuple[int, int]]:
         """Allocate a physical slot for a new token."""
-<<<<<<< HEAD
         seq_type = seq.get_seq_type()
         logical_blocks = seq.logical_token_blocks
+        n_blocks = seq.n_blocks
         if seq_type == SequenceType.TEMP:
             block_table = self.shared_block_tables[seq.seq_id]
         else:
             block_table = self.block_tables[seq.seq_id]
-=======
-        n_blocks = seq.n_blocks
-        block_table = self.block_tables[seq.seq_id]
->>>>>>> 4cf256ae
         # If we need to allocate a new physical block
         if len(block_table) < n_blocks:
             # Currently this code only supports adding one physical block
@@ -668,12 +636,8 @@
                 ), "BlockSpaceManagerV1 does not support lookahead allocation"
 
         blocks = self._get_physical_blocks(seq_group)
-<<<<<<< HEAD
         num_swapped_seqs = seq_group.num_seqs(status=SequenceStatus.SWAPPED) + \
                            seq_group.num_seqs(status=SequenceStatus.PARTIAL_SWAPPED)
-=======
-        num_swapped_seqs = seq_group.num_seqs(status=SequenceStatus.SWAPPED)
->>>>>>> 4cf256ae
         if seq_group.is_encoder_decoder():
             num_swapped_seqs += 1
         num_free_blocks = self.gpu_allocator.get_num_free_blocks()
@@ -690,7 +654,6 @@
     def can_swap_in_shared_blocks(self, seq_group: SequenceGroup) -> AllocStatus:
         blocks = self._get_physical_blocks(seq_group)
 
-<<<<<<< HEAD
         num_swapped_seqs = seq_group.num_seqs(status=SequenceStatus.RUNNING)
         free_shared_blocks = self.gpu_allocator.get_num_free_blocks(block_type="shared")
         if free_shared_blocks < num_swapped_seqs+len(blocks):
@@ -700,8 +663,6 @@
             print("Enough free shared blocks to swap in sequences.")
             return True 
 
-=======
->>>>>>> 4cf256ae
     def _swap_block_table(
             self, block_table: BlockTable, src_allocator: BlockAllocatorBase,
             dest_allocator: BlockAllocatorBase,
@@ -730,7 +691,6 @@
         # CPU block -> GPU block.
         # dict is efficient in lookup `if cpu_block in mapping`
         mapping: Dict[PhysicalTokenBlock, PhysicalTokenBlock] = {}
-<<<<<<< HEAD
         seqs = seq_group.get_seqs(status=SequenceStatus.SWAPPED) + \
                seq_group.get_seqs(status=SequenceStatus.PARTIAL_SWAPPED)
         for seq in seqs:
@@ -763,25 +723,19 @@
                         seq.seq_id][block_indx] = swapped_in_block
             else:
                 self.block_tables[seq.seq_id] = swapped_in_blocks
-=======
-        for seq in seq_group.get_seqs(status=SequenceStatus.SWAPPED):
-            self.block_tables[seq.seq_id] = \
-                self._swap_block_table(self.block_tables[seq.seq_id],
-                                       self.cpu_allocator,
-                                       self.gpu_allocator,
-                                       mapping)
-
->>>>>>> 4cf256ae
+        # for seq in seq_group.get_seqs(status=SequenceStatus.SWAPPED):
+        #     self.block_tables[seq.seq_id] = \
+        #         self._swap_block_table(self.block_tables[seq.seq_id],
+        #                                self.cpu_allocator,
+        #                                self.gpu_allocator,
+        #                                mapping)
+
         if seq_group.is_encoder_decoder():
             self.cross_block_tables[request_id] = \
                 self._swap_block_table(self.cross_block_tables[request_id],
                                        self.cpu_allocator,
                                        self.gpu_allocator,
                                        mapping)
-<<<<<<< HEAD
-=======
-
->>>>>>> 4cf256ae
         return [(cpu_block.block_number, gpu_block.block_number)
                 for cpu_block, gpu_block in mapping.items()]
 
@@ -789,19 +743,14 @@
         blocks = self._get_physical_blocks(seq_group)
         return len(blocks) <= self.cpu_allocator.get_num_free_blocks()
 
-<<<<<<< HEAD
     def swap_out(self,
                  seq_group: SequenceGroup,
                  swap_out_block_nums: int = -1) -> List[Tuple[int, int]]:
-=======
-    def swap_out(self, seq_group: SequenceGroup) -> List[Tuple[int, int]]:
->>>>>>> 4cf256ae
         request_id = seq_group.request_id
 
         # GPU block -> CPU block.
         # dict is efficient in lookup `if gpu_block in mapping`
         mapping: Dict[PhysicalTokenBlock, PhysicalTokenBlock] = {}
-<<<<<<< HEAD
         seqs= seq_group.get_seqs(status=SequenceStatus.RUNNING) + \
               seq_group.get_seqs(status=SequenceStatus.PARTIAL_SWAPPED)
         for seq in seqs:
@@ -846,15 +795,6 @@
             #    mapping)
 
             # self.block_device_tables[seq.seq_id] = block_device_table
-=======
-        for seq in seq_group.get_seqs(status=SequenceStatus.RUNNING):
-            self.block_tables[seq.seq_id] = \
-                self._swap_block_table(self.block_tables[seq.seq_id],
-                                       self.gpu_allocator,
-                                       self.cpu_allocator,
-                                       mapping)
-
->>>>>>> 4cf256ae
         if seq_group.is_encoder_decoder():
             self.cross_block_tables[request_id] = \
                 self._swap_block_table(self.cross_block_tables[request_id],
@@ -865,11 +805,7 @@
         return [(cpu_block.block_number, gpu_block.block_number)
                 for cpu_block, gpu_block in mapping.items()]
 
-<<<<<<< HEAD
     def _free_block_table(self, block_table: BlockTable, block_type: str = 'normal') -> None:
-=======
-    def _free_block_table(self, block_table: BlockTable) -> None:
->>>>>>> 4cf256ae
         # when using a sliding window, each seq will only use up
         # to `self.block_sliding_window` blocks. When freeing
         # the block table, we must make sure to not free blocks more

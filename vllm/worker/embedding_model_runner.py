--- conflicted
+++ resolved
@@ -1,9 +1,5 @@
-<<<<<<< HEAD
-from typing import Any, Dict, List, Optional, Set, Tuple
-=======
 import dataclasses
 from typing import Any, Dict, List, Optional, Tuple, Type
->>>>>>> 4cf256ae
 
 import torch
 
@@ -64,20 +60,12 @@
         self,
         model_input: ModelInputForGPUWithPoolingMetadata,
         kv_caches: List[torch.Tensor],
-<<<<<<< HEAD
-        swap_blocks: Optional[Dict[str, Any]] = None,
-    ) -> Optional[PoolerOutput]:
-        (input_tokens, input_positions, attn_metadata, pooling_metadata,
-         lora_requests, lora_mapping, multi_modal_input
-         ) = self.prepare_input_tensors(seq_group_metadata_list)
-=======
         intermediate_tensors: Optional[IntermediateTensors] = None,
         num_steps: int = 1,
     ) -> Optional[List[PoolerOutput]]:
         if num_steps > 1:
             raise ValueError(
                 "EmbeddingModelRunner does not support multi-step execution.")
->>>>>>> 4cf256ae
 
         if self.lora_config:
             assert model_input.lora_requests is not None
@@ -120,12 +108,6 @@
 
         # Only perform pooling in the driver worker.
         if not self.is_driver_worker:
-<<<<<<< HEAD
-            return None
-
-        return self.model.pooler(hidden_states=hidden_states,
-                                 pooling_metadata=pooling_metadata)
-=======
             return []
 
         return [
@@ -141,68 +123,10 @@
             tensor_dict,
             attn_backend=self.attn_backend,
         )
->>>>>>> 4cf256ae
 
     def prepare_model_input(
         self,
         seq_group_metadata_list: Optional[List[SequenceGroupMetadata]],
-<<<<<<< HEAD
-    ) -> Tuple[torch.Tensor, torch.Tensor, AttentionMetadata, PoolingMetadata,
-               Set[LoRARequest], LoRAMapping, Dict[str, torch.Tensor]]:
-        if self.is_driver_worker:
-            assert seq_group_metadata_list is not None
-            # Prepare input tensors.
-            (
-                input_tokens,
-                input_positions,
-                attn_metadata,
-                seq_lens,
-                _,
-                lora_mapping,
-                lora_requests,
-                multi_modal_kwargs,
-                slot_mapping,
-                num_prefill_tokens,
-                num_decode_tokens,
-                num_prefills,
-            ) = self._prepare_model_input(seq_group_metadata_list)
-            # Prepare PoolingMetadata
-            pooling_metadata = self._prepare_pooling(seq_group_metadata_list,
-                                                     seq_lens)
-
-            metadata_dict = {
-                "input_tokens": input_tokens,
-                "input_positions": input_positions,
-                "lora_requests": lora_requests,
-                "lora_mapping": lora_mapping,
-                "multi_modal_kwargs": multi_modal_kwargs,
-                "num_prefill_tokens": num_prefill_tokens,
-                "num_decode_tokens": num_decode_tokens,
-                "slot_mapping": slot_mapping,
-                "num_prefills": num_prefills,
-            }
-            if attn_metadata:
-                metadata_dict.update(attn_metadata.asdict_zerocopy())
-            broadcast_tensor_dict(metadata_dict, src=0)
-        else:
-            metadata_dict = broadcast_tensor_dict(src=0)
-            input_tokens = metadata_dict.pop("input_tokens")
-            input_positions = metadata_dict.pop("input_positions")
-            lora_mapping = metadata_dict.pop("lora_mapping")
-            lora_requests = metadata_dict.pop("lora_requests")
-            multi_modal_kwargs = metadata_dict.pop("multi_modal_kwargs")
-            if metadata_dict:
-                attn_metadata = self.attn_backend.make_metadata(
-                    **metadata_dict)
-            else:
-                attn_metadata = None
-            pooling_metadata = PoolingMetadata(seq_groups=None,
-                                               seq_data=None,
-                                               prompt_lens=None)
-
-        return (input_tokens, input_positions, attn_metadata, pooling_metadata,
-                lora_requests, lora_mapping, multi_modal_kwargs)
-=======
         virtual_engine: int = 0,
         finished_requests_ids: Optional[List[str]] = None
     ) -> ModelInputForGPUWithPoolingMetadata:
@@ -216,7 +140,6 @@
 
         return dataclasses.replace(model_input,
                                    pooling_metadata=pooling_metadata)
->>>>>>> 4cf256ae
 
     def _prepare_pooling(
         self,

"""A GPU worker class."""
import gc
import os
<<<<<<< HEAD
import time
from typing import Any, Dict, List, Optional, Set, Tuple, Union
=======
from typing import List, Optional, Set, Tuple, Type
>>>>>>> 4cf256ae

import torch
import torch.distributed

from vllm.config import (CacheConfig, DeviceConfig, LoadConfig, LoRAConfig,
                         ModelConfig, MultiModalConfig, ParallelConfig,
                         PromptAdapterConfig, SchedulerConfig,
                         SpeculativeConfig)
from vllm.distributed import (ensure_model_parallel_initialized,
                              init_distributed_environment,
                              set_custom_all_reduce)
from vllm.lora.request import LoRARequest
from vllm.model_executor import set_random_seed
from vllm.model_executor.model_loader.tensorizer import TensorizerConfig
from vllm.platforms import current_platform
from vllm.prompt_adapter.request import PromptAdapterRequest
from vllm.sequence import ExecuteModelRequest
from vllm.worker.cache_engine import CacheEngine
from vllm.worker.embedding_model_runner import EmbeddingModelRunner
from vllm.worker.model_runner import GPUModelRunnerBase, ModelRunner
from vllm.worker.worker_base import LocalOrDistributedWorkerBase, WorkerInput


class Worker(LocalOrDistributedWorkerBase):
    """A worker class that executes (a partition of) the model on a GPU.

    Each worker is associated with a single GPU. The worker is responsible for
    maintaining the KV cache and executing the model on the GPU. In case of
    distributed inference, each worker is assigned a partition of the model.
    """

    def __init__(
        self,
        model_config: ModelConfig,
        parallel_config: ParallelConfig,
        scheduler_config: SchedulerConfig,
        device_config: DeviceConfig,
        cache_config: CacheConfig,
        load_config: LoadConfig,
        local_rank: int,
        rank: int,
        distributed_init_method: str,
        lora_config: Optional[LoRAConfig] = None,
        multimodal_config: Optional[MultiModalConfig] = None,
        speculative_config: Optional[SpeculativeConfig] = None,
        prompt_adapter_config: Optional[PromptAdapterConfig] = None,
        is_driver_worker: bool = False,
        model_runner_cls: Optional[Type[GPUModelRunnerBase]] = None,
    ) -> None:
        self.model_config = model_config
        self.parallel_config = parallel_config
        self.parallel_config.rank = rank
        self.scheduler_config = scheduler_config
        self.device_config = device_config
        self.cache_config = cache_config
        self.local_rank = local_rank
        self.rank = rank
        self.distributed_init_method = distributed_init_method
        self.lora_config = lora_config
        self.load_config = load_config
        self.prompt_adapter_config = prompt_adapter_config
        self.is_driver_worker = is_driver_worker
        if parallel_config and is_driver_worker:
            assert rank % parallel_config.tensor_parallel_size == 0, \
                   "Driver worker should be rank 0 of tensor parallel group."
        if self.model_config.trust_remote_code:
            # note: lazy import to avoid importing torch before initializing
            from vllm.utils import init_cached_hf_modules
            init_cached_hf_modules()
        self.multimodal_config = multimodal_config

        # Return hidden states from target model if the draft model is an
        # mlp_speculator
        speculative_args = {} if speculative_config is None \
            or (speculative_config.draft_model_config.model ==
                model_config.model) \
            or (speculative_config.draft_model_config.hf_config.model_type
                not in ["medusa", "mlp_speculator"]) \
                    else {"return_hidden_states": True}

        ModelRunnerClass: Type[GPUModelRunnerBase] = ModelRunner
        if model_runner_cls is not None:
            ModelRunnerClass = model_runner_cls
        elif self.model_config.embedding_mode:
            ModelRunnerClass = EmbeddingModelRunner
        self.model_runner: GPUModelRunnerBase = ModelRunnerClass(
            model_config,
            parallel_config,
            scheduler_config,
            device_config,
            cache_config,
            load_config=load_config,
            lora_config=self.lora_config,
            kv_cache_dtype=self.cache_config.cache_dtype,
            is_driver_worker=is_driver_worker,
            prompt_adapter_config=prompt_adapter_config,
            multimodal_config=multimodal_config,
            **speculative_args,
        )
        # Uninitialized cache engine. Will be initialized by
        # initialize_cache.
        self.cache_engine: List[CacheEngine]
        # Initialize gpu_cache as embedding models don't initialize kv_caches
<<<<<<< HEAD
        self.gpu_cache: Optional[List[torch.tensor]] = None
        self.all_swapped_blocks: Dict[int, int] = {}
=======
        self.gpu_cache: Optional[List[List[torch.tensor]]] = None
>>>>>>> 4cf256ae

    def init_device(self) -> None:
        if self.device_config.device.type == "cuda":
            # torch.distributed.all_reduce does not free the input tensor until
            # the synchronization point. This causes the memory usage to grow
            # as the number of all_reduce calls increases. This env var disables
            # this behavior.
            # Related issue:
            # https://discuss.pytorch.org/t/cuda-allocation-lifetime-for-inputs-to-distributed-all-reduce/191573
            os.environ["TORCH_NCCL_AVOID_RECORD_STREAMS"] = "1"

            # This env var set by Ray causes exceptions with graph building.
            os.environ.pop("NCCL_ASYNC_ERROR_HANDLING", None)
            self.device = torch.device(f"cuda:{self.local_rank}")
            torch.cuda.set_device(self.device)

            _check_if_gpu_supports_dtype(self.model_config.dtype)
            torch.cuda.empty_cache()
            self.init_gpu_memory = torch.cuda.mem_get_info()[0]
        else:
            raise RuntimeError(
                f"Not support device type: {self.device_config.device}")
        # Initialize the distributed environment.
        init_worker_distributed_environment(self.parallel_config, self.rank,
                                            self.distributed_init_method,
                                            self.local_rank)
        # Set random seed.
        set_random_seed(self.model_config.seed)

    def load_model(self):
        self.model_runner.load_model()

    def save_sharded_state(
        self,
        path: str,
        pattern: Optional[str] = None,
        max_size: Optional[int] = None,
    ) -> None:
        self.model_runner.save_sharded_state(
            path,
            pattern=pattern,
            max_size=max_size,
        )

    def save_tensorized_model(
        self,
        tensorizer_config: TensorizerConfig,
    ) -> None:
        self.model_runner.save_tensorized_model(
            tensorizer_config=tensorizer_config, )

    @torch.inference_mode()
    def determine_num_available_blocks(self) -> Tuple[int, int]:
        """Profiles the peak memory usage of the model to determine how many
        KV blocks may be allocated without OOMs.

        The engine will first conduct a profiling of the existing memory usage.
        Then, it calculate the maximum possible number of GPU and CPU blocks
        that can be allocated with the remaining free memory.

        .. tip::
            You may limit the usage of GPU memory
            by adjusting the `gpu_memory_utilization` parameter.
        """
        # Profile the memory usage of the model and get the maximum number of
        # cache blocks that can be allocated with the remaining free memory.
        torch.cuda.empty_cache()

        # Execute a forward pass with dummy inputs to profile the memory usage
        # of the model.
        self.model_runner.profile_run()

        # Calculate the number of blocks that can be allocated with the
        # profiled peak memory.
        torch.cuda.synchronize()
        free_gpu_memory, total_gpu_memory = torch.cuda.mem_get_info()
        # NOTE(woosuk): Here we assume that the other processes using the same
        # GPU did not change their memory usage during the profiling.
        peak_memory = self.init_gpu_memory - free_gpu_memory
        assert peak_memory > 0, (
            "Error in memory profiling. This happens when the GPU memory was "
            "not properly cleaned up before initializing the vLLM instance.")

        cache_block_size = self.get_cache_block_size_bytes()
        num_gpu_blocks = int(
            (total_gpu_memory * self.cache_config.gpu_memory_utilization -
             peak_memory) // cache_block_size)
        num_cpu_blocks = int(self.cache_config.swap_space_bytes //
                             cache_block_size)
        num_gpu_blocks = max(num_gpu_blocks, 0)
        num_cpu_blocks = max(num_cpu_blocks, 0)
        if self.model_runner.lora_manager:
            self.model_runner.remove_all_loras()
        gc.collect()
        torch.cuda.empty_cache()
        return num_gpu_blocks, num_cpu_blocks

    def initialize_cache(self, num_gpu_blocks: int,
                         num_cpu_blocks: int) -> None:
        """Allocate GPU and CPU KV cache with the specified number of blocks.

        This also warms up the model, which may record CUDA graphs.
        """
        raise_if_cache_size_invalid(num_gpu_blocks,
                                    self.cache_config.block_size,
                                    self.model_config.max_model_len)

        self.cache_config.num_gpu_blocks = num_gpu_blocks
        self.cache_config.num_cpu_blocks = num_cpu_blocks

        self._init_cache_engine()
        self._warm_up_model()

    def _init_cache_engine(self):
        assert self.cache_config.num_gpu_blocks is not None
<<<<<<< HEAD
        self.cache_engine = CacheEngine(self.cache_config, self.model_config,
                                        self.parallel_config)
        self.model_runner.set_cache_engine(self.cache_engine)
        self.gpu_cache = self.cache_engine.gpu_cache
=======
        self.cache_engine = [
            CacheEngine(self.cache_config, self.model_config,
                        self.parallel_config, self.device_config)
            for _ in range(self.parallel_config.pipeline_parallel_size)
        ]
        self.gpu_cache = [
            self.cache_engine[ve].gpu_cache
            for ve in range(self.parallel_config.pipeline_parallel_size)
        ]
>>>>>>> 4cf256ae

    def _warm_up_model(self) -> None:
        if not self.model_config.enforce_eager:
            self.model_runner.capture_model(self.gpu_cache)
        # Reset the seed to ensure that the random state is not affected by
        # the model initialization and profiling.
        set_random_seed(self.model_config.seed)

    @property
    def do_metadata_broadcast(self) -> bool:
        return self.parallel_config.tensor_parallel_size > 1

    @property
    def kv_cache(self) -> Optional[List[List[torch.Tensor]]]:
        return self.gpu_cache

<<<<<<< HEAD
    def update_swapped_blocks(
            self, swapped_in_blocks: List[Tuple[int, int]],
            swapped_out_blocks: List[Tuple[int, int]]) -> None:
        for gpu_block_number, cpu_block_number in swapped_out_blocks:
            if gpu_block_number not in self.all_swapped_blocks:
                self.all_swapped_blocks[gpu_block_number] = 1
            else:
                self.all_swapped_blocks[gpu_block_number] += 1
        for cpu_block_number, gpu_block_number in swapped_in_blocks:
            if gpu_block_number in self.all_swapped_blocks:
                self.all_swapped_blocks[gpu_block_number] -= 1
                if self.all_swapped_blocks[gpu_block_number] == 0:
                    del self.all_swapped_blocks[gpu_block_number]

    def swap_block(self,
                   num_seq_groups:int, 
                   blocks_to_swap_in: List[Tuple[int, int]],
                   blocks_to_swap_out: List[Tuple[int, int]],
                   blocks_to_copy: List[Tuple[int, int]]) -> float:
        self.update_swapped_blocks(blocks_to_swap_in,
                                   blocks_to_swap_out)
=======
    @torch.inference_mode()
    def prepare_worker_input(
            self, execute_model_req: ExecuteModelRequest) -> WorkerInput:
        virtual_engine = execute_model_req.virtual_engine
        num_seq_groups = len(execute_model_req.seq_group_metadata_list)
>>>>>>> 4cf256ae
        # `blocks_to_swap_in` and `blocks_to_swap_out` are cpu tensors.
        # they contain parameters to launch cudamemcpyasync.
        blocks_to_swap_in = torch.tensor(blocks_to_swap_in,
                                         device="cpu",
                                         dtype=torch.int64).view(-1, 2)
        blocks_to_swap_out = torch.tensor(blocks_to_swap_out,
                                          device="cpu",
                                          dtype=torch.int64).view(-1, 2)
        # `blocks_to_copy` is a gpu tensor. The src and tgt of
        # blocks to copy are in the same device, and `blocks_to_copy`
        # can be used directly within cuda kernels.
        blocks_to_copy = torch.tensor(blocks_to_copy,
                                      device=self.device,
                                      dtype=torch.int64).view(-1, 2)
<<<<<<< HEAD
        data: Dict[str, Any] = {
            "num_seq_groups": num_seq_groups,
            "blocks_to_swap_in": blocks_to_swap_in,
            "blocks_to_swap_out": blocks_to_swap_out,
            "blocks_to_copy": blocks_to_copy,
        }
        broadcast_tensor_dict(data, src=0)

        st = time.time()
        # torch.zeros(1, device=self.device, dtype=torch.int32)
        self.cache_swap(blocks_to_swap_in, blocks_to_swap_out, blocks_to_copy)
        # torch.zeros(1, device=self.device, dtype=torch.int32)
        et = time.time()
        swap_time = et - st
        return swap_time
    
    def swap_blocks_dict(self,
                   num_seq_groups:int, 
                   blocks_to_swap_in: List[Tuple[int, int]],
                   blocks_to_swap_out: List[Tuple[int, int]],
                   blocks_to_copy: List[Tuple[int, int]]) -> Dict[str, Any]:
            self.update_swapped_blocks(blocks_to_swap_in,
                                   blocks_to_swap_out)
            # `blocks_to_swap_in` and `blocks_to_swap_out` are cpu tensors.
            # they contain parameters to launch cudamemcpyasync.
            blocks_to_swap_in = torch.tensor(blocks_to_swap_in,
                                                 device="cpu",
                                                 dtype=torch.int64).view(-1, 2)
            blocks_to_swap_out = torch.tensor(blocks_to_swap_out,
                                          device="cpu",
                                          dtype=torch.int64).view(-1, 2)
            # `blocks_to_copy` is a gpu tensor. The src and tgt of
            # blocks to copy are in the same device, and `blocks_to_copy`
            # can be used directly within cuda kernels.
            blocks_to_copy = torch.tensor(blocks_to_copy,
                                          device=self.device,
                                          dtype=torch.int64).view(-1, 2)
            data: Dict[str, Any] = {
                "num_seq_groups": num_seq_groups,
                "blocks_to_swap_in": blocks_to_swap_in,
                "blocks_to_swap_out": blocks_to_swap_out,
                "blocks_to_copy": blocks_to_copy,
                }
            broadcast_tensor_dict(data, src=0)
            return data


    @torch.inference_mode()
    def execute_model(
        self,
        execute_model_req: Optional[ExecuteModelRequest] = None
    ) -> List[Union[SamplerOutput, PoolerOutput]]:
        if not self.is_driver_worker:
            self._execute_model_non_driver()
            return []

        if execute_model_req is None:
            # This signals that there's no more requests to process for now.
            # All workers are running infinite loop with broadcast_tensor_dict,
            # and it stops the loop when the driver broadcasts an empty input.
            # Send an empty input to notify all other workers to stop their
            # execution loop.
            broadcast_tensor_dict({}, src=0)
            return []

        seq_group_metadata_list = execute_model_req.seq_group_metadata_list
        num_seq_groups = len(seq_group_metadata_list)
        if not self.cache_config.swap_parallelize:
            self.swap_block(
                num_seq_groups, 
                execute_model_req.blocks_to_swap_in, 
                execute_model_req.blocks_to_swap_out, 
                execute_model_req.blocks_to_copy
            )
            swap_blocks=None
        else:
            swap_blocks = self.swap_blocks_dict(
                num_seq_groups,
                execute_model_req.blocks_to_swap_in,
                execute_model_req.blocks_to_swap_out,
                execute_model_req.blocks_to_copy
            )
        # If there is no input, we don't need to execute the model.
        if num_seq_groups == 0:
            return []

        output = self.model_runner.execute_model(seq_group_metadata_list,
                                                 self.gpu_cache, swap_blocks)
        # Worker only supports single-step execution. Wrap the output in a list
        # to conform to interface.
        output.swap_time = 0
        return [output]
=======

        return WorkerInput(
            num_seq_groups=num_seq_groups,
            blocks_to_swap_in=blocks_to_swap_in,
            blocks_to_swap_out=blocks_to_swap_out,
            blocks_to_copy=blocks_to_copy,
            virtual_engine=virtual_engine,
        )
>>>>>>> 4cf256ae

    @torch.inference_mode()
    def execute_worker(self, worker_input: WorkerInput) -> None:
        virtual_engine = worker_input.virtual_engine
        # Issue cache operations.
        if (worker_input.blocks_to_swap_in is not None
                and worker_input.blocks_to_swap_in.numel() > 0):
            self.cache_engine[virtual_engine].swap_in(
                worker_input.blocks_to_swap_in)
        if (worker_input.blocks_to_swap_out is not None
                and worker_input.blocks_to_swap_out.numel() > 0):
            self.cache_engine[virtual_engine].swap_out(
                worker_input.blocks_to_swap_out)
        if (worker_input.blocks_to_copy is not None
                and worker_input.blocks_to_copy.numel() > 0):
            self.cache_engine[virtual_engine].copy(worker_input.blocks_to_copy)

    def add_lora(self, lora_request: LoRARequest) -> bool:
        return self.model_runner.add_lora(lora_request)

    def remove_lora(self, lora_id: int) -> bool:
        return self.model_runner.remove_lora(lora_id)

    def pin_lora(self, lora_id: int) -> bool:
        return self.model_runner.pin_lora(lora_id)

    def list_loras(self) -> Set[int]:
        return self.model_runner.list_loras()

    def add_prompt_adapter(
            self, prompt_adapter_request: PromptAdapterRequest) -> bool:
        return self.model_runner.add_prompt_adapter(prompt_adapter_request)

    def remove_prompt_adapter(self, prompt_adapter_id: int) -> bool:
        return self.model_runner.remove_lora(prompt_adapter_id)

    def pin_prompt_adapter(self, prompt_adapter_id: int) -> bool:
        return self.model_runner.pin_prompt_adapter(prompt_adapter_id)

    def list_prompt_adapters(self) -> Set[int]:
        return self.model_runner.list_prompt_adapters()

    @property
    def max_model_len(self) -> int:
        return self.model_config.max_model_len

    @property
    def vocab_size(self) -> int:
        return self.model_runner.vocab_size

    def get_cache_block_size_bytes(self) -> int:
        """Get the size of the KV cache block size in bytes.
        """
        return CacheEngine.get_cache_block_size(self.cache_config,
                                                self.model_config,
                                                self.parallel_config)


def init_worker_distributed_environment(
    parallel_config: ParallelConfig,
    rank: int,
    distributed_init_method: Optional[str] = None,
    local_rank: int = -1,
) -> None:
    """Initialize the distributed environment."""
    set_custom_all_reduce(not parallel_config.disable_custom_all_reduce)

    init_distributed_environment(parallel_config.world_size, rank,
                                 distributed_init_method, local_rank)

    ensure_model_parallel_initialized(parallel_config.tensor_parallel_size,
                                      parallel_config.pipeline_parallel_size)


def _check_if_gpu_supports_dtype(torch_dtype: torch.dtype):
    # Check if the GPU supports the dtype.
    if torch_dtype == torch.bfloat16:
        compute_capability = current_platform.get_device_capability()
        if compute_capability[0] < 8:
            gpu_name = torch.cuda.get_device_name()
            raise ValueError(
                "Bfloat16 is only supported on GPUs with compute capability "
                f"of at least 8.0. Your {gpu_name} GPU has compute capability "
                f"{compute_capability[0]}.{compute_capability[1]}. "
                "You can use float16 instead by explicitly setting the"
                "`dtype` flag in CLI, for example: --dtype=half.")


def raise_if_cache_size_invalid(num_gpu_blocks, block_size,
                                max_model_len) -> None:
    if num_gpu_blocks <= 0:
        raise ValueError("No available memory for the cache blocks. "
                         "Try increasing `gpu_memory_utilization` when "
                         "initializing the engine.")
    max_seq_len = block_size * num_gpu_blocks
    if max_model_len > max_seq_len:
        raise ValueError(
            f"The model's max seq len ({max_model_len}) "
            "is larger than the maximum number of tokens that can be "
            f"stored in KV cache ({max_seq_len}). Try increasing "
            "`gpu_memory_utilization` or decreasing `max_model_len` when "
            "initializing the engine.")<|MERGE_RESOLUTION|>--- conflicted
+++ resolved
@@ -1,12 +1,8 @@
 """A GPU worker class."""
 import gc
 import os
-<<<<<<< HEAD
 import time
 from typing import Any, Dict, List, Optional, Set, Tuple, Union
-=======
-from typing import List, Optional, Set, Tuple, Type
->>>>>>> 4cf256ae
 
 import torch
 import torch.distributed
@@ -110,12 +106,8 @@
         # initialize_cache.
         self.cache_engine: List[CacheEngine]
         # Initialize gpu_cache as embedding models don't initialize kv_caches
-<<<<<<< HEAD
         self.gpu_cache: Optional[List[torch.tensor]] = None
         self.all_swapped_blocks: Dict[int, int] = {}
-=======
-        self.gpu_cache: Optional[List[List[torch.tensor]]] = None
->>>>>>> 4cf256ae
 
     def init_device(self) -> None:
         if self.device_config.device.type == "cuda":
@@ -231,22 +223,16 @@
 
     def _init_cache_engine(self):
         assert self.cache_config.num_gpu_blocks is not None
-<<<<<<< HEAD
-        self.cache_engine = CacheEngine(self.cache_config, self.model_config,
-                                        self.parallel_config)
-        self.model_runner.set_cache_engine(self.cache_engine)
-        self.gpu_cache = self.cache_engine.gpu_cache
-=======
         self.cache_engine = [
             CacheEngine(self.cache_config, self.model_config,
                         self.parallel_config, self.device_config)
             for _ in range(self.parallel_config.pipeline_parallel_size)
         ]
+        self.model_runner.set_cache_engine(self.cache_engine)
         self.gpu_cache = [
             self.cache_engine[ve].gpu_cache
             for ve in range(self.parallel_config.pipeline_parallel_size)
         ]
->>>>>>> 4cf256ae
 
     def _warm_up_model(self) -> None:
         if not self.model_config.enforce_eager:
@@ -263,7 +249,6 @@
     def kv_cache(self) -> Optional[List[List[torch.Tensor]]]:
         return self.gpu_cache
 
-<<<<<<< HEAD
     def update_swapped_blocks(
             self, swapped_in_blocks: List[Tuple[int, int]],
             swapped_out_blocks: List[Tuple[int, int]]) -> None:
@@ -285,13 +270,6 @@
                    blocks_to_copy: List[Tuple[int, int]]) -> float:
         self.update_swapped_blocks(blocks_to_swap_in,
                                    blocks_to_swap_out)
-=======
-    @torch.inference_mode()
-    def prepare_worker_input(
-            self, execute_model_req: ExecuteModelRequest) -> WorkerInput:
-        virtual_engine = execute_model_req.virtual_engine
-        num_seq_groups = len(execute_model_req.seq_group_metadata_list)
->>>>>>> 4cf256ae
         # `blocks_to_swap_in` and `blocks_to_swap_out` are cpu tensors.
         # they contain parameters to launch cudamemcpyasync.
         blocks_to_swap_in = torch.tensor(blocks_to_swap_in,
@@ -306,7 +284,6 @@
         blocks_to_copy = torch.tensor(blocks_to_copy,
                                       device=self.device,
                                       dtype=torch.int64).view(-1, 2)
-<<<<<<< HEAD
         data: Dict[str, Any] = {
             "num_seq_groups": num_seq_groups,
             "blocks_to_swap_in": blocks_to_swap_in,
@@ -399,7 +376,25 @@
         # to conform to interface.
         output.swap_time = 0
         return [output]
-=======
+
+    def prepare_worker_input(
+            self, execute_model_req: ExecuteModelRequest) -> WorkerInput:
+        virtual_engine = execute_model_req.virtual_engine
+        num_seq_groups = len(execute_model_req.seq_group_metadata_list)
+        # `blocks_to_swap_in` and `blocks_to_swap_out` are cpu tensors.
+        # they contain parameters to launch cudamemcpyasync.
+        blocks_to_swap_in = torch.tensor(execute_model_req.blocks_to_swap_in,
+                                         device="cpu",
+                                         dtype=torch.int64).view(-1, 2)
+        blocks_to_swap_out = torch.tensor(execute_model_req.blocks_to_swap_out,
+                                          device="cpu",
+                                          dtype=torch.int64).view(-1, 2)
+        # `blocks_to_copy` is a gpu tensor. The src and tgt of
+        # blocks to copy are in the same device, and `blocks_to_copy`
+        # can be used directly within cuda kernels.
+        blocks_to_copy = torch.tensor(execute_model_req.blocks_to_copy,
+                                      device=self.device,
+                                      dtype=torch.int64).view(-1, 2)
 
         return WorkerInput(
             num_seq_groups=num_seq_groups,
@@ -408,7 +403,6 @@
             blocks_to_copy=blocks_to_copy,
             virtual_engine=virtual_engine,
         )
->>>>>>> 4cf256ae
 
     @torch.inference_mode()
     def execute_worker(self, worker_input: WorkerInput) -> None:

--- conflicted
+++ resolved
@@ -3,12 +3,8 @@
 import time
 import warnings
 from collections import defaultdict
-<<<<<<< HEAD
-from typing import Any, Dict, List, NamedTuple, Optional, Set, Tuple, Union
-=======
 from typing import (TYPE_CHECKING, Any, Dict, List, Mapping, Optional, Set,
                     Tuple, Type, TypeVar, Union)
->>>>>>> 4cf256ae
 
 import numpy as np
 import torch
@@ -40,11 +36,6 @@
 from vllm.worker.cache_engine import CacheEngine
 from vllm.model_executor import SamplingMetadata
 from vllm.model_executor.model_loader import get_model
-<<<<<<< HEAD
-from vllm.multimodal import MULTIMODAL_REGISTRY
-from vllm.sampling_params import SamplingParams
-from vllm.sequence import SamplerOutput, SequenceData, SequenceGroupMetadata
-=======
 from vllm.model_executor.model_loader.tensorizer import TensorizerConfig
 from vllm.model_executor.models.interfaces import (supports_lora,
                                                    supports_vision)
@@ -57,7 +48,6 @@
 from vllm.sampling_params import SamplingParams
 from vllm.sequence import (IntermediateTensors, SamplerOutput,
                            SequenceGroupMetadata)
->>>>>>> 4cf256ae
 from vllm.utils import (CudaMemoryProfiler, get_kv_cache_torch_dtype, is_hip,
                         is_pin_memory_available, make_tensor_with_pad)
 from vllm.worker.model_runner_base import (
@@ -84,38 +74,6 @@
 
 TModelInputForGPU = TypeVar('TModelInputForGPU', bound="ModelInputForGPU")
 
-<<<<<<< HEAD
-class ModelInput(NamedTuple):
-    input_tokens: torch.Tensor
-    input_positions: torch.Tensor
-    attn_metadata: Optional[AttentionMetadata]
-    seq_lens: List[int]
-    query_lens: List[int]
-    lora_mapping: Optional[LoRAMapping]
-    lora_requests: Set[LoRARequest]
-    multi_modal_kwargs: Dict[str, torch.Tensor]
-    slot_mapping: torch.Tensor
-    num_prefill_tokens: int
-    num_decode_tokens: int
-    num_prefills: int
-
-    @classmethod
-    def empty(cls, device):
-        return ModelInput(
-            input_tokens=torch.empty(0, device=device),
-            input_positions=torch.empty(0, device=device),
-            attn_metadata=None,
-            seq_lens=[],
-            query_lens=[],
-            lora_mapping=None,
-            lora_requests=set(),
-            multi_modal_kwargs={},
-            slot_mapping=torch.empty(0, device=device),
-            num_prefill_tokens=0,
-            num_decode_tokens=0,
-            num_prefills=0,
-        )
-=======
 
 @dataclasses.dataclass(frozen=True)
 class ModelInputForGPU(ModelRunnerInputBase):
@@ -154,7 +112,6 @@
         }
         _add_attn_metadata_broadcastable_dict(tensor_dict, self.attn_metadata)
         return tensor_dict
->>>>>>> 4cf256ae
 
     @classmethod
     def from_broadcasted_tensor_dict(
@@ -443,13 +400,8 @@
         context_lens: List[int] = []
         query_lens: List[int] = []
         block_tables: List[List[int]] = []
-<<<<<<< HEAD
-        multi_modal_kwargs_list: Dict[str,
-                                      List[torch.Tensor]] = defaultdict(list)
-=======
         multi_modal_inputs_list: List[MultiModalInputs] = []
         request_ids_to_seq_ids: Dict[str, List[int]] = defaultdict(list)
->>>>>>> 4cf256ae
         decode_only = True
         num_prefills = 0
         num_prefill_tokens = 0
@@ -617,20 +569,6 @@
                      is not None else 1))
 
                 mm_data = seq_group_metadata.multi_modal_data
-<<<<<<< HEAD
-                if mm_data is not None:
-                    # Process multi-modal data
-                    if self.multi_modal_input_processor is None:
-                        raise ValueError(
-                            "Multi-modal inputs are only supported by "
-                            "vision language models.")
-
-                    mm_kwargs = self.multi_modal_input_processor(mm_data)
-                    for k, v in mm_kwargs.items():
-                        multi_modal_kwargs_list[k].append(v)
-
-                if _is_block_tables_empty(seq_group_metadata.block_tables):
-=======
                 if mm_data:
                     # Process multi-modal data
                     mm_kwargs = self.multi_modal_input_mapper(mm_data)
@@ -654,7 +592,6 @@
                 is_profile_run = _is_block_tables_empty(
                     seq_group_metadata.block_tables)
                 if is_profile_run:
->>>>>>> 4cf256ae
                     # During memory profiling, the block tables are not
                     # initialized yet. In this case, we just use a dummy
                     # slot mapping.
@@ -766,25 +703,16 @@
         context_lens_tensor = torch.tensor(context_lens,
                                            dtype=torch.int,
                                            device=self.device)
-<<<<<<< HEAD
-=======
 
         seq_lens_tensor = torch.tensor(seq_lens,
                                        dtype=torch.int,
                                        device=self.device)
->>>>>>> 4cf256ae
         query_lens_tensor = torch.tensor(query_lens,
                                          dtype=torch.long,
                                          device=self.device)
         query_start_loc = torch.zeros(query_lens_tensor.shape[0] + 1,
                                       dtype=torch.int32,
                                       device=self.device)
-<<<<<<< HEAD
-        seq_lens_tensor = torch.tensor(seq_lens,
-                                       dtype=torch.int,
-                                       device=self.device)
-=======
->>>>>>> 4cf256ae
         seq_start_loc = torch.zeros(seq_lens_tensor.shape[0] + 1,
                                     dtype=torch.int32,
                                     device=self.device)
@@ -884,14 +812,6 @@
         else:
             lora_mapping = None
 
-<<<<<<< HEAD
-        multi_modal_kwargs = {
-            k: torch.cat(v, dim=0).to(self.device)
-            for k, v in multi_modal_kwargs_list.items()
-        }
-
-        return ModelInput(
-=======
         if self.prompt_adapter_config:
             prompt_adapter_mapping = PromptAdapterMapping(
                 prompt_adapter_index_mapping,
@@ -908,7 +828,6 @@
             for seq_group_metadata in seq_group_metadata_list
         }
         return self._model_input_cls(
->>>>>>> 4cf256ae
             input_tokens=input_tokens_tensor,
             input_positions=input_positions_tensor,
             attn_metadata=attn_metadata,
@@ -917,142 +836,11 @@
             lora_mapping=lora_mapping,
             lora_requests=lora_requests,
             multi_modal_kwargs=multi_modal_kwargs,
-<<<<<<< HEAD
-            slot_mapping=slot_mapping_tensor,
-            num_prefill_tokens=num_prefill_tokens,
-            num_decode_tokens=num_decode_tokens,
-            num_prefills=num_prefills,
-        )
-
-    def prepare_input_tensors(
-        self,
-        seq_group_metadata_list: Optional[List[SequenceGroupMetadata]],
-    ) -> Tuple[torch.Tensor, torch.Tensor, AttentionMetadata, SamplingMetadata,
-               Set[LoRARequest], LoRAMapping, Dict[str, torch.Tensor]]:
-        if self.is_driver_worker:
-            assert seq_group_metadata_list is not None
-            # Prepare input tensors.
-            (
-                input_tokens,
-                input_positions,
-                attn_metadata,
-                seq_lens,
-                query_lens,
-                lora_mapping,
-                lora_requests,
-                multi_modal_kwargs,
-                slot_mapping,
-                num_prefill_tokens,
-                num_decode_tokens,
-                num_prefills,
-            ) = self._prepare_model_input(seq_group_metadata_list)
-            sampling_metadata = SamplingMetadata.prepare(
-                seq_group_metadata_list, seq_lens, query_lens, self.device,
-                self.pin_memory)
-
-            metadata_dict = {
-                "input_tokens": input_tokens,
-                "input_positions": input_positions,
-                "selected_token_indices":
-                sampling_metadata.selected_token_indices,
-                "lora_requests": lora_requests,
-                "lora_mapping": lora_mapping,
-                "multi_modal_kwargs": multi_modal_kwargs,
-                "num_prefill_tokens": num_prefill_tokens,
-                "num_decode_tokens": num_decode_tokens,
-                "slot_mapping": slot_mapping,
-                "num_prefills": num_prefills,
-            }
-            if attn_metadata:
-                metadata_dict.update(attn_metadata.asdict_zerocopy())
-            broadcast_tensor_dict(metadata_dict, src=0)
-        else:
-            metadata_dict = broadcast_tensor_dict(src=0)
-            input_tokens = metadata_dict.pop("input_tokens")
-            input_positions = metadata_dict.pop("input_positions")
-            selected_token_indices = metadata_dict.pop(
-                "selected_token_indices")
-            lora_mapping = metadata_dict.pop("lora_mapping")
-            lora_requests = metadata_dict.pop("lora_requests")
-            multi_modal_kwargs = metadata_dict.pop("multi_modal_kwargs")
-            if metadata_dict:
-                attn_metadata = self.attn_backend.make_metadata(
-                    **metadata_dict)
-            else:
-                attn_metadata = None
-            sampling_metadata = SamplingMetadata(
-                seq_groups=None,
-                selected_token_indices=selected_token_indices,
-                categorized_sample_indices=None,
-                num_prompts=0,
-            )
-
-        return (input_tokens, input_positions, attn_metadata,
-                sampling_metadata, lora_requests, lora_mapping,
-                multi_modal_kwargs)
-
-    @torch.inference_mode()
-    def execute_model(
-        self,
-        seq_group_metadata_list: Optional[List[SequenceGroupMetadata]],
-        kv_caches: List[torch.Tensor],
-        swapped_blocks: Optional[Dict[str, Any]]=None
-    ) -> Optional[SamplerOutput]:
-        st = time.time()
-        (input_tokens, input_positions, attn_metadata, sampling_metadata,
-         lora_requests, lora_mapping, multi_modal_kwargs
-         ) = self.prepare_input_tensors(seq_group_metadata_list)
-        et = time.time()
-        self.per_prepare_input_time = et - st
-
-        if self.lora_config:
-            self.set_active_loras(lora_requests, lora_mapping)
-
-        # Currently cuda graph is only supported by the decode phase.
-        prefill_meta = attn_metadata.prefill_metadata
-        decode_meta = attn_metadata.decode_metadata
-        if prefill_meta is None and decode_meta.use_cuda_graph:
-            graph_batch_size = input_tokens.shape[0]
-            model_executable = self.graph_runners[graph_batch_size]
-        else:
-            model_executable = self.model
-
-        st = time.time()
-        hidden_states = model_executable(
-            input_ids=input_tokens,
-            positions=input_positions,
-            kv_caches=kv_caches,
-            attn_metadata=attn_metadata,
-            swapped_blocks=swapped_blocks,
-            **multi_modal_kwargs,
-        )
-        torch.cuda.synchronize()
-        et = time.time()
-        self.per_execute_time = et - st
-
-        # Compute the logits.
-        logits = self.model.compute_logits(hidden_states, sampling_metadata)
-
-        # Only perform sampling in the driver worker.
-        if not self.is_driver_worker:
-            return None
-
-        # Sample the next token.
-        sample_st = time.time()
-        output = self.model.sample(
-            logits=logits,
-            sampling_metadata=sampling_metadata,
-=======
             request_ids_to_seq_ids=request_ids_to_seq_ids,
             finished_requests_ids=finished_requests_ids,
             prompt_adapter_mapping=prompt_adapter_mapping,
             prompt_adapter_requests=prompt_adapter_requests,
->>>>>>> 4cf256ae
         )
-        torch.cuda.synchronize()
-        et = time.time()
-        self.per_sample_time = et - sample_st
-
 
     @torch.inference_mode()
     def profile_run(self) -> None:
@@ -1094,24 +882,6 @@
         # the number of seqs (batch_size) is chosen to maximize the number
         # of images processed.
         model_config = self.model_config
-<<<<<<< HEAD
-        vlm_config = self.vision_language_config
-
-        if vlm_config:
-            max_num_seqs = min(
-                max_num_seqs,
-                int(max_num_batched_tokens / vlm_config.image_feature_size))
-        for group_id in range(max_num_seqs):
-            seq_len = (max_num_batched_tokens // max_num_seqs +
-                       (group_id < max_num_batched_tokens % max_num_seqs))
-
-            if vlm_config is None:
-                seq_data = SequenceData([0] * seq_len)
-                dummy_multi_modal_data = None
-            else:
-                seq_data, dummy_multi_modal_data = MULTIMODAL_REGISTRY \
-                    .dummy_data_for_profiling(seq_len, model_config, vlm_config)
-=======
 
         if supports_vision(self.model):
             max_mm_tokens = MULTIMODAL_REGISTRY \
@@ -1140,7 +910,6 @@
             assert len(seq_data.prompt_token_ids) >= seq_len, (
                 f"Expected at least {seq_len} dummy tokens for profiling, "
                 f"but got: {len(seq_data.prompt_token_ids)}")
->>>>>>> 4cf256ae
 
             seq = SequenceGroupMetadata(
                 request_id=str(group_id),
@@ -1274,13 +1043,6 @@
                                    dtype=torch.long,
                                    pin_memory=True).cuda()
         slot_mapping.fill_(_PAD_SLOT_ID)
-<<<<<<< HEAD
-        seq_lens = torch.ones(max_batch_size,
-                              dtype=torch.int32,
-                              pin_memory=True).cuda()
-        block_tables = torch.from_numpy(
-            self.graph_block_tables).pin_memory().cuda()
-=======
         seq_lens = torch.ones(max_batch_size, dtype=torch.int32).cuda()
         block_tables = torch.from_numpy(self.graph_block_tables).cuda()
         intermediate_inputs = None
@@ -1295,7 +1057,6 @@
         hidden_or_intermediate_states: List[Optional[torch.Tensor]] = [
             None
         ] * self.parallel_config.pipeline_parallel_size
->>>>>>> 4cf256ae
 
         graph_batch_size = _get_graph_batch_size(
             self.scheduler_config.max_num_seqs)

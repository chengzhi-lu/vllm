<<<<<<< HEAD
from collections import defaultdict
from typing import Dict, List, Optional, Tuple
=======
from dataclasses import dataclass
from typing import (TYPE_CHECKING, Any, Dict, List, Mapping, Optional, Tuple,
                    Type, Union)
>>>>>>> 4cf256ae

import torch
from torch import nn

from vllm.attention import AttentionMetadata, get_attn_backend
from vllm.config import (CacheConfig, DeviceConfig, LoadConfig, LoRAConfig,
                         ModelConfig, MultiModalConfig, ParallelConfig,
                         PromptAdapterConfig, SchedulerConfig)
from vllm.logger import init_logger
from vllm.model_executor import SamplingMetadata
from vllm.model_executor.model_loader import get_model
<<<<<<< HEAD
from vllm.multimodal import MULTIMODAL_REGISTRY
from vllm.sequence import SamplerOutput, SequenceGroupMetadata
=======
from vllm.multimodal import (MULTIMODAL_REGISTRY, BatchedTensors,
                             MultiModalInputs)
from vllm.sequence import (IntermediateTensors, SamplerOutput,
                           SequenceGroupMetadata)
>>>>>>> 4cf256ae
from vllm.utils import make_tensor_with_pad
from vllm.worker.model_runner_base import (
    ModelRunnerBase, ModelRunnerInputBase,
    _add_attn_metadata_broadcastable_dict,
    _add_sampling_metadata_broadcastable_dict,
    _init_attn_metadata_from_tensor_dict,
    _init_sampling_metadata_from_tensor_dict)

if TYPE_CHECKING:
    from vllm.attention.backends.abstract import AttentionBackend

logger = init_logger(__name__)

_PAD_SLOT_ID = -1


@dataclass(frozen=True)
class CPUModelInput(ModelRunnerInputBase):
    """
    Used by the CPUModelRunner.
    """
    input_tokens: Optional[torch.Tensor] = None
    input_positions: Optional[torch.Tensor] = None
    attn_metadata: Optional["AttentionMetadata"] = None
    sampling_metadata: Optional["SamplingMetadata"] = None
    multi_modal_kwargs: Optional[Mapping[str, BatchedTensors]] = None

    def as_broadcastable_tensor_dict(
            self) -> Dict[str, Union[int, torch.Tensor]]:
        tensor_dict = {
            "input_tokens": self.input_tokens,
            "input_positions": self.input_positions,
            "multi_modal_kwargs": self.multi_modal_kwargs,
        }
        _add_attn_metadata_broadcastable_dict(tensor_dict, self.attn_metadata)
        _add_sampling_metadata_broadcastable_dict(tensor_dict,
                                                  self.sampling_metadata)
        return tensor_dict

    @classmethod
    def from_broadcasted_tensor_dict(
            cls: Type["CPUModelInput"],
            tensor_dict: Dict[str, Any],
            attn_backend: Optional["AttentionBackend"] = None
    ) -> "CPUModelInput":
        tensor_dict = _init_sampling_metadata_from_tensor_dict(tensor_dict)
        if attn_backend is not None:
            tensor_dict = _init_attn_metadata_from_tensor_dict(
                attn_backend, tensor_dict)
        return cls(**tensor_dict)


class CPUModelRunner(ModelRunnerBase[CPUModelInput]):

    def __init__(
        self,
        model_config: ModelConfig,
        parallel_config: ParallelConfig,
        scheduler_config: SchedulerConfig,
        device_config: DeviceConfig,
        cache_config: CacheConfig,
        load_config: LoadConfig,
        lora_config: Optional[LoRAConfig],
        multimodal_config: Optional[MultiModalConfig],
        kv_cache_dtype: Optional[str] = "auto",
        prompt_adapter_config: Optional[PromptAdapterConfig] = None,
        is_driver_worker: bool = False,
        *args,
        **kwargs,
    ):
        self.model_config = model_config
        self.parallel_config = parallel_config
        self.scheduler_config = scheduler_config
        # Currently, CPU worker doesn't support chunked prefill.
        assert self.scheduler_config.chunked_prefill_enabled is False
        self.device_config = device_config
        self.cache_config = cache_config
        self.lora_config = lora_config
        self.multimodal_config = multimodal_config
        self.prompt_adapter_config = prompt_adapter_config
        self.load_config = load_config
        self.is_driver_worker = is_driver_worker

        self.device = self.device_config.device

        self.kv_cache_dtype = kv_cache_dtype
        self.sliding_window = model_config.get_sliding_window()
        self.block_size = cache_config.block_size
        self.attn_backend = get_attn_backend(
            self.model_config.get_num_attention_heads(self.parallel_config),
            self.model_config.get_head_size(),
            self.model_config.get_num_kv_heads(self.parallel_config),
            self.model_config.get_sliding_window(),
            self.model_config.dtype,
            self.kv_cache_dtype,
            self.block_size,
        )

<<<<<<< HEAD
        # Create processor for multi-modal data
        if self.vision_language_config is not None:
            self.multi_modal_input_processor = MULTIMODAL_REGISTRY \
                .create_input_processor(
                    self.model_config,
                    self.vision_language_config,
                )
        else:
            self.multi_modal_input_processor = None
=======
        # Multi-modal data support
        self.multi_modal_input_mapper = MULTIMODAL_REGISTRY \
            .create_input_mapper(self.model_config)
>>>>>>> 4cf256ae

        # Lazy initialization.
        self.model: nn.Module  # Set after init_Model

    def load_model(self) -> None:
        self.model = get_model(model_config=self.model_config,
                               load_config=self.load_config,
                               device_config=self.device_config,
                               multimodal_config=self.multimodal_config,
                               lora_config=self.lora_config,
                               parallel_config=self.parallel_config,
                               scheduler_config=self.scheduler_config,
                               cache_config=self.cache_config)

    def _prepare_prompt(
        self,
        seq_group_metadata_list: List[SequenceGroupMetadata],
<<<<<<< HEAD
    ) -> Tuple[torch.Tensor, torch.Tensor, AttentionMetadata, List[int], Dict[
            str, torch.Tensor]]:
=======
    ) -> Tuple[torch.Tensor, torch.Tensor, AttentionMetadata, List[int],
               Mapping[str, BatchedTensors]]:
>>>>>>> 4cf256ae
        assert len(seq_group_metadata_list) > 0
        input_tokens: List[int] = []
        input_positions: List[int] = []
        slot_mapping: List[int] = []
        seq_lens: List[int] = []
<<<<<<< HEAD
        multi_modal_kwargs_list: Dict[str,
                                      List[torch.Tensor]] = defaultdict(list)
=======
        multi_modal_inputs_list: List[MultiModalInputs] = []
>>>>>>> 4cf256ae

        for seq_group_metadata in seq_group_metadata_list:
            assert seq_group_metadata.is_prompt
            seq_ids = list(seq_group_metadata.seq_data.keys())
            assert len(seq_ids) == 1
            seq_id = seq_ids[0]

            seq_data = seq_group_metadata.seq_data[seq_id]
            prompt_tokens = seq_data.get_token_ids()
            computed_len = seq_data.get_num_computed_tokens()
            seq_len = len(prompt_tokens)

            seq_lens.append(seq_len)  # Prompt token num
            input_tokens.extend(prompt_tokens)  # Token ids

            # Token position ids
            # NOTE(woosuk): Here we assume that the first token in the prompt
            # is always the first token in the sequence.
            input_positions.extend(list(range(computed_len, seq_len)))

            mm_data = seq_group_metadata.multi_modal_data
<<<<<<< HEAD
            if mm_data is not None:
                # Process multi-modal data
                if self.multi_modal_input_processor is None:
                    raise ValueError(
                        "Multi-modal inputs are only supported by "
                        "vision language models.")

                mm_kwargs = self.multi_modal_input_processor(mm_data)
                for k, v in mm_kwargs.items():
                    multi_modal_kwargs_list[k].append(v)
=======
            if mm_data:
                mm_kwargs = self.multi_modal_input_mapper(mm_data)
                multi_modal_inputs_list.append(mm_kwargs)
>>>>>>> 4cf256ae

            # Compute the slot mapping.
            block_table = seq_group_metadata.block_tables[seq_id]
            # Mask the [0, start_idx) tokens of the prompt with _PAD_SLOT_ID,
            # where start_idx is max(0, seq_len - sliding_window).
            # For example, if the prompt len is 10, sliding window is 8, and
            # block size is 4, the first two tokens are masked and the slot
            # mapping will be [-1, -1, 2, 3, 4, 5, 6, 7, 0, 1].
            start_idx = 0
            if self.sliding_window is not None:
                start_idx = max(0, seq_len - self.sliding_window)

            for i in range(computed_len, seq_len):
                if i < start_idx:
                    slot_mapping.append(_PAD_SLOT_ID)
                    continue

                block_number = block_table[i //
                                           self.block_size]  # type: ignore
                block_offset = i % self.block_size  # type: ignore
                slot = block_number * self.block_size + block_offset
                slot_mapping.append(slot)

<<<<<<< HEAD
        multi_modal_kwargs = {
            k: torch.cat(v, dim=0).to(self.device)
            for k, v in multi_modal_kwargs_list.items()
        }

=======
>>>>>>> 4cf256ae
        num_prompt_tokens = len(input_tokens)

        input_tokens = torch.tensor(input_tokens,
                                    dtype=torch.long,
                                    device=self.device)  # type: ignore
        input_positions = torch.tensor(input_positions,
                                       dtype=torch.long,
                                       device=self.device)  # type: ignore
        slot_mapping = torch.tensor(slot_mapping,
                                    dtype=torch.long,
                                    device=self.device)  # type: ignore

        attn_metadata = self.attn_backend.make_metadata(
            is_prompt=True,
            seq_lens=seq_lens,
            seq_lens_tensor=None,
            max_decode_seq_len=None,
            num_prefills=len(seq_lens),
            num_prefill_tokens=num_prompt_tokens,
            num_decode_tokens=0,
            block_tables=torch.tensor([]),
            slot_mapping=slot_mapping,
        )

        multi_modal_kwargs = MultiModalInputs.batch(multi_modal_inputs_list,
                                                    device=self.device)

        return (input_tokens, input_positions, attn_metadata, seq_lens,
                multi_modal_kwargs)

    def _prepare_decode(
        self,
        seq_group_metadata_list: List[SequenceGroupMetadata],
    ) -> Tuple[torch.Tensor, torch.Tensor, AttentionMetadata]:
        assert len(seq_group_metadata_list) > 0
        input_tokens: List[int] = []
        input_positions: List[int] = []
        slot_mapping: List[int] = []
        seq_lens: List[int] = []
        block_tables: List[List[int]] = []

        for seq_group_metadata in seq_group_metadata_list:
            assert not seq_group_metadata.is_prompt
            assert seq_group_metadata.token_chunk_size == 1

            seq_ids = list(seq_group_metadata.seq_data.keys())

            for seq_id in seq_ids:
                seq_data = seq_group_metadata.seq_data[seq_id]
                generation_token = seq_data.get_last_token_id()
                input_tokens.append(generation_token)

                seq_len = seq_data.get_len()
                position = seq_len - 1
                input_positions.append(position)

                seq_len = seq_len if self.sliding_window is None else min(
                    seq_len, self.sliding_window)
                seq_lens.append(seq_len)

                block_table = seq_group_metadata.block_tables[seq_id]
                block_number = block_table[position // self.block_size]
                block_offset = position % self.block_size
                slot = block_number * self.block_size + block_offset
                slot_mapping.append(slot)

                if self.sliding_window is not None:
                    sliding_window_blocks = (self.sliding_window //
                                             self.block_size)
                    block_table = block_table[-sliding_window_blocks:]
                block_tables.append(block_table)

        max_decode_seq_len = max(seq_lens)

        input_tokens = torch.tensor(input_tokens,
                                    dtype=torch.long,
                                    device=self.device)
        input_positions = torch.tensor(input_positions,
                                       dtype=torch.long,
                                       device=self.device)
        slot_mapping = torch.tensor(slot_mapping,
                                    dtype=torch.long,
                                    device=self.device)
        seq_lens_tensor = torch.tensor(seq_lens,
                                       dtype=torch.int,
                                       device=self.device)

        max_block_table_len = max(
            len(block_table) for block_table in block_tables)
        block_tables = make_tensor_with_pad(
            block_tables,
            max_len=max_block_table_len,
            pad=0,
            dtype=torch.int,
            device=self.device,
        )

        attn_metadata = self.attn_backend.make_metadata(
            is_prompt=False,
            slot_mapping=slot_mapping,
            seq_lens=seq_lens,
            seq_lens_tensor=seq_lens_tensor,
            max_decode_seq_len=max_decode_seq_len,
            num_prefill_tokens=0,
            num_decode_tokens=len(input_tokens),
            num_prefills=0,
            block_tables=block_tables,
        )
        return (
            input_tokens,
            input_positions,
            attn_metadata,
        )

    def make_model_input_from_broadcasted_tensor_dict(
        self,
<<<<<<< HEAD
        seq_group_metadata_list: List[SequenceGroupMetadata],
    ) -> Tuple[torch.Tensor, torch.Tensor, AttentionMetadata, SamplingMetadata,
               Optional[Dict[str, torch.Tensor]]]:
        multi_modal_kwargs = None
        if self.is_driver_worker:
            # NOTE: We assume that all sequences in the group are all prompts or
            # all decodes.
            is_prompt = seq_group_metadata_list[0].is_prompt
            # Prepare input tensors.
            if is_prompt:
                (input_tokens, input_positions, attn_metadata, seq_lens,
                 multi_modal_kwargs
                 ) = self._prepare_prompt(seq_group_metadata_list)
            else:
                (input_tokens, input_positions,
                 attn_metadata) = self._prepare_decode(seq_group_metadata_list)
                seq_lens = []
            sampling_metadata = SamplingMetadata.prepare(
                seq_group_metadata_list,
                seq_lens,
                # query_lens is not needed if chunked prefill is not
                # supported. Since CPU worker doesn't support chunked prefill
                # just use seq_lens instead.
                seq_lens,
                self.device,
                pin_memory=False)
            # Broadcast the metadata.
            metadata_dict = {
                "input_tokens": input_tokens,
                "input_positions": input_positions,
                "selected_token_indices":
                sampling_metadata.selected_token_indices,
            }
            metadata_dict.update(attn_metadata.asdict_zerocopy())
            broadcast_tensor_dict(metadata_dict, src=0)
        else:
            metadata_dict = broadcast_tensor_dict(src=0)
            input_tokens = metadata_dict.pop("input_tokens")
            input_positions = metadata_dict.pop("input_positions")
            selected_token_indices = metadata_dict.pop(
                "selected_token_indices")
            attn_metadata = self.attn_backend.make_metadata(**metadata_dict)
            sampling_metadata = SamplingMetadata(
                seq_groups=None,
                seq_data=None,
                seq_lens=None,
                selected_token_indices=selected_token_indices,
                categorized_sample_indices=None,
                generators=None,
            )

        return (input_tokens, input_positions, attn_metadata,
                sampling_metadata, multi_modal_kwargs)
=======
        tensor_dict: Dict[str, Any],
    ) -> CPUModelInput:
        return CPUModelInput.from_broadcasted_tensor_dict(
            tensor_dict,
            attn_backend=self.attn_backend,
        )

    def prepare_model_input(
            self,
            seq_group_metadata_list: List[SequenceGroupMetadata],
            virtual_engine: int = 0,
            finished_requests_ids: Optional[List[str]] = None
    ) -> CPUModelInput:
        multi_modal_kwargs = None
        # NOTE: We assume that all sequences in the group are all prompts or
        # all decodes.
        is_prompt = seq_group_metadata_list[0].is_prompt
        # Prepare input tensors.
        if is_prompt:
            (input_tokens, input_positions, attn_metadata, seq_lens,
             multi_modal_kwargs
             ) = self._prepare_prompt(seq_group_metadata_list)
        else:
            (input_tokens, input_positions,
             attn_metadata) = self._prepare_decode(seq_group_metadata_list)
            seq_lens = []
        sampling_metadata = SamplingMetadata.prepare(
            seq_group_metadata_list,
            seq_lens,
            # query_lens is not needed if chunked prefill is not
            # supported. Since CPU worker doesn't support chunked prefill
            # just use seq_lens instead.
            seq_lens,
            self.device,
            pin_memory=False)
        return CPUModelInput(
            input_tokens=input_tokens,
            input_positions=input_positions,
            attn_metadata=attn_metadata,
            sampling_metadata=sampling_metadata,
            multi_modal_kwargs=multi_modal_kwargs,
        )
>>>>>>> 4cf256ae

    @torch.inference_mode()
    def execute_model(
        self,
        model_input: CPUModelInput,
        kv_caches: List[torch.Tensor],
        intermediate_tensors: Optional[IntermediateTensors] = None,
        num_steps: int = 1,
    ) -> Optional[List[SamplerOutput]]:
        if num_steps > 1:
            raise ValueError(
                "CPU worker does not support multi-step execution.")

        model_executable = self.model
        execute_model_kwargs = {
            "input_ids": model_input.input_tokens,
            "positions": model_input.input_positions,
            "kv_caches": kv_caches,
            "attn_metadata": model_input.attn_metadata,
            **(model_input.multi_modal_kwargs or {}),
        }

        hidden_states = model_executable(**execute_model_kwargs)

        # Compute the logits.
        logits = self.model.compute_logits(hidden_states,
                                           model_input.sampling_metadata)

        # Only perform sampling in the driver worker.
        if not self.is_driver_worker:
            return []

        # Sample the next token.
        output = self.model.sample(
            logits=logits,
            sampling_metadata=model_input.sampling_metadata,
        )
        return [output]<|MERGE_RESOLUTION|>--- conflicted
+++ resolved
@@ -1,11 +1,6 @@
-<<<<<<< HEAD
-from collections import defaultdict
-from typing import Dict, List, Optional, Tuple
-=======
 from dataclasses import dataclass
 from typing import (TYPE_CHECKING, Any, Dict, List, Mapping, Optional, Tuple,
                     Type, Union)
->>>>>>> 4cf256ae
 
 import torch
 from torch import nn
@@ -17,15 +12,10 @@
 from vllm.logger import init_logger
 from vllm.model_executor import SamplingMetadata
 from vllm.model_executor.model_loader import get_model
-<<<<<<< HEAD
-from vllm.multimodal import MULTIMODAL_REGISTRY
-from vllm.sequence import SamplerOutput, SequenceGroupMetadata
-=======
 from vllm.multimodal import (MULTIMODAL_REGISTRY, BatchedTensors,
                              MultiModalInputs)
 from vllm.sequence import (IntermediateTensors, SamplerOutput,
                            SequenceGroupMetadata)
->>>>>>> 4cf256ae
 from vllm.utils import make_tensor_with_pad
 from vllm.worker.model_runner_base import (
     ModelRunnerBase, ModelRunnerInputBase,
@@ -124,21 +114,9 @@
             self.block_size,
         )
 
-<<<<<<< HEAD
-        # Create processor for multi-modal data
-        if self.vision_language_config is not None:
-            self.multi_modal_input_processor = MULTIMODAL_REGISTRY \
-                .create_input_processor(
-                    self.model_config,
-                    self.vision_language_config,
-                )
-        else:
-            self.multi_modal_input_processor = None
-=======
         # Multi-modal data support
         self.multi_modal_input_mapper = MULTIMODAL_REGISTRY \
             .create_input_mapper(self.model_config)
->>>>>>> 4cf256ae
 
         # Lazy initialization.
         self.model: nn.Module  # Set after init_Model
@@ -156,24 +134,14 @@
     def _prepare_prompt(
         self,
         seq_group_metadata_list: List[SequenceGroupMetadata],
-<<<<<<< HEAD
-    ) -> Tuple[torch.Tensor, torch.Tensor, AttentionMetadata, List[int], Dict[
-            str, torch.Tensor]]:
-=======
     ) -> Tuple[torch.Tensor, torch.Tensor, AttentionMetadata, List[int],
                Mapping[str, BatchedTensors]]:
->>>>>>> 4cf256ae
         assert len(seq_group_metadata_list) > 0
         input_tokens: List[int] = []
         input_positions: List[int] = []
         slot_mapping: List[int] = []
         seq_lens: List[int] = []
-<<<<<<< HEAD
-        multi_modal_kwargs_list: Dict[str,
-                                      List[torch.Tensor]] = defaultdict(list)
-=======
         multi_modal_inputs_list: List[MultiModalInputs] = []
->>>>>>> 4cf256ae
 
         for seq_group_metadata in seq_group_metadata_list:
             assert seq_group_metadata.is_prompt
@@ -195,22 +163,9 @@
             input_positions.extend(list(range(computed_len, seq_len)))
 
             mm_data = seq_group_metadata.multi_modal_data
-<<<<<<< HEAD
-            if mm_data is not None:
-                # Process multi-modal data
-                if self.multi_modal_input_processor is None:
-                    raise ValueError(
-                        "Multi-modal inputs are only supported by "
-                        "vision language models.")
-
-                mm_kwargs = self.multi_modal_input_processor(mm_data)
-                for k, v in mm_kwargs.items():
-                    multi_modal_kwargs_list[k].append(v)
-=======
             if mm_data:
                 mm_kwargs = self.multi_modal_input_mapper(mm_data)
                 multi_modal_inputs_list.append(mm_kwargs)
->>>>>>> 4cf256ae
 
             # Compute the slot mapping.
             block_table = seq_group_metadata.block_tables[seq_id]
@@ -234,14 +189,6 @@
                 slot = block_number * self.block_size + block_offset
                 slot_mapping.append(slot)
 
-<<<<<<< HEAD
-        multi_modal_kwargs = {
-            k: torch.cat(v, dim=0).to(self.device)
-            for k, v in multi_modal_kwargs_list.items()
-        }
-
-=======
->>>>>>> 4cf256ae
         num_prompt_tokens = len(input_tokens)
 
         input_tokens = torch.tensor(input_tokens,
@@ -358,61 +305,6 @@
 
     def make_model_input_from_broadcasted_tensor_dict(
         self,
-<<<<<<< HEAD
-        seq_group_metadata_list: List[SequenceGroupMetadata],
-    ) -> Tuple[torch.Tensor, torch.Tensor, AttentionMetadata, SamplingMetadata,
-               Optional[Dict[str, torch.Tensor]]]:
-        multi_modal_kwargs = None
-        if self.is_driver_worker:
-            # NOTE: We assume that all sequences in the group are all prompts or
-            # all decodes.
-            is_prompt = seq_group_metadata_list[0].is_prompt
-            # Prepare input tensors.
-            if is_prompt:
-                (input_tokens, input_positions, attn_metadata, seq_lens,
-                 multi_modal_kwargs
-                 ) = self._prepare_prompt(seq_group_metadata_list)
-            else:
-                (input_tokens, input_positions,
-                 attn_metadata) = self._prepare_decode(seq_group_metadata_list)
-                seq_lens = []
-            sampling_metadata = SamplingMetadata.prepare(
-                seq_group_metadata_list,
-                seq_lens,
-                # query_lens is not needed if chunked prefill is not
-                # supported. Since CPU worker doesn't support chunked prefill
-                # just use seq_lens instead.
-                seq_lens,
-                self.device,
-                pin_memory=False)
-            # Broadcast the metadata.
-            metadata_dict = {
-                "input_tokens": input_tokens,
-                "input_positions": input_positions,
-                "selected_token_indices":
-                sampling_metadata.selected_token_indices,
-            }
-            metadata_dict.update(attn_metadata.asdict_zerocopy())
-            broadcast_tensor_dict(metadata_dict, src=0)
-        else:
-            metadata_dict = broadcast_tensor_dict(src=0)
-            input_tokens = metadata_dict.pop("input_tokens")
-            input_positions = metadata_dict.pop("input_positions")
-            selected_token_indices = metadata_dict.pop(
-                "selected_token_indices")
-            attn_metadata = self.attn_backend.make_metadata(**metadata_dict)
-            sampling_metadata = SamplingMetadata(
-                seq_groups=None,
-                seq_data=None,
-                seq_lens=None,
-                selected_token_indices=selected_token_indices,
-                categorized_sample_indices=None,
-                generators=None,
-            )
-
-        return (input_tokens, input_positions, attn_metadata,
-                sampling_metadata, multi_modal_kwargs)
-=======
         tensor_dict: Dict[str, Any],
     ) -> CPUModelInput:
         return CPUModelInput.from_broadcasted_tensor_dict(
@@ -455,7 +347,6 @@
             sampling_metadata=sampling_metadata,
             multi_modal_kwargs=multi_modal_kwargs,
         )
->>>>>>> 4cf256ae
 
     @torch.inference_mode()
     def execute_model(

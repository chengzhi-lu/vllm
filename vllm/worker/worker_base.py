import dataclasses
import importlib
import os
import time
from abc import ABC, abstractmethod
from typing import Any, Dict, List, Optional, Set, Tuple, Type, Union

import torch

from vllm.distributed import broadcast_tensor_dict, get_pp_group
from vllm.logger import init_logger
from vllm.lora.request import LoRARequest
from vllm.sequence import (ExecuteModelRequest, IntermediateTensors,
                           SamplerOutput)
from vllm.utils import (enable_trace_function_call_for_thread,
                        update_environment_variables)
from vllm.worker.model_runner_base import ModelRunnerBase, ModelRunnerInputBase

logger = init_logger(__name__)


class WorkerBase(ABC):
    """Worker interface that allows vLLM to cleanly separate implementations for
    different hardware. Also abstracts control plane communication, e.g., to
    communicate request metadata to other workers.
    """

    @abstractmethod
    def init_device(self) -> None:
        """Initialize device state, such as loading the model or other on-device
        memory allocations.
        """
        raise NotImplementedError

    @abstractmethod
    def determine_num_available_blocks(self, is_aux_model:bool=False) -> Tuple[int, int]:
        """Determine the number of available blocks for the GPU KV cache and
        swappable CPU KV cache.

        The implementation may run profiling or other heuristics to determine
        the size of caches.

        Returns a Tuple[num_gpu_blocks, num_cpu_blocks], where num_gpu_blocks
        are blocks that are "active" on the device and can be appended to.
        num_cpu_blocks refers to "swapped" blocks in CPU memory and cannot be
        appended to.
        """
        raise NotImplementedError

    @abstractmethod
    def initialize_cache(self, num_gpu_blocks: int,
                         num_cpu_blocks: int) -> None:
        """Initialize the KV cache with the given size in blocks.
        """
        raise NotImplementedError

    @torch.inference_mode()
    def start_worker_execution_loop(self) -> None:
        """Execute model loop in parallel worker.

        You can stop the loop by executing a driver worker with an empty output.
        See `stop_remote_worker_execution_loop` for more details.
        """
        self.use_aux_model = False
        while True and not self.use_aux_model:
            output = self.execute_model(execute_model_req=None) # If the worker is not the driver worker, this iteration will keep running and waiting for the data recieved from the driver worker.
            if output is None:
                return None

    @abstractmethod
    def execute_model(
        self,
        execute_model_req: Optional[ExecuteModelRequest] = None
    ) -> Optional[List[SamplerOutput]]:
        raise NotImplementedError

    @abstractmethod
    def get_cache_block_size_bytes(self) -> int:
        """Return the size of a single cache block, in bytes. Used in
        speculative decoding.
        """
        raise NotImplementedError

    @abstractmethod
    def add_lora(self, lora_request: LoRARequest) -> bool:
        raise NotImplementedError

    @abstractmethod
    def remove_lora(self, lora_id: int) -> bool:
        raise NotImplementedError

    @abstractmethod
    def pin_lora(self, lora_id: int) -> bool:
        raise NotImplementedError

    @abstractmethod
    def list_loras(self) -> Set[int]:
        raise NotImplementedError


class LoraNotSupportedWorkerBase(WorkerBase):
    """Partial implementation of WorkerBase that raises exceptions when LoRA
    methods are invoked.
    """

    def add_lora(self, lora_request: LoRARequest) -> bool:
        raise ValueError(f"{type(self)} does not support LoRA")

    def remove_lora(self, lora_id: int) -> bool:
        raise ValueError(f"{type(self)} does not support LoRA")

    def pin_lora(self, lora_id: int) -> bool:
        return ValueError(
            f"{type(self)} does not support LoRA")  # type: ignore

    def list_loras(self) -> Set[int]:
        raise ValueError(f"{type(self)} does not support LoRA")


@dataclasses.dataclass(frozen=True)
class WorkerInput:
    """Local inputs to each worker. May contain device-specific data. These
    fields should be broadcastable to other workers.
    """

    num_seq_groups: Optional[int] = None
    blocks_to_swap_in: Optional[torch.Tensor] = None
    blocks_to_swap_out: Optional[torch.Tensor] = None
    blocks_to_copy: Optional[torch.Tensor] = None
    virtual_engine: int = 0

    @classmethod
    def from_broadcasted_tensor_dict(
        cls: Type["WorkerInput"],
        tensor_dict: Dict[str, Any],
    ) -> "WorkerInput":
        """
        Pop fields from the given tensor_dict and populate a new instance of
        WorkerInput.
        """
        return cls(
            num_seq_groups=tensor_dict.pop("num_seq_groups"),
            blocks_to_swap_in=tensor_dict.pop("blocks_to_swap_in"),
            blocks_to_swap_out=tensor_dict.pop("blocks_to_swap_out"),
            blocks_to_copy=tensor_dict.pop("blocks_to_copy"),
            virtual_engine=tensor_dict["virtual_engine"],
        )

    def as_broadcastable_tensor_dict(
            self) -> Dict[str, Union[int, torch.Tensor]]:
        """
        Extract broadcastable fields.
        """
        tensor_dict = {
            "num_seq_groups": self.num_seq_groups,
            "blocks_to_swap_in": self.blocks_to_swap_in,
            "blocks_to_swap_out": self.blocks_to_swap_out,
            "blocks_to_copy": self.blocks_to_copy,
            "virtual_engine": self.virtual_engine,
        }

        return tensor_dict


class LocalOrDistributedWorkerBase(WorkerBase):
    """
    Partial implementation of WorkerBase that has a default `execute_model`
    definition to perform metadata transfer between workers when in distributed
    mode. Subclasses of this interface should use model runners that inherit
    from ModelRunnerBase, and should only need to implement worker-local logic.
    If custom control plane logic is needed to transfer metadata, or if the
    model runner cannot inherit from ModelRunnerBase, use WorkerBase instead.
    """
    is_driver_worker: bool
    model_runner: ModelRunnerBase

    @property
    @abstractmethod
    def do_metadata_broadcast(self) -> bool:
        """
        Used by the default `execute_model` to check whether broadcast is
        needed to transfer request inputs from the driver worker to other
        workers in the TP group. If WorkerBase subclass only supports
        single-worker execution, then this method should return False.
        """
        raise NotImplementedError

    @property
    @abstractmethod
    def kv_cache(self) -> Optional[List[List[torch.Tensor]]]:
        """
        Gets the list of kv caches to pass to the worker's model runner. Each
        element in the list is a kv cache corresponding to a particular virtual
        engine (PP stream). Used by the default `execute_model`. If the worker's
        model runner does not follow the ModelRunnerBase interface, then inherit
        from WorkerBase instead.
        """
        raise NotImplementedError

    @abstractmethod
    def prepare_worker_input(
            self, execute_model_req: ExecuteModelRequest) -> WorkerInput:
        """
        Prepare the inputs to WorkerBase.execute_worker from an execution
        request. This method may move data to the worker's local device. It is
        not allowed to communicate with other workers or devices.
        """
        raise NotImplementedError

    @abstractmethod
    def execute_worker(self, worker_input: WorkerInput) -> None:
        """
        Process an execution request.
        """
        raise NotImplementedError

    def execute_model(
        self,
        execute_model_req: Optional[ExecuteModelRequest] = None
    ) -> Optional[List[SamplerOutput]]:
        """Executes at least one model step on the given sequences, unless no
        sequences are provided."""
        if self.is_driver_worker:
            if execute_model_req is None:
                if self.do_metadata_broadcast:
                    # This signals that there's no more requests to process for
                    # now. All workers are running infinite loop with
                    # broadcast_tensor_dict, and it stops the loop when the
                    # driver broadcasts an empty input. Send an empty input to
                    # notify all other workers to stop their execution loop.
                    broadcast_tensor_dict({}, src=0)
                return None

            worker_input: WorkerInput = self.prepare_worker_input(
                execute_model_req=execute_model_req)
            model_input: ModelRunnerInputBase = (
                self.model_runner.prepare_model_input(
                    execute_model_req.seq_group_metadata_list,
                    execute_model_req.virtual_engine,
                    execute_model_req.finished_requests_ids))
            num_steps = execute_model_req.num_steps
            self.use_aux_model = execute_model_req.use_aux_model
            if self.do_metadata_broadcast and (not execute_model_req.is_aux_model or execute_model_req.is_tp):
                broadcast_data = worker_input.as_broadcastable_tensor_dict()
                broadcast_data.update(
                    model_input.as_broadcastable_tensor_dict())
                broadcast_data["num_steps"] = num_steps
                broadcast_data["use_aux_model"]=execute_model_req.use_aux_model
                broadcast_tensor_dict(broadcast_data, src=0)
        else:
            assert self.do_metadata_broadcast
            broadcast_data = broadcast_tensor_dict(src=0)
            if not broadcast_data:
                return None
            num_steps = broadcast_data.pop("num_steps")
            self.use_aux_model =broadcast_data.pop("use_aux_model")
            worker_input = WorkerInput.from_broadcasted_tensor_dict(
                broadcast_data)
            model_input = (
                self.model_runner.
                make_model_input_from_broadcasted_tensor_dict(broadcast_data))

        swap_time = 0.0
        if not self.cache_config.swap_parallelize:
            st = time.time()
            self.execute_worker(worker_input)
            et = time.time()
            swap_time = et - st
        # If there is no input, we don't need to execute the model.
        if worker_input.num_seq_groups == 0:
            return []

        intermediate_tensors = None
        if not get_pp_group().is_first_rank and not execute_model_req.is_aux_model:
            intermediate_tensors = IntermediateTensors(
                get_pp_group().recv_tensor_dict())
        output = self.model_runner.execute_model(
            model_input, self.kv_cache[worker_input.virtual_engine]
            if self.kv_cache is not None else None, intermediate_tensors,
            num_steps)

    
        if not get_pp_group().is_last_rank and not execute_model_req.is_aux_model:
            get_pp_group().send_tensor_dict(output.tensors)
            return [None]

        # Worker only supports single-step execution. Wrap the output in a
        # list to conform to interface.
        for i in range(len(output)):
            output[i].swap_time = swap_time
        return output


class WorkerWrapperBase:
    """
    The whole point of this class is to lazily initialize the worker.
    We first instantiate the WorkerWrapper, which remembers the worker module
    and class name. Then, when we call `update_environment_variables`, and the
    real initialization happens in `init_worker`.
    """

    def __init__(self,
                 worker_module_name: str,
                 worker_class_name: str,
                 trust_remote_code: bool = False) -> None:
        self.worker_module_name = worker_module_name
        self.worker_class_name = worker_class_name
        self.worker = None
        self.aux_worker = None
        if trust_remote_code:
            # note: lazy import to avoid importing torch before initializing
            from vllm.utils import init_cached_hf_modules
            init_cached_hf_modules()

    @staticmethod
    def update_environment_variables(envs: Dict[str, str]) -> None:
        key = 'CUDA_VISIBLE_DEVICES'
        if key in envs and key in os.environ:
            # overwriting CUDA_VISIBLE_DEVICES is desired behavior
            # suppress the warning in `update_environment_variables`
            del os.environ[key]
        update_environment_variables(envs)

    def init_aux_worker(self, *args, **kwargs):
        """
        Here we inject some common logic before initializing the worker.
        Arguments are passed to the worker class constructor.
        """
        mod = importlib.import_module(self.worker_module_name)
        worker_class = getattr(mod, self.worker_class_name)
        self.aux_worker = worker_class(*args, **kwargs)

    def init_worker(self, *args, **kwargs):
        """
        Here we inject some common logic before initializing the worker.
        Arguments are passed to the worker class constructor.
        """
        enable_trace_function_call_for_thread()

        # see https://github.com/NVIDIA/nccl/issues/1234
        os.environ['NCCL_CUMEM_ENABLE'] = '0'

        mod = importlib.import_module(self.worker_module_name)
        worker_class = getattr(mod, self.worker_class_name)
        self.worker = worker_class(*args, **kwargs)

    def execute_aux_method(self, method, *args, **kwargs):
        try:
<<<<<<< HEAD
            if hasattr(self, method):
                executor = getattr(self, method)
            else:
                executor = getattr(self.aux_worker, method)
=======
            executor = getattr(self, method) if hasattr(self, method) else getattr(self.aux_worker, method)
>>>>>>> 9b3453b1
            return executor(*args, **kwargs)
        except Exception as e:
            # if the driver worker also execute methods,
            # exceptions in the rest worker may cause deadlock in rpc like ray
            # see https://github.com/vllm-project/vllm/issues/3455
            # print the error and inform the user to solve the error
            msg = (f"Error executing method {method}. "
                   "This might cause deadlock in distributed execution.")
            logger.exception(msg)
            raise e
    
    
    def execute_method(self, method, *args, **kwargs):
        try:
            target = self if self.worker is None else self.worker
            executor = getattr(target, method)
            return executor(*args, **kwargs)
        except Exception as e:
            # if the driver worker also execute methods,
            # exceptions in the rest worker may cause deadlock in rpc like ray
            # see https://github.com/vllm-project/vllm/issues/3455
            # print the error and inform the user to solve the error
            msg = (f"Error executing method {method}. "
                   "This might cause deadlock in distributed execution.")
            logger.exception(msg)
            raise e<|MERGE_RESOLUTION|>--- conflicted
+++ resolved
@@ -346,14 +346,7 @@
 
     def execute_aux_method(self, method, *args, **kwargs):
         try:
-<<<<<<< HEAD
-            if hasattr(self, method):
-                executor = getattr(self, method)
-            else:
-                executor = getattr(self.aux_worker, method)
-=======
             executor = getattr(self, method) if hasattr(self, method) else getattr(self.aux_worker, method)
->>>>>>> 9b3453b1
             return executor(*args, **kwargs)
         except Exception as e:
             # if the driver worker also execute methods,

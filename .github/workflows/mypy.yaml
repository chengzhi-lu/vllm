--- conflicted
+++ resolved
@@ -40,11 +40,6 @@
         mypy vllm/engine  --config-file pyproject.toml
         mypy vllm/entrypoints --config-file pyproject.toml
         mypy vllm/executor --config-file pyproject.toml
-<<<<<<< HEAD
-        mypy vllm/multimodal --config-file pyproject.toml
-        mypy vllm/usage --config-file pyproject.toml
-        mypy vllm/*.py --config-file pyproject.toml
-=======
         mypy vllm/inputs --config-file pyproject.toml
         mypy vllm/logging --config-file pyproject.toml
         mypy vllm/lora --config-file pyproject.toml
@@ -52,7 +47,6 @@
         mypy vllm/multimodal --config-file pyproject.toml
         mypy vllm/platforms --config-file pyproject.toml
         mypy vllm/spec_decode --config-file pyproject.toml
->>>>>>> 4cf256ae
         mypy vllm/transformers_utils --config-file pyproject.toml
         mypy vllm/usage --config-file pyproject.toml
         mypy vllm/worker --config-file pyproject.toml

<<<<<<< HEAD
import gc
from dataclasses import fields
from enum import Enum
from typing import Any, Dict, List, Tuple
=======
from typing import List, Optional, Tuple, Type
>>>>>>> 4cf256ae

import pytest
from transformers import AutoTokenizer

from vllm.multimodal.utils import rescale_image_size
from vllm.sequence import SampleLogprobs

<<<<<<< HEAD

def iter_llava_configs(model_name: str):
    image_hw_to_feature_size = {
        (336, 336): 576,
    }

    for (h, w), f in image_hw_to_feature_size.items():
        for input_type, input_shape in [
            (VisionLanguageConfig.ImageInputType.PIXEL_VALUES, (1, 3, h, w)),
            (VisionLanguageConfig.ImageInputType.IMAGE_FEATURES, (1, f, 1024)),
        ]:
            yield (model_name,
                   VisionLanguageConfig(image_input_type=input_type,
                                        image_feature_size=f,
                                        image_token_id=32000,
                                        image_input_shape=input_shape,
                                        image_processor=model_name,
                                        image_processor_revision=None))


model_and_vl_config = [
    *iter_llava_configs("llava-hf/llava-1.5-7b-hf"),
    # Not enough memory
    # *iter_llava_configs("llava-hf/llava-1.5-13b-hf"),
]
=======
from ..conftest import IMAGE_ASSETS, HfRunner, VllmRunner, _ImageAssets
from .utils import check_logprobs_close
>>>>>>> 4cf256ae

pytestmark = pytest.mark.vlm

<<<<<<< HEAD
def as_dict(vlm_config: VisionLanguageConfig) -> Dict[str, Any]:
    """Flatten vision language config to pure args.

    Compatible with what llm entrypoint expects.
    """
    result = {}
    for field in fields(vlm_config):
        value = getattr(vlm_config, field.name)
        if isinstance(value, Enum):
            result[field.name] = value.name.lower()
        elif isinstance(value, tuple):
            result[field.name] = ",".join([str(item) for item in value])
        else:
            result[field.name] = value

    result["disable_image_processor"] = vlm_config.image_processor is None

    return result


def sanitize_vllm_output(vllm_output: Tuple[List[int], str],
                         vision_language_config: VisionLanguageConfig,
                         model_id: str):
    """Sanitize vllm output to be comparable with hf output.
    The function reduces `input_ids` from 1, 32000, 32000, ..., 32000,
    x1, x2, x3 ... to 1, 32000, x1, x2, x3 ...
    It also reduces `output_str` from "<image><image>bla" to "bla".
    """
    tokenizer = AutoTokenizer.from_pretrained(model_id)
    image_token_str = tokenizer.decode(vision_language_config.image_token_id)
    image_token_str_len = len(image_token_str)
    input_ids, output_str = vllm_output
    sanitized_input_ids = input_ids[0:2] + input_ids[2 + vision_language_config
                                                     .image_feature_size - 1:]
    sanitzied_output_str = output_str[vision_language_config.
                                      image_feature_size *
                                      image_token_str_len:]
    return sanitized_input_ids, sanitzied_output_str


@pytest.mark.parametrize("worker_use_ray", [False])
@pytest.mark.parametrize("model_and_config", model_and_vl_config)
@pytest.mark.parametrize("dtype", ["half"])
@pytest.mark.parametrize("max_tokens", [128])
def test_models(hf_runner, vllm_runner, hf_image_prompts, hf_images,
                vllm_image_prompts, vllm_images, model_and_config, dtype: str,
                max_tokens: int, worker_use_ray: bool) -> None:
=======
HF_IMAGE_PROMPTS = IMAGE_ASSETS.prompts({
    "stop_sign":
    "USER: <image>\nWhat's the content of the image?\nASSISTANT:",
    "cherry_blossom":
    "USER: <image>\nWhat is the season?\nASSISTANT:",
    "boardwalk":
    "USER: <image>\nWhat's in this image?\nASSISTANT:",
})

IMAGE_TOKEN_ID = 32000

models = ["llava-hf/llava-1.5-7b-hf"]


def vllm_to_hf_output(vllm_output: Tuple[List[int], str,
                                         Optional[SampleLogprobs]],
                      model: str):
    """Sanitize vllm output to be comparable with hf output."""
    output_ids, output_str, out_logprobs = vllm_output

    tokenizer = AutoTokenizer.from_pretrained(model)
    eos_token_id = tokenizer.eos_token_id

    hf_output_ids = [
        token_id for idx, token_id in enumerate(output_ids)
        if token_id != IMAGE_TOKEN_ID or output_ids[idx - 1] != IMAGE_TOKEN_ID
    ]

    assert output_str[0] == " "
    hf_output_str = output_str[1:]
    if hf_output_ids[-1] == eos_token_id:
        hf_output_str = hf_output_str + tokenizer.decode(eos_token_id)

    return hf_output_ids, hf_output_str, out_logprobs


def run_test(
    hf_runner: Type[HfRunner],
    vllm_runner: Type[VllmRunner],
    image_assets: _ImageAssets,
    model: str,
    *,
    size_factors: List[float],
    dtype: str,
    max_tokens: int,
    num_logprobs: int,
    tensor_parallel_size: int,
    distributed_executor_backend: Optional[str] = None,
):
>>>>>>> 4cf256ae
    """Inference result should be the same between hf and vllm.

    All the image fixtures for the test is under tests/images.
    For huggingface runner, we provide the PIL images as input.
<<<<<<< HEAD
    For vllm runner, we provide MultiModalData objects and corresponding
    vision language config as input.
    Note, the text input is also adjusted to abide by vllm contract.
    The text output is sanitized to be able to compare with hf.
    """
    model_id, vision_language_config = model_and_config

    hf_model = hf_runner(model_id, dtype=dtype, is_vision_model=True)
    hf_outputs = hf_model.generate_greedy(hf_image_prompts,
                                          max_tokens,
                                          images=hf_images)
    del hf_model

    vllm_model = vllm_runner(model_id,
                             dtype=dtype,
                             worker_use_ray=worker_use_ray,
                             enforce_eager=True,
                             **as_dict(vision_language_config))
    vllm_outputs = vllm_model.generate_greedy(vllm_image_prompts,
                                              max_tokens,
                                              images=vllm_images)
    del vllm_model

    gc.collect()
    torch.cuda.empty_cache()

    for i in range(len(hf_image_prompts)):
        hf_output_ids, hf_output_str = hf_outputs[i]
        vllm_output_ids, vllm_output_str = sanitize_vllm_output(
            vllm_outputs[i], vision_language_config, model_id)
        assert hf_output_str == vllm_output_str, (
            f"Test{i}:\nHF: {hf_output_str!r}\nvLLM: {vllm_output_str!r}")
        assert hf_output_ids == vllm_output_ids, (
            f"Test{i}:\nHF: {hf_output_ids}\nvLLM: {vllm_output_ids}")


# TODO: Add test for `tensor_parallel_size` [ref: PR #3883]
# (Requires multiple GPUs)
=======
    For vllm runner, we provide MultiModalDataDict objects 
    and corresponding vision language config as input.
    Note, the text input is also adjusted to abide by vllm contract.
    The text output is sanitized to be able to compare with hf.
    """
    images = [asset.pil_image for asset in image_assets]

    inputs_per_image = [(
        [prompt for _ in size_factors],
        [rescale_image_size(image, factor) for factor in size_factors],
    ) for image, prompt in zip(images, HF_IMAGE_PROMPTS)]

    # NOTE: take care of the order. run vLLM first, and then run HF.
    # vLLM needs a fresh new process without cuda initialization.
    # if we run HF first, the cuda initialization will be done and it
    # will hurt multiprocessing backend with fork method (the default method).

    # max_model_len should be greater than image_feature_size
    with vllm_runner(model,
                     dtype=dtype,
                     tensor_parallel_size=tensor_parallel_size,
                     distributed_executor_backend=distributed_executor_backend,
                     enforce_eager=True) as vllm_model:
        vllm_outputs_per_image = [
            vllm_model.generate_greedy_logprobs(prompts,
                                                max_tokens,
                                                num_logprobs=num_logprobs,
                                                images=images)
            for prompts, images in inputs_per_image
        ]

    with hf_runner(model, dtype=dtype, is_vision_model=True) as hf_model:
        hf_outputs_per_image = [
            hf_model.generate_greedy_logprobs_limit(prompts,
                                                    max_tokens,
                                                    num_logprobs=num_logprobs,
                                                    images=images)
            for prompts, images in inputs_per_image
        ]

    for hf_outputs, vllm_outputs in zip(hf_outputs_per_image,
                                        vllm_outputs_per_image):
        # TODO: Check whether using original CLIPVisionModel can improve
        # consistency against HF
        check_logprobs_close(
            outputs_0_lst=hf_outputs,
            outputs_1_lst=[
                vllm_to_hf_output(vllm_output, model)
                for vllm_output in vllm_outputs
            ],
            name_0="hf",
            name_1="vllm",
        )


@pytest.mark.parametrize("model", models)
@pytest.mark.parametrize(
    "size_factors",
    [
        # No image
        [],
        # Single-scale
        [1.0],
        # Single-scale, batched
        [1.0, 1.0, 1.0],
        # Multi-scale
        [0.25, 0.5, 1.0],
    ],
)
@pytest.mark.parametrize("dtype", ["half"])
@pytest.mark.parametrize("max_tokens", [128])
@pytest.mark.parametrize("num_logprobs", [5])
def test_models(hf_runner, vllm_runner, image_assets, model, size_factors,
                dtype: str, max_tokens: int, num_logprobs: int) -> None:
    run_test(
        hf_runner,
        vllm_runner,
        image_assets,
        model,
        size_factors=size_factors,
        dtype=dtype,
        max_tokens=max_tokens,
        num_logprobs=num_logprobs,
        tensor_parallel_size=1,
    )
>>>>>>> 4cf256ae
<|MERGE_RESOLUTION|>--- conflicted
+++ resolved
@@ -1,11 +1,4 @@
-<<<<<<< HEAD
-import gc
-from dataclasses import fields
-from enum import Enum
-from typing import Any, Dict, List, Tuple
-=======
 from typing import List, Optional, Tuple, Type
->>>>>>> 4cf256ae
 
 import pytest
 from transformers import AutoTokenizer
@@ -13,88 +6,11 @@
 from vllm.multimodal.utils import rescale_image_size
 from vllm.sequence import SampleLogprobs
 
-<<<<<<< HEAD
-
-def iter_llava_configs(model_name: str):
-    image_hw_to_feature_size = {
-        (336, 336): 576,
-    }
-
-    for (h, w), f in image_hw_to_feature_size.items():
-        for input_type, input_shape in [
-            (VisionLanguageConfig.ImageInputType.PIXEL_VALUES, (1, 3, h, w)),
-            (VisionLanguageConfig.ImageInputType.IMAGE_FEATURES, (1, f, 1024)),
-        ]:
-            yield (model_name,
-                   VisionLanguageConfig(image_input_type=input_type,
-                                        image_feature_size=f,
-                                        image_token_id=32000,
-                                        image_input_shape=input_shape,
-                                        image_processor=model_name,
-                                        image_processor_revision=None))
-
-
-model_and_vl_config = [
-    *iter_llava_configs("llava-hf/llava-1.5-7b-hf"),
-    # Not enough memory
-    # *iter_llava_configs("llava-hf/llava-1.5-13b-hf"),
-]
-=======
 from ..conftest import IMAGE_ASSETS, HfRunner, VllmRunner, _ImageAssets
 from .utils import check_logprobs_close
->>>>>>> 4cf256ae
 
 pytestmark = pytest.mark.vlm
 
-<<<<<<< HEAD
-def as_dict(vlm_config: VisionLanguageConfig) -> Dict[str, Any]:
-    """Flatten vision language config to pure args.
-
-    Compatible with what llm entrypoint expects.
-    """
-    result = {}
-    for field in fields(vlm_config):
-        value = getattr(vlm_config, field.name)
-        if isinstance(value, Enum):
-            result[field.name] = value.name.lower()
-        elif isinstance(value, tuple):
-            result[field.name] = ",".join([str(item) for item in value])
-        else:
-            result[field.name] = value
-
-    result["disable_image_processor"] = vlm_config.image_processor is None
-
-    return result
-
-
-def sanitize_vllm_output(vllm_output: Tuple[List[int], str],
-                         vision_language_config: VisionLanguageConfig,
-                         model_id: str):
-    """Sanitize vllm output to be comparable with hf output.
-    The function reduces `input_ids` from 1, 32000, 32000, ..., 32000,
-    x1, x2, x3 ... to 1, 32000, x1, x2, x3 ...
-    It also reduces `output_str` from "<image><image>bla" to "bla".
-    """
-    tokenizer = AutoTokenizer.from_pretrained(model_id)
-    image_token_str = tokenizer.decode(vision_language_config.image_token_id)
-    image_token_str_len = len(image_token_str)
-    input_ids, output_str = vllm_output
-    sanitized_input_ids = input_ids[0:2] + input_ids[2 + vision_language_config
-                                                     .image_feature_size - 1:]
-    sanitzied_output_str = output_str[vision_language_config.
-                                      image_feature_size *
-                                      image_token_str_len:]
-    return sanitized_input_ids, sanitzied_output_str
-
-
-@pytest.mark.parametrize("worker_use_ray", [False])
-@pytest.mark.parametrize("model_and_config", model_and_vl_config)
-@pytest.mark.parametrize("dtype", ["half"])
-@pytest.mark.parametrize("max_tokens", [128])
-def test_models(hf_runner, vllm_runner, hf_image_prompts, hf_images,
-                vllm_image_prompts, vllm_images, model_and_config, dtype: str,
-                max_tokens: int, worker_use_ray: bool) -> None:
-=======
 HF_IMAGE_PROMPTS = IMAGE_ASSETS.prompts({
     "stop_sign":
     "USER: <image>\nWhat's the content of the image?\nASSISTANT:",
@@ -144,51 +60,10 @@
     tensor_parallel_size: int,
     distributed_executor_backend: Optional[str] = None,
 ):
->>>>>>> 4cf256ae
     """Inference result should be the same between hf and vllm.
 
     All the image fixtures for the test is under tests/images.
     For huggingface runner, we provide the PIL images as input.
-<<<<<<< HEAD
-    For vllm runner, we provide MultiModalData objects and corresponding
-    vision language config as input.
-    Note, the text input is also adjusted to abide by vllm contract.
-    The text output is sanitized to be able to compare with hf.
-    """
-    model_id, vision_language_config = model_and_config
-
-    hf_model = hf_runner(model_id, dtype=dtype, is_vision_model=True)
-    hf_outputs = hf_model.generate_greedy(hf_image_prompts,
-                                          max_tokens,
-                                          images=hf_images)
-    del hf_model
-
-    vllm_model = vllm_runner(model_id,
-                             dtype=dtype,
-                             worker_use_ray=worker_use_ray,
-                             enforce_eager=True,
-                             **as_dict(vision_language_config))
-    vllm_outputs = vllm_model.generate_greedy(vllm_image_prompts,
-                                              max_tokens,
-                                              images=vllm_images)
-    del vllm_model
-
-    gc.collect()
-    torch.cuda.empty_cache()
-
-    for i in range(len(hf_image_prompts)):
-        hf_output_ids, hf_output_str = hf_outputs[i]
-        vllm_output_ids, vllm_output_str = sanitize_vllm_output(
-            vllm_outputs[i], vision_language_config, model_id)
-        assert hf_output_str == vllm_output_str, (
-            f"Test{i}:\nHF: {hf_output_str!r}\nvLLM: {vllm_output_str!r}")
-        assert hf_output_ids == vllm_output_ids, (
-            f"Test{i}:\nHF: {hf_output_ids}\nvLLM: {vllm_output_ids}")
-
-
-# TODO: Add test for `tensor_parallel_size` [ref: PR #3883]
-# (Requires multiple GPUs)
-=======
     For vllm runner, we provide MultiModalDataDict objects 
     and corresponding vision language config as input.
     Note, the text input is also adjusted to abide by vllm contract.
@@ -273,5 +148,4 @@
         max_tokens=max_tokens,
         num_logprobs=num_logprobs,
         tensor_parallel_size=1,
-    )
->>>>>>> 4cf256ae
+    )
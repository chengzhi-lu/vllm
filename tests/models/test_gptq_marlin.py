"""Compares the outputs of gptq vs gptq_marlin 
Note: GPTQ and Marlin do not have bitwise correctness.
As a result, in this test, we just confirm that the top selected tokens of the
Marlin/GPTQ models are in the top 5 selections of each other.
Note: Marlin internally uses locks to synchronize the threads. This can
result in very slight nondeterminism for Marlin. As a result, we re-run the test
up to 3 times to see if we pass.

Run `pytest tests/models/test_gptq_marlin.py`.
"""
import os

import pytest

from tests.quantization.utils import is_quant_method_supported
from vllm.model_executor.layers.rotary_embedding import _ROPE_DICT

from .utils import check_logprobs_close

os.environ["TOKENIZERS_PARALLELISM"] = "true"

MAX_MODEL_LEN = 1024

<<<<<<< HEAD
gptq_marlin_not_supported = True

if torch.cuda.is_available():
    capability = torch.cuda.get_device_capability()
    capability = capability[0] * 10 + capability[1]
    gptq_marlin_not_supported = (
        capability < QUANTIZATION_METHODS["gptq_marlin"].get_min_capability())

=======
>>>>>>> 4cf256ae
MODELS = [
    # act_order==False, group_size=channelwise
    ("robertgshaw2/zephyr-7b-beta-channelwise-gptq", "main"),
    # act_order==False, group_size=128
    ("TheBloke/Llama-2-7B-GPTQ", "main"),

    # act_order==True, group_size=128
    ("TheBloke/TinyLlama-1.1B-Chat-v1.0-GPTQ", "main"),
    # act_order==True, group_size=64
    ("TheBloke/TinyLlama-1.1B-Chat-v1.0-GPTQ", "gptq-4bit-64g-actorder_True"),
    # act_order==True, group_size=32
    ("TheBloke/TinyLlama-1.1B-Chat-v1.0-GPTQ", "gptq-4bit-32g-actorder_True"),

    # 8-bit, act_order==True, group_size=channelwise
    ("TheBloke/TinyLlama-1.1B-Chat-v1.0-GPTQ", "gptq-8bit--1g-actorder_True"),
    # 8-bit, act_order==True, group_size=128
    ("TheBloke/TinyLlama-1.1B-Chat-v1.0-GPTQ", "gptq-8bit-128g-actorder_True"),
    # 8-bit, act_order==True, group_size=32
    ("TheBloke/TinyLlama-1.1B-Chat-v1.0-GPTQ", "gptq-8bit-32g-actorder_True"),

    # 4-bit, act_order==True, group_size=128
    ("TechxGenus/gemma-1.1-2b-it-GPTQ", "main")
]


@pytest.mark.flaky(reruns=3)
@pytest.mark.skipif(not is_quant_method_supported("gptq_marlin"),
                    reason="gptq_marlin is not supported on this GPU type.")
@pytest.mark.parametrize("model", MODELS)
@pytest.mark.parametrize("dtype", ["half", "bfloat16"])
@pytest.mark.parametrize("max_tokens", [32])
@pytest.mark.parametrize("num_logprobs", [5])
def test_models(
    vllm_runner,
    example_prompts,
    model,
    dtype: str,
    max_tokens: int,
    num_logprobs: int,
) -> None:
    model_name, revision = model

    # Run marlin.
    with vllm_runner(model_name=model_name,
                     revision=revision,
                     dtype=dtype,
                     quantization="marlin",
                     max_model_len=MAX_MODEL_LEN,
                     tensor_parallel_size=1) as gptq_marlin_model:

        gptq_marlin_outputs = gptq_marlin_model.generate_greedy_logprobs(
            example_prompts[:-1], max_tokens, num_logprobs)
    _ROPE_DICT.clear()  # clear rope cache to avoid rope dtype error

    # Run gptq.
    # The naive gptq kernel doesn't support bf16 yet.
    # Here we always compare fp16/bf16 gpt marlin kernel
    # to fp16 gptq kernel.
    with vllm_runner(model_name=model_name,
                     revision=revision,
                     dtype="half",
                     quantization="gptq",
                     max_model_len=MAX_MODEL_LEN,
                     tensor_parallel_size=1) as gptq_model:
        gptq_outputs = gptq_model.generate_greedy_logprobs(
            example_prompts[:-1], max_tokens, num_logprobs)

    check_logprobs_close(
        outputs_0_lst=gptq_outputs,
        outputs_1_lst=gptq_marlin_outputs,
        name_0="gptq",
        name_1="gptq_marlin",
    )<|MERGE_RESOLUTION|>--- conflicted
+++ resolved
@@ -21,17 +21,6 @@
 
 MAX_MODEL_LEN = 1024
 
-<<<<<<< HEAD
-gptq_marlin_not_supported = True
-
-if torch.cuda.is_available():
-    capability = torch.cuda.get_device_capability()
-    capability = capability[0] * 10 + capability[1]
-    gptq_marlin_not_supported = (
-        capability < QUANTIZATION_METHODS["gptq_marlin"].get_min_capability())
-
-=======
->>>>>>> 4cf256ae
 MODELS = [
     # act_order==False, group_size=channelwise
     ("robertgshaw2/zephyr-7b-beta-channelwise-gptq", "main"),

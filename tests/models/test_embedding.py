"""Compare the outputs of HF and vLLM for Mistral models using greedy sampling.

Run `pytest tests/models/test_llama_embedding.py`.
"""
import pytest
import torch
import torch.nn.functional as F

MODELS = [
    "intfloat/e5-mistral-7b-instruct",
]


def compare_embeddings(embeddings1, embeddings2):
    similarities = [
        F.cosine_similarity(torch.tensor(e1), torch.tensor(e2), dim=0)
        for e1, e2 in zip(embeddings1, embeddings2)
    ]
    return similarities


@pytest.mark.parametrize("model", MODELS)
@pytest.mark.parametrize("dtype", ["half"])
def test_models(
    hf_runner,
    vllm_runner,
    example_prompts,
    model: str,
    dtype: str,
) -> None:
<<<<<<< HEAD
    hf_model = hf_runner(model, dtype=dtype, is_embedding_model=True)
    hf_outputs = hf_model.encode(example_prompts)
    del hf_model
=======
    with hf_runner(model, dtype=dtype, is_embedding_model=True) as hf_model:
        hf_outputs = hf_model.encode(example_prompts)
>>>>>>> 4cf256ae

    with vllm_runner(model, dtype=dtype) as vllm_model:
        vllm_outputs = vllm_model.encode(example_prompts)

    similarities = compare_embeddings(hf_outputs, vllm_outputs)
    all_similarities = torch.stack(similarities)
    tolerance = 1e-2
    assert torch.all((all_similarities <= 1.0 + tolerance)
                     & (all_similarities >= 1.0 - tolerance)
                     ), f"Not all values are within {tolerance} of 1.0"<|MERGE_RESOLUTION|>--- conflicted
+++ resolved
@@ -28,14 +28,8 @@
     model: str,
     dtype: str,
 ) -> None:
-<<<<<<< HEAD
-    hf_model = hf_runner(model, dtype=dtype, is_embedding_model=True)
-    hf_outputs = hf_model.encode(example_prompts)
-    del hf_model
-=======
     with hf_runner(model, dtype=dtype, is_embedding_model=True) as hf_model:
         hf_outputs = hf_model.encode(example_prompts)
->>>>>>> 4cf256ae
 
     with vllm_runner(model, dtype=dtype) as vllm_model:
         vllm_outputs = vllm_model.encode(example_prompts)

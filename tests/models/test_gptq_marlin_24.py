--- conflicted
+++ resolved
@@ -11,19 +11,7 @@
 import pytest
 
 from tests.models.utils import check_logprobs_close
-<<<<<<< HEAD
-from vllm.model_executor.layers.quantization import QUANTIZATION_METHODS
-
-marlin_not_supported = True
-
-if torch.cuda.is_available():
-    capability = torch.cuda.get_device_capability()
-    capability = capability[0] * 10 + capability[1]
-    marlin_not_supported = (
-        capability < QUANTIZATION_METHODS["marlin"].get_min_capability())
-=======
 from tests.quantization.utils import is_quant_method_supported
->>>>>>> 4cf256ae
 
 
 @dataclass

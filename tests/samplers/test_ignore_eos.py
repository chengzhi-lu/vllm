--- conflicted
+++ resolved
@@ -22,16 +22,6 @@
     dtype: str,
     max_tokens: int,
 ) -> None:
-<<<<<<< HEAD
-    vllm_model = vllm_runner(model, dtype=dtype)
-    sampling_params = SamplingParams(max_tokens=max_tokens, ignore_eos=True)
-
-    for prompt in example_prompts:
-        ignore_eos_output = vllm_model.model.generate(
-            prompt, sampling_params=sampling_params)
-        output_length = len(ignore_eos_output[0].outputs[0].token_ids)
-        assert output_length == max_tokens
-=======
     with vllm_runner(model, dtype=dtype) as vllm_model:
         sampling_params = SamplingParams(max_tokens=max_tokens,
                                          ignore_eos=True)
@@ -40,5 +30,4 @@
             ignore_eos_output = vllm_model.model.generate(
                 prompt, sampling_params=sampling_params)
             output_length = len(ignore_eos_output[0].outputs[0].token_ids)
-            assert output_length == max_tokens
->>>>>>> 4cf256ae
+            assert output_length == max_tokens
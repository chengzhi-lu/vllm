import ast
from typing import List, Optional, Tuple

import numpy as np
import pytest

import vllm
from vllm import SamplingParams
from vllm.lora.layers import LinearScalingRotaryEmbeddingWithLora
from vllm.lora.request import LoRARequest
from vllm.model_executor.layers.rotary_embedding import (
    LinearScalingRotaryEmbedding)

from .data.long_context_test_data import prompts_and_responses

context_len_to_scaling_factor = {
    "16k": 4,
    "32k": 8,
}

# We use the same sampling params for all requests
sampling_params = SamplingParams(
    temperature=0,
    max_tokens=100,
)


def _create_lora_request(lora_id, long_context_infos):
    context_len = long_context_infos[lora_id]["context_length"]
    scaling_factor = context_len_to_scaling_factor[context_len]
    return LoRARequest(context_len, lora_id,
                       long_context_infos[lora_id]["lora"],
                       4096 * scaling_factor)


def evaluate_json_response(model_response, golden_response):
    """Evaluates the model response against the golden response.

    Returns a score between 0 and 1, where 1 is a perfect match and 0 is no
    match. The score quantifies how well the model is able to extract the
    golden JSON from the long context.
    """
    try:
        model_response = ast.literal_eval(model_response)
    except Exception as e:
        raise ValueError(
            f"Model response is not a valid JSON. Expected {golden_response}, "
            f"got  {model_response}") from e

    # Normally, we would flatten the dictionary and compare the values, but in
    # this case, we know that the dictionary is only 2 levels deep
    positive_values = 0
    total_values = 0
    # We look at all the attributes of the person that we are extracting a
    # biography of and copmare them to the golden response
    for person_attribute, person_attribute_value in golden_response.items():
        if person_attribute in model_response:
            if isinstance(person_attribute_value, dict):
                for (sub_attribute,
                     sub_attribute_value) in person_attribute_value.items():
                    total_values += 1
                    if sub_attribute in model_response[
                            person_attribute] and model_response[
                                person_attribute][
                                    sub_attribute] == sub_attribute_value:
                        positive_values += 1
            else:
                total_values += 1
                if model_response[person_attribute] == person_attribute_value:
                    positive_values += 1
        else:
            # We count a missing sub-dict as a single missed value.
            total_values += 1

    # Return a score between 0 and 1
    return positive_values / total_values


def generate(
    llm: vllm.LLM,
    inputs: Tuple[str, SamplingParams, Optional[LoRARequest]],
):
    prompts, sampling_param, lora_request = inputs
    outputs = llm.generate(prompts, sampling_param, lora_request=lora_request)
    return outputs[0].outputs[0].text.strip()


def batched_generate(
    llm: vllm.LLM,
    inputs: List[Tuple[str, SamplingParams, Optional[LoRARequest]]],
):
    for input in inputs:
        prompt, sampling_param, lora_req = input
        # Add requests to the engine and run the engine
<<<<<<< HEAD
        llm._validate_and_add_requests(
            prompt,
            sampling_param,
            lora_request=lora_req,
        )
=======
        llm._validate_and_add_requests(prompt,
                                       sampling_param,
                                       lora_request=lora_req,
                                       prompt_adapter_request=None)
>>>>>>> 4cf256ae

    outputs = llm._run_engine(use_tqdm=True)
    return [outputs[i].outputs[0].text.strip() for i in range(len(outputs))]


@pytest.fixture(scope="module")
def lora_llm(long_context_infos):
    scaling_factors = [
        context_len_to_scaling_factor[info["context_length"]]
        for info in long_context_infos.values()
    ]

    llm = vllm.LLM("meta-llama/Llama-2-13b-chat-hf",
                   enable_lora=True,
                   max_num_seqs=16,
                   max_loras=2,
                   long_lora_scaling_factors=tuple(scaling_factors),
                   max_num_batched_tokens=4096 * 8,
                   tensor_parallel_size=4,
                   distributed_executor_backend="mp")
    yield llm
    del llm


def test_rotary_emb_replaced(dist_init):
    """Verify rotary emb in all the layers are replaced"""
    from vllm.engine.arg_utils import EngineArgs
    from vllm.worker.model_runner import ModelRunner
    engine_args = EngineArgs("meta-llama/Llama-2-7b-hf",
                             long_lora_scaling_factors=(4.0, ),
                             enable_lora=True)
    engine_config = engine_args.create_engine_config()
    model_runner = ModelRunner(
        model_config=engine_config.model_config,
        parallel_config=engine_config.parallel_config,
        scheduler_config=engine_config.scheduler_config,
        device_config=engine_config.device_config,
        cache_config=engine_config.cache_config,
        load_config=engine_config.load_config,
        lora_config=engine_config.lora_config,
        is_driver_worker=True,
    )
    model_runner.load_model()
    rotary_emb_count = 0
    for module_name, module in model_runner.model.named_modules(
            remove_duplicate=False):
        if "rotary_emb" in module_name:
            if "base_layer" not in module_name:
                rotary_emb_count += 1
                assert isinstance(module, LinearScalingRotaryEmbeddingWithLora)
            else:
                assert isinstance(module, LinearScalingRotaryEmbedding)
    # Llama 2 has 32 layers.
    assert rotary_emb_count == 32


@pytest.mark.skip_global_cleanup
def test_batched_rope_kernel(lora_llm, long_context_infos):
    """We test the batched kernel by comparing the results of batched an
        non-batched generation.
    """
    # Create non batched results first to compare against batched results
    non_batched_results: List[str] = []

    for lora_id, info in long_context_infos.items():
        context_len = info["context_length"]
        lora_prompt = (prompts_and_responses[context_len][0]["prompt"],
                       sampling_params,
                       _create_lora_request(lora_id, long_context_infos))
        lora_output = generate(lora_llm, lora_prompt)
        non_batched_results.append(lora_output)

    # Create batched results
    # Each element of the batch must be
    # (prompt, prompt_sampling_params, prompt_lora_request)
    batched_prompts: List[Tuple[str, SamplingParams,
                                Optional[LoRARequest]]] = []
    for lora_id, info in long_context_infos.items():
        context_len = info["context_length"]
        batched_prompts.extend([
            (prompts_and_responses[context_len][0]["prompt"], sampling_params,
             _create_lora_request(lora_id, long_context_infos))
        ])
    batched_results = batched_generate(lora_llm, batched_prompts)

    # Results should be the same
    for non_batched, batched in zip(non_batched_results, batched_results):
        assert non_batched == batched, (
            "Non batched and batched results should be the "
            f"same:\n{batched}\n{non_batched}")


@pytest.mark.skip_global_cleanup
def test_self_consistency(lora_llm, long_context_infos):
    """We test consistency of the batched kernel by permuting batched
    inputs and comparing the results to the non-permuted batched results.
    """
    num_loras = len(long_context_infos)

    # Create results in order of long_context_infos
    batched_prompts: List[Tuple[str, SamplingParams,
                                Optional[LoRARequest]]] = []
    for lora_id, info in long_context_infos.items():
        context_len = info["context_length"]
        batched_prompts.extend([
            (prompts_and_responses[context_len][0]["prompt"], sampling_params,
             _create_lora_request(lora_id, long_context_infos))
        ])

    batched_results = batched_generate(lora_llm, batched_prompts)

    permutation = np.random.default_rng(seed=42).permutation(num_loras)

    # Create results in random order of permutation
    batched_prompts = []
    for i in permutation:
        lora_id, info = list(long_context_infos.items())[i]
        context_len = info["context_length"]
        batched_prompts.extend([
            (prompts_and_responses[context_len][0]["prompt"], sampling_params,
             _create_lora_request(lora_id, long_context_infos))
        ])

    permutated_batched_results = batched_generate(lora_llm, batched_prompts)

    # Results should be the same
    for i in range(num_loras):
        assert batched_results[i] == permutated_batched_results[
            permutation[i]], (
                f"Results should be the same:\n{batched_results[i]}"
                f"\n{permutated_batched_results[permutation[i]]}")


@pytest.mark.skip_global_cleanup
def test_quality(lora_llm, long_context_infos):
    """We test the quality of the answers given by the LoRA model by
        comparing the generated text to the merged model's outputs.

    This is effectively a mini-benchmark over four prompts.
    If this test fails, this indicates that the quality of the LoRA model
    is suboptimal compared to the merged model. For example, if the model
    does not output valid dictionaries, this test will fail.

    If needed for testing, the merged versions of the models are available
    as part of the `conftest`.

    The test is expected to run for about 1 minute on a p4de.24xlarge
    instance.
    """
    scores: List[float] = []
    for lora_id, info in long_context_infos.items():
        context_len = info["context_length"]
        for prompt_and_response in prompts_and_responses[context_len]:
            lora_prompt = (prompt_and_response["prompt"], sampling_params,
                           _create_lora_request(lora_id, long_context_infos))
            response = generate(lora_llm, lora_prompt)
            golden_answer = prompt_and_response["golden_answer"]
            score = evaluate_json_response(response, golden_answer)
            scores.append(score)
            assert score > 0.3, ("Quality of the answer is not good enough. "
                                 f"Expected {golden_answer}, got {response}")
    assert np.mean(scores) > 0.5


@pytest.mark.skip_global_cleanup
def test_max_len(lora_llm, long_context_infos):
    """Test that we raise an ValueError when the input of a given LoRA
        model exceeds the maximum length."""
    # Since each LoRA model has a different maximum length, we need to
    # test each one separately
    for lora_id, info in long_context_infos.items():
        context_len = info["context_length"]
        lora_request = _create_lora_request(lora_id, long_context_infos)
        # Good prompt should be fine
        good_prompt = prompts_and_responses[context_len][0]["prompt"]
        generate(lora_llm, (good_prompt, sampling_params, lora_request))
        # Bad prompt should raise an error
        bad_prompt = good_prompt * 2
        with pytest.raises(ValueError):
            generate(lora_llm, (bad_prompt, sampling_params, lora_request))

    # Also test batched
    batched_prompts: List[Tuple[str, SamplingParams,
                                Optional[LoRARequest]]] = []
    for lora_id_with_bad_inputs in long_context_infos:
        for lora_id, info in long_context_infos.items():
            context_len = info["context_length"]
            batched_prompts.extend([
                (prompts_and_responses[context_len][0]["prompt"] *
                 (2 if lora_id == lora_id_with_bad_inputs else 1),
                 sampling_params,
                 _create_lora_request(lora_id, long_context_infos))
            ])
        # Turn good prompt into bad prompt inside of batched prompts

        with pytest.raises(ValueError):
            batched_generate(lora_llm, batched_prompts)<|MERGE_RESOLUTION|>--- conflicted
+++ resolved
@@ -92,18 +92,10 @@
     for input in inputs:
         prompt, sampling_param, lora_req = input
         # Add requests to the engine and run the engine
-<<<<<<< HEAD
-        llm._validate_and_add_requests(
-            prompt,
-            sampling_param,
-            lora_request=lora_req,
-        )
-=======
         llm._validate_and_add_requests(prompt,
                                        sampling_param,
                                        lora_request=lora_req,
                                        prompt_adapter_request=None)
->>>>>>> 4cf256ae
 
     outputs = llm._run_engine(use_tqdm=True)
     return [outputs[i].outputs[0].text.strip() for i in range(len(outputs))]

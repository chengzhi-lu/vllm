--- conflicted
+++ resolved
@@ -34,12 +34,9 @@
             request_id=self.request_id)] if self.request_id else []
 
     async def process_model_inputs_async(self, *args, **kwargs):
-<<<<<<< HEAD
-=======
         pass
 
     async def stop_remote_worker_execution_loop_async(self):
->>>>>>> 4cf256ae
         pass
 
     def generate(self, request_id):

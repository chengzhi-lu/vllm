import openai  # use the official client for correctness check
import pytest

from ..utils import RemoteOpenAIServer

# any model with a chat template should work here
MODEL_NAME = "facebook/opt-125m"


@pytest.fixture(scope="module")
def server():
<<<<<<< HEAD
    ray.init()
    server_runner = ServerRunner.remote([
        "--model",
        MODEL_NAME,
        # use half precision for speed and memory savings in CI environment
        "--dtype",
        "float16",
        "--max-model-len",
        "2048",
        "--enforce-eager",
        "--engine-use-ray"
    ])
    ray.get(server_runner.ready.remote())
    yield server_runner
    ray.shutdown()


@pytest.fixture(scope="module")
def client():
    client = openai.AsyncOpenAI(
        base_url="http://localhost:8000/v1",
        api_key="token-abc123",
    )
    yield client
=======
    with RemoteOpenAIServer([
            "--model",
            MODEL_NAME,
            # use half precision for speed and memory savings in CI environment
            "--dtype",
            "float16",
            "--max-model-len",
            "2048",
            "--enforce-eager",
            "--engine-use-ray"
    ]) as remote_server:
        yield remote_server


@pytest.fixture(scope="module")
def client(server):
    return server.get_async_client()
>>>>>>> 4cf256ae


@pytest.mark.asyncio
async def test_check_models(client: openai.AsyncOpenAI):
    models = await client.models.list()
    models = models.data
    served_model = models[0]
    assert served_model.id == MODEL_NAME
    assert all(model.root == MODEL_NAME for model in models)


@pytest.mark.asyncio
async def test_single_completion(client: openai.AsyncOpenAI):
    completion = await client.completions.create(model=MODEL_NAME,
                                                 prompt="Hello, my name is",
                                                 max_tokens=5,
                                                 temperature=0.0)

    assert completion.id is not None
    assert len(completion.choices) == 1
    assert len(completion.choices[0].text) >= 5
    assert completion.choices[0].finish_reason == "length"
    assert completion.usage == openai.types.CompletionUsage(
        completion_tokens=5, prompt_tokens=6, total_tokens=11)

    # test using token IDs
    completion = await client.completions.create(
        model=MODEL_NAME,
        prompt=[0, 0, 0, 0, 0],
        max_tokens=5,
        temperature=0.0,
    )
    assert len(completion.choices[0].text) >= 5


@pytest.mark.asyncio
async def test_single_chat_session(client: openai.AsyncOpenAI):
    messages = [{
        "role": "system",
        "content": "you are a helpful assistant"
    }, {
        "role": "user",
        "content": "what is 1+1?"
    }]

    # test single completion
    chat_completion = await client.chat.completions.create(model=MODEL_NAME,
                                                           messages=messages,
                                                           max_tokens=10,
                                                           logprobs=True,
                                                           top_logprobs=5)
    assert chat_completion.id is not None
<<<<<<< HEAD
    assert chat_completion.choices is not None and len(
        chat_completion.choices) == 1
    assert chat_completion.choices[0].message is not None
    assert chat_completion.choices[0].logprobs is not None
    assert chat_completion.choices[0].logprobs.content[
        0].top_logprobs is not None
    assert len(
        chat_completion.choices[0].logprobs.content[0].top_logprobs) == 5
    message = chat_completion.choices[0].message
=======
    assert len(chat_completion.choices) == 1

    choice = chat_completion.choices[0]
    assert choice.finish_reason == "length"
    assert chat_completion.usage == openai.types.CompletionUsage(
        completion_tokens=10, prompt_tokens=13, total_tokens=23)

    message = choice.message
>>>>>>> 4cf256ae
    assert message.content is not None and len(message.content) >= 10
    assert message.role == "assistant"
    messages.append({"role": "assistant", "content": message.content})

    # test multi-turn dialogue
    messages.append({"role": "user", "content": "express your result in json"})
    chat_completion = await client.chat.completions.create(
        model=MODEL_NAME,
        messages=messages,
        max_tokens=10,
    )
    message = chat_completion.choices[0].message
    assert message.content is not None and len(message.content) >= 0<|MERGE_RESOLUTION|>--- conflicted
+++ resolved
@@ -9,32 +9,6 @@
 
 @pytest.fixture(scope="module")
 def server():
-<<<<<<< HEAD
-    ray.init()
-    server_runner = ServerRunner.remote([
-        "--model",
-        MODEL_NAME,
-        # use half precision for speed and memory savings in CI environment
-        "--dtype",
-        "float16",
-        "--max-model-len",
-        "2048",
-        "--enforce-eager",
-        "--engine-use-ray"
-    ])
-    ray.get(server_runner.ready.remote())
-    yield server_runner
-    ray.shutdown()
-
-
-@pytest.fixture(scope="module")
-def client():
-    client = openai.AsyncOpenAI(
-        base_url="http://localhost:8000/v1",
-        api_key="token-abc123",
-    )
-    yield client
-=======
     with RemoteOpenAIServer([
             "--model",
             MODEL_NAME,
@@ -52,7 +26,6 @@
 @pytest.fixture(scope="module")
 def client(server):
     return server.get_async_client()
->>>>>>> 4cf256ae
 
 
 @pytest.mark.asyncio
@@ -105,17 +78,6 @@
                                                            logprobs=True,
                                                            top_logprobs=5)
     assert chat_completion.id is not None
-<<<<<<< HEAD
-    assert chat_completion.choices is not None and len(
-        chat_completion.choices) == 1
-    assert chat_completion.choices[0].message is not None
-    assert chat_completion.choices[0].logprobs is not None
-    assert chat_completion.choices[0].logprobs.content[
-        0].top_logprobs is not None
-    assert len(
-        chat_completion.choices[0].logprobs.content[0].top_logprobs) == 5
-    message = chat_completion.choices[0].message
-=======
     assert len(chat_completion.choices) == 1
 
     choice = chat_completion.choices[0]
@@ -124,7 +86,6 @@
         completion_tokens=10, prompt_tokens=13, total_tokens=23)
 
     message = choice.message
->>>>>>> 4cf256ae
     assert message.content is not None and len(message.content) >= 10
     assert message.role == "assistant"
     messages.append({"role": "assistant", "content": message.content})

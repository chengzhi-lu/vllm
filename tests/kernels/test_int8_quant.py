--- conflicted
+++ resolved
@@ -61,10 +61,6 @@
     out2 = torch.empty_like(x, dtype=torch.int8)
     scale_argument = torch.tensor([scale], dtype=torch.float32, device="cuda")
 
-<<<<<<< HEAD
-    ops.static_scaled_int8_quant(out2, x, scale_argument)
-=======
     torch.ops._C.static_scaled_int8_quant(out2, x, scale_argument)
->>>>>>> 4cf256ae
     assert torch.allclose(out1, out2,
                           atol=1)  # big atol to account for rounding errors
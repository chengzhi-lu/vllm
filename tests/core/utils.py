--- conflicted
+++ resolved
@@ -48,11 +48,7 @@
     lora_request: Optional[LoRARequest] = None,
     use_beam_search: bool = False,
     best_of: int = 1,
-<<<<<<< HEAD
-) -> Tuple[Sequence, SequenceGroup]:
-=======
 ) -> Tuple[Sequence, Sequence, SequenceGroup]:
->>>>>>> 4cf256ae
     if not block_size:
         block_size = decoder_prompt_length
 
@@ -131,11 +127,7 @@
 
 def create_seq_group_encoder_decoder(
         seq_prompt_len: int = 1024,
-<<<<<<< HEAD
-        seq_output_lens: Iterable[int] = (128, ),
-=======
         seq_output_lens: GenericSequence[int] = (128, ),
->>>>>>> 4cf256ae
         request_id: str = '0',
         seq_id_start: int = 0,
         sampling_params: Optional[SamplingParams] = None) -> SequenceGroup:

--- conflicted
+++ resolved
@@ -53,12 +53,8 @@
     proposals = proposer.get_spec_proposals(
         execute_model_req=ExecuteModelRequest(
             seq_group_metadata_list=seq_group_metadata_list,
-<<<<<<< HEAD
-            num_lookahead_slots=proposal_len), )
-=======
             num_lookahead_slots=proposal_len),
         seq_ids_with_bonus_token_in_last_step=None)
->>>>>>> 4cf256ae
 
     assert torch.is_tensor(proposals.proposal_token_ids)
     assert torch.is_tensor(proposals.proposal_probs)
@@ -126,12 +122,8 @@
     proposals = proposer.get_spec_proposals(
         execute_model_req=ExecuteModelRequest(
             seq_group_metadata_list=seq_group_metadata_list,
-<<<<<<< HEAD
-            num_lookahead_slots=proposal_len), )
-=======
             num_lookahead_slots=proposal_len),
         seq_ids_with_bonus_token_in_last_step=None)
->>>>>>> 4cf256ae
 
     assert torch.is_tensor(proposals.proposal_token_ids)
     assert torch.is_tensor(proposals.proposal_probs)
@@ -203,12 +195,8 @@
     proposals = proposer.get_spec_proposals(
         execute_model_req=ExecuteModelRequest(
             seq_group_metadata_list=seq_group_metadata_list,
-<<<<<<< HEAD
-            num_lookahead_slots=proposal_len), )
-=======
             num_lookahead_slots=proposal_len),
         seq_ids_with_bonus_token_in_last_step=None)
->>>>>>> 4cf256ae
 
     assert torch.is_tensor(proposals.proposal_token_ids)
     assert torch.is_tensor(proposals.proposal_probs)

--- conflicted
+++ resolved
@@ -82,11 +82,8 @@
   working_dir: "/vllm-workspace/tests"
   num_gpus: 2
   commands:
-<<<<<<< HEAD
-=======
   - bash ../.buildkite/download-images.sh
   - VLLM_TEST_SAME_HOST=1 torchrun --nproc-per-node=4 distributed/test_same_node.py
->>>>>>> 4cf256ae
   - TEST_DIST_MODEL=facebook/opt-125m DISTRIBUTED_EXECUTOR_BACKEND=ray pytest -v -s distributed/test_basic_distributed_correctness.py
   - TEST_DIST_MODEL=meta-llama/Llama-2-7b-hf DISTRIBUTED_EXECUTOR_BACKEND=ray pytest -v -s distributed/test_basic_distributed_correctness.py
   - TEST_DIST_MODEL=facebook/opt-125m DISTRIBUTED_EXECUTOR_BACKEND=ray pytest -v -s distributed/test_chunked_prefill_distributed.py
@@ -97,15 +94,11 @@
   - TEST_DIST_MODEL=meta-llama/Llama-2-7b-hf DISTRIBUTED_EXECUTOR_BACKEND=mp pytest -v -s distributed/test_basic_distributed_correctness.py
   - TEST_DIST_MODEL=facebook/opt-125m DISTRIBUTED_EXECUTOR_BACKEND=mp pytest -v -s distributed/test_chunked_prefill_distributed.py
   - TEST_DIST_MODEL=meta-llama/Llama-2-7b-hf DISTRIBUTED_EXECUTOR_BACKEND=mp pytest -v -s distributed/test_chunked_prefill_distributed.py
-<<<<<<< HEAD
-  - pytest -v -s spec_decode/e2e/test_integration_dist.py
-=======
   - TEST_DIST_MODEL=llava-hf/llava-1.5-7b-hf DISTRIBUTED_EXECUTOR_BACKEND=mp pytest -v -s distributed/test_multimodal_broadcast.py
   - TEST_DIST_MODEL=microsoft/Phi-3-vision-128k-instruct DISTRIBUTED_EXECUTOR_BACKEND=mp pytest -v -s distributed/test_multimodal_broadcast.py
   - pytest -v -s spec_decode/e2e/test_integration_dist_tp2.py
   - CUDA_VISIBLE_DEVICES=0,1 pytest -v -s test_sharded_state_loader.py
   - CUDA_VISIBLE_DEVICES=0,1 pytest -v -s distributed/test_utils.py
->>>>>>> 4cf256ae
 
 - label: Distributed Tests (4 GPUs)
   #mirror_hardwares: [amd]
@@ -143,13 +136,8 @@
   mirror_hardwares: [amd]
 
   commands:
-<<<<<<< HEAD
-  - pytest -v -s entrypoints -m llm
-  - pytest -v -s entrypoints -m openai
-=======
   - pytest -v -s entrypoints/llm
   - pytest -v -s entrypoints/openai
->>>>>>> 4cf256ae
 
 - label: Examples Test
   working_dir: "/vllm-workspace/examples"
@@ -204,13 +192,9 @@
   command: pytest -v -s test_logits_processor.py
 
 - label: Utils Test
-<<<<<<< HEAD
-  command: pytest -v -s test_utils.py
-=======
   commands:
     - pytest -v -s test_utils.py
     - pytest -v -s test_embedded_commit.py
->>>>>>> 4cf256ae
 
 - label: Worker Test
   mirror_hardwares: [amd]

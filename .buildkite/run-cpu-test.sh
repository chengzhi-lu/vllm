# This script build the CPU docker image and run the offline inference inside the container.
# It serves a sanity check for compilation and basic model usage.
set -ex

# Try building the docker image
docker build -t cpu-test -f Dockerfile.cpu .
docker build --build-arg VLLM_CPU_DISABLE_AVX512="true" -t cpu-test-avx2 -f Dockerfile.cpu .

# Setup cleanup
remove_docker_container() { docker rm -f cpu-test cpu-test-avx2 || true; }
trap remove_docker_container EXIT
remove_docker_container

# Run the image
<<<<<<< HEAD
docker run -itd -v ~/.cache/huggingface:/root/.cache/huggingface --cpuset-cpus=48-95 --cpuset-mems=1 --network host -e HF_TOKEN --env VLLM_CPU_KVCACHE_SPACE=4 --name cpu-test cpu-test

# offline inference
docker exec cpu-test bash -c "python3 examples/offline_inference.py"
=======
docker run -itd --entrypoint /bin/bash -v ~/.cache/huggingface:/root/.cache/huggingface --cpuset-cpus=48-95 \
  --cpuset-mems=1 --network host -e HF_TOKEN --env VLLM_CPU_KVCACHE_SPACE=4 --name cpu-test cpu-test
docker run -itd --entrypoint /bin/bash -v ~/.cache/huggingface:/root/.cache/huggingface --cpuset-cpus=48-95 \
  --cpuset-mems=1 --network host -e HF_TOKEN --env VLLM_CPU_KVCACHE_SPACE=4 --name cpu-test-avx2 cpu-test-avx2

# offline inference
docker exec cpu-test bash -c "python3 examples/offline_inference.py"
docker exec cpu-test-avx2 bash -c "python3 examples/offline_inference.py"
>>>>>>> 4cf256ae

# Run basic model test
docker exec cpu-test bash -c "cd tests;
  pip install pytest Pillow protobuf
<<<<<<< HEAD
  bash ../.buildkite/download-images.sh
  cd ../
  pytest -v -s tests/models --ignore=tests/models/test_llava.py --ignore=tests/models/test_embedding.py --ignore=tests/models/test_registry.py"
=======
  cd ../
  pytest -v -s tests/models -m \"not vlm\" --ignore=tests/models/test_embedding.py --ignore=tests/models/test_registry.py --ignore=tests/models/test_jamba.py" # Mamba on CPU is not supported
>>>>>>> 4cf256ae
<|MERGE_RESOLUTION|>--- conflicted
+++ resolved
@@ -12,12 +12,6 @@
 remove_docker_container
 
 # Run the image
-<<<<<<< HEAD
-docker run -itd -v ~/.cache/huggingface:/root/.cache/huggingface --cpuset-cpus=48-95 --cpuset-mems=1 --network host -e HF_TOKEN --env VLLM_CPU_KVCACHE_SPACE=4 --name cpu-test cpu-test
-
-# offline inference
-docker exec cpu-test bash -c "python3 examples/offline_inference.py"
-=======
 docker run -itd --entrypoint /bin/bash -v ~/.cache/huggingface:/root/.cache/huggingface --cpuset-cpus=48-95 \
   --cpuset-mems=1 --network host -e HF_TOKEN --env VLLM_CPU_KVCACHE_SPACE=4 --name cpu-test cpu-test
 docker run -itd --entrypoint /bin/bash -v ~/.cache/huggingface:/root/.cache/huggingface --cpuset-cpus=48-95 \
@@ -26,16 +20,9 @@
 # offline inference
 docker exec cpu-test bash -c "python3 examples/offline_inference.py"
 docker exec cpu-test-avx2 bash -c "python3 examples/offline_inference.py"
->>>>>>> 4cf256ae
 
 # Run basic model test
 docker exec cpu-test bash -c "cd tests;
   pip install pytest Pillow protobuf
-<<<<<<< HEAD
-  bash ../.buildkite/download-images.sh
   cd ../
-  pytest -v -s tests/models --ignore=tests/models/test_llava.py --ignore=tests/models/test_embedding.py --ignore=tests/models/test_registry.py"
-=======
-  cd ../
-  pytest -v -s tests/models -m \"not vlm\" --ignore=tests/models/test_embedding.py --ignore=tests/models/test_registry.py --ignore=tests/models/test_jamba.py" # Mamba on CPU is not supported
->>>>>>> 4cf256ae
+  pytest -v -s tests/models -m \"not vlm\" --ignore=tests/models/test_embedding.py --ignore=tests/models/test_registry.py --ignore=tests/models/test_jamba.py" # Mamba on CPU is not supported
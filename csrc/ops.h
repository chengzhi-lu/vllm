--- conflicted
+++ resolved
@@ -109,12 +109,9 @@
 
 void static_scaled_int8_quant(torch::Tensor& out, torch::Tensor const& input,
                               torch::Tensor const& scale);
-<<<<<<< HEAD
-=======
 
 void dynamic_scaled_int8_quant(torch::Tensor& out, torch::Tensor const& input,
                                torch::Tensor& scales);
->>>>>>> 4cf256ae
 
 void squeezellm_gemm(torch::Tensor vec, torch::Tensor mat, torch::Tensor mul,
                      torch::Tensor lookup_table);

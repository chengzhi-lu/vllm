--- conflicted
+++ resolved
@@ -1,10 +1,6 @@
 #!/bin/bash
 set -euo pipefail
-<<<<<<< HEAD
-
-=======
 source $(pwd)/shared_functions.sh
->>>>>>> 0e6e9d71
 # --------------------------
 # 配置参数
 # --------------------------
@@ -15,13 +11,13 @@
 
 # 模型和数据集配置
 model_names=(
-<<<<<<< HEAD
-    "meta-llama/Llama-2-70b-chat-hf"
-    # "meta-llama/Llama-2-13b-chat-hf"
-=======
     # "meta-llama/Llama-2-70b-chat-hf"
     "meta-llama/Llama-2-13b-chat-hf"
->>>>>>> 0e6e9d71
+)
+parallel_types=("pp")
+datasets=(
+    "sharegpt /root/vllm/dataset/ShareGPT_V3_unfiltered_cleaned_split.json"
+    # "alpaca /root/vllm/dataset/alpaca_data.json"
 )
 parallel_types=("pp")
 datasets=(
@@ -37,17 +33,6 @@
 max_num_seqs=512
 max_serving_time=86400
 num_shared_blocks=0
-<<<<<<< HEAD
-
-# 测试策略组合
-scheduler_swap_policies=(
-    "fcfs full"
-)
-
-request_rates=(20)
-swap_out_partial_rates=(0.5)
-
-=======
 max_request_nums=4096
 # 测试策略组合
 scheduler_swap_policies=(
@@ -57,117 +42,11 @@
 request_rates=(20)
 swap_out_partial_rates=(0.5)
 
->>>>>>> 0e6e9d71
 host="10.119.46.54"
 
 # --------------------------
 # 功能函数定义
 # --------------------------
-<<<<<<< HEAD
-start_server() {
-  local policy=$1
-  local swap_policy=$2
-  local swap_out_partial_rate=$3
-  local parallel_type=$4
-  local model_name=$5
-
-  local log_file="logs/api_server_${model_name##*/}_${parallel_type}_${policy}_${swap_policy}.log"
-  
-  local parallel_args=""
-  # GPU分配逻辑
-  if [[ "$parallel_type" == @("pp"|"tp") ]]; then
-      gpu_devices="0,1,2,3"
-  elif [[ "$parallel_type" == "single" && "$model_name" == "meta-llama/Llama-2-13b-chat-hf" ]]; then
-      gpu_devices="0"
-  elif [[ "$parallel_type" == "single" && "$model_name" == "meta-llama/Llama-2-70b-chat-hf" ]]; then
-      echo "70b模型不支持单卡"
-      return
-  else
-      gpu_devices="0,1,2,3"
-  fi
-  IFS=',' read -ra gpu_array <<< "$gpu_devices"
-  num_gpus=${#gpu_array[@]}
-
-  case "$parallel_type" in
-    "single")
-      parallel_args="--tensor-parallel-size $num_gpus"
-      ;;
-    "pp")
-      parallel_args="--pipeline-parallel-size 8 --worker-use-ray --host $host"
-      ;;
-    "tp")
-      parallel_args="--tensor-parallel-size $num_gpus --worker-use-ray"
-      ;;
-  esac
-
-  CUDA_VISIBLE_DEVICES=$gpu_devices RAY_DEDUP_LOGS=0 taskset -c 28-29 python3 -m vllm.entrypoints.openai.api_server \
-    --model "$model_name" \
-    $parallel_args \
-    --parallel-type $parallel_type \
-    --swap-space "$swap_space" \
-    --preemption-mode "$preemption_mode" \
-    --scheduler-policy "$policy" \
-    --enforce-eager \
-    --enable-chunked-prefill \
-    --max-num-batched-tokens "$max_tokens" \
-    --max-num-seqs "$max_num_seqs" \
-    --swap-out-tokens-policy "$swap_policy" \
-    --swap-out-partial-rate "$swap_out_partial_rate" \
-    --num-shared-blocks "$num_shared_blocks" \
-    --gpu-memory-utilization "$gpu_memory_utilization" \
-    --disable-sliding-window \
-    --disable-log-requests \
-    --max-serving-time "$max_serving_time" > "$log_file" 2>&1
-}
-
-run_benchmark() {
-  local policy=$1
-  local swap_policy=$2
-  local swap_out_partial_rate=$3
-  local request_rate=$4
-  local dataset_path=$5
-  local dataset_name=$6
-  local model_name=$7
-  local parallel_type=$8
-  local total_request_nums=1024
-
-  local request_duration=$((total_request_nums / request_rate))
-  local log_file="logs/benchmark_${model_name##*/}_${parallel_type}_${policy}_rate${request_rate}.log"
-
-  echo "运行基准测试: model=${model_name##*/} rate=$request_rate"
-  taskset -c 30-49 python3 benchmark_serving.py \
-    --execution-counter "$COUNTER" \
-    --dataset-path "$dataset_path" \
-    --dataset-name "$dataset_name" \
-    --request-rate "$request_rate" \
-    --num-prompts 3000 \
-    --request-duration "$request_duration" \
-    --sharegpt-output-len 2000 \
-    --model "$model_name" \
-    --scheduler-policy "$policy" \
-    --save-result \
-    --result-dir "$result_dir" \
-    --metadata "model=${model_name##*/}" \
-               "parallel_type=$parallel_type" \
-               "swap_space=$swap_space" \
-               "preemption_mode=$preemption_mode" \
-               "scheduler_policy=$policy" \
-               "gpu_memory_utilization=$gpu_memory_utilization" \
-               "max_num_seqs=$max_num_seqs" \
-               "max_tokens=$max_tokens" \
-               "swap_policy=$swap_policy" \
-               "swap_out_partial_rate=$swap_out_partial_rate"  >> "$log_file" 2>&1
-
-  python3 parse_profile_log.py \
-    --policy "$policy" \
-    --swap-policy "$swap_policy" \
-    --result-dir "$result_dir" \
-    --execution-counter "$COUNTER" \
-    --request-rate "$request_rate" \
-    --model "$model_name" \
-    --parallel-type "$parallel_type" \
-    --num-instances 8
-=======
 
 parse_result() {
   local policy=$1
@@ -190,16 +69,18 @@
 copy_result() {
   scp -r /root/vllm/vllm/core/profile_data lucz@10.119.46.53:/home/lucz/github/
   ssh lucz@10.119.46.53 'docker cp /home/lucz/github/profile_data vllm_lucz:/root/vllm/vllm/core/'
->>>>>>> 0e6e9d71
 }
 
-terminate_server() {
-  local parallel_type=$1
-  kill -9 $(ps -aux | grep "vllm.entrypoints.openai.api_server" | grep -v grep | awk '{print $2}') 2>/dev/null
-  if [[ "$parallel_type" == @("pp"|"tp") ]]; then
-      kill -9 $(ps -aux | grep "ray" | grep -v grep | awk '{print $2}') 2>/dev/null
-  fi
-}
+run_benchmark() {
+  local policy=$1
+  local swap_policy=$2
+  local swap_out_partial_rate=$3
+  local request_rate=$4
+  local dataset_path=$5
+  local dataset_name=$6
+  local model_name=$7
+  local parallel_type=$8
+  local total_request_nums=1024
 
 # --------------------------
 # 主执行流程
@@ -223,16 +104,6 @@
                        "$ptype" "$model_name"
           
           # 运行基准测试
-<<<<<<< HEAD
-          #for request_rate in "${request_rates[@]}"; do
-          #  run_benchmark "$policy" "$swap_policy" "$swap_out_partial_rate" \
-          #                "$request_rate" "$dataset_path" "$dataset_name" \
-          #                "$model_name" "$ptype"
-          #  sleep 5
-          #done
-          #
-          ## 停止服务器
-=======
           for request_rate in "${request_rates[@]}"; do
             run_benchmark "$policy" "$swap_policy" "$swap_out_partial_rate" \
                           "$request_rate" "$dataset_path" "$dataset_name" \
@@ -244,7 +115,6 @@
           done
           
           # 停止服务器
->>>>>>> 0e6e9d71
           echo "停止服务器"
           terminate_server "$ptype"
 

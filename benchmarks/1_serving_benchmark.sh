--- conflicted
+++ resolved
@@ -25,11 +25,7 @@
 # scheduler_policy=(infer)
 # swap_policies=(partial)
 declare -a scheduler_swap_policies
-<<<<<<< HEAD
 # scheduler_swap_policies[0]="tfittradeoff partial"
-=======
-scheduler_swap_policies[0]="tfittradeoff partial"
->>>>>>> 52946c09
 scheduler_swap_policies[1]="fcfs full"
 # scheduler_swap_policies[2]="las full"
 # scheduler_swap_policies[1]="tfittradeoff full"
@@ -46,18 +42,10 @@
 swap_space=64
 max_tokens=2048
 iter_theshold=15
-<<<<<<< HEAD
 max_serving_time=1200
 # request_rates[0]=0.5
 # request_rates[1]=1.0
 # request_rates[1]=2.0
-=======
-max_serving_time=120
-request_rates[0]=0.5
-request_rates[1]=1.0
-request_rates[2]=2.0
-request_rates[3]=5.0
->>>>>>> 52946c09
 # request_rates[2]=10.0
 request_rates[4]=10.0
 request_rates[5]=20.0
@@ -87,11 +75,7 @@
           pid=$! 
 
           # run benchmark and save the output to benchmark.log
-<<<<<<< HEAD
           taskset -c 20-39 python3 benchmark_serving.py --execution-counter $COUNTER --dataset-path $dataset_path \
-=======
-          taskset -c 50-70 python3 benchmark_serving.py --execution-counter $COUNTER --dataset-path $dataset_path \
->>>>>>> 52946c09
             --dataset-name $dataset_name --request-rate $request_rate \
             --num-prompts 500 --request-duration $max_serving_time --sharegpt-output-len 2000 --model $model_name --scheduler-policy $policy \
             --save-result --result-dir $result_dir \

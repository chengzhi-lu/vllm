--- conflicted
+++ resolved
@@ -43,11 +43,7 @@
   # "opt full"
 )
 
-<<<<<<< HEAD
-request_rates=(16)
-=======
 request_rates=(1 2 4 8 16 32 64)
->>>>>>> f2838842
 # request_rates=(8)
 swap_out_partial_rates=(0.5)
 

--- conflicted
+++ resolved
@@ -68,11 +68,7 @@
           # run benchmark and save the output to benchmark.log
           python3 benchmark_serving.py --execution-counter $COUNTER --dataset-path $dataset_path \
             --dataset-name $dataset_name --request-rate $request_rate \
-<<<<<<< HEAD
             --num-prompts 500 --request-duration 300 --sharegpt-output-len 2000 --model $model_name --scheduler-policy $policy \
-=======
-            --num-prompts 500 --request-duration 10 --sharegpt-output-len 2000 --model $model_name --scheduler-policy $policy \
->>>>>>> 437ee1d2
             --save-result --result-dir $result_dir \
             --metadata swap_space=$swap_space preemption_mode=$preemption_mode \
             scheduler_policy=$policy gpu_memory_utilization=$gpu_memory_utilization \

import json
import os
import sys
import time
import traceback
from dataclasses import dataclass, field
from typing import List, Optional
import fnmatch
import aiohttp
from tqdm.asyncio import tqdm
import asyncio

AIOHTTP_TIMEOUT = aiohttp.ClientTimeout(total=6 * 60 * 60)


@dataclass
class RequestFuncInput:
    prompt: str
    api_url: str
    prompt_len: int
    output_len: int
    model: str
    best_of: int = 1
    use_beam_search: bool = False


@dataclass
class RequestFuncOutput:
    prompt: str = ""
    generated_text: str = ""
    success: bool = False
    latency: float = 0.0
    ttft: float = 0.0  # Time to first token
    itl: List[float] = field(
        default_factory=list)  # List of inter-token latencies
    prompt_len: int = 0
    error: str = ""


async def async_request_tgi(
    request_func_input: RequestFuncInput,
    pbar: Optional[tqdm] = None,
) -> RequestFuncOutput:
    api_url = request_func_input.api_url
    assert api_url.endswith("generate_stream")

    async with aiohttp.ClientSession(timeout=AIOHTTP_TIMEOUT) as session:
        assert not request_func_input.use_beam_search
        params = {
            "best_of": request_func_input.best_of,
            "max_new_tokens": request_func_input.output_len,
            "do_sample": True,
            "temperature": 0.01,  # TGI does not accept 0.0 temperature.
            "top_p": 0.99,  # TGI does not accept 1.0 top_p.
        }
        payload = {
            "inputs": request_func_input.prompt,
            "parameters": params,
        }
        output = RequestFuncOutput()
        output.prompt = request_func_input.prompt
        output.prompt_len = request_func_input.prompt_len

        ttft = 0.0
        st = time.perf_counter()
        most_recent_timestamp = st
        try:
            async with session.post(url=api_url, json=payload) as response:
                if response.status == 200:
                    async for chunk_bytes in response.content:
                        chunk_bytes = chunk_bytes.strip()
                        if not chunk_bytes:
                            continue

                        chunk = remove_prefix(chunk_bytes.decode("utf-8"),
                                              "data:")

                        data = json.loads(chunk)
                        timestamp = time.perf_counter()
                        # First token
                        if ttft == 0.0:
                            ttft = time.perf_counter() - st
                            output.ttft = ttft

                        # Decoding phase
                        else:
                            output.itl.append(timestamp -
                                              most_recent_timestamp)

                        most_recent_timestamp = timestamp

                    output.latency = most_recent_timestamp - st
                    output.success = True
                    output.generated_text = data["generated_text"]
                else:
                    output.error = response.reason or ""
                    output.success = False
        except Exception:
            output.success = False
            exc_info = sys.exc_info()
            output.error = "".join(traceback.format_exception(*exc_info))

        if pbar:
            pbar.update(1)
        return output


async def async_request_trt_llm(
    request_func_input: RequestFuncInput,
    pbar: Optional[tqdm] = None,
) -> RequestFuncOutput:
    api_url = request_func_input.api_url
    assert api_url.endswith("generate_stream")

    async with aiohttp.ClientSession(timeout=AIOHTTP_TIMEOUT) as session:
        assert not request_func_input.use_beam_search
        assert request_func_input.best_of == 1
        payload = {
            "accumulate_tokens": True,
            "text_input": request_func_input.prompt,
            "temperature": 0.0,
            "top_p": 1.0,
            "max_tokens": request_func_input.output_len,
            "stream": True,
        }
        output = RequestFuncOutput()
        output.prompt_len = request_func_input.prompt_len

        ttft = 0.0
        st = time.perf_counter()
        most_recent_timestamp = st
        try:
            async with session.post(url=api_url, json=payload) as response:
                if response.status == 200:
                    async for chunk_bytes in response.content:
                        chunk_bytes = chunk_bytes.strip()
                        if not chunk_bytes:
                            continue

                        chunk = remove_prefix(chunk_bytes.decode("utf-8"),
                                              "data:")

                        data = json.loads(chunk)
                        output.generated_text += data["text_output"]
                        print(data['text_output'])
                        timestamp = time.perf_counter()
                        # First token
                        if ttft == 0.0:
                            ttft = time.perf_counter() - st
                            output.ttft = ttft

                        # Decoding phase
                        else:
                            output.itl.append(timestamp -
                                              most_recent_timestamp)

                        most_recent_timestamp = timestamp

                    output.latency = most_recent_timestamp - st
                    output.success = True

                else:
                    output.error = response.reason or ""
                    output.success = False
        except Exception:
            output.success = False
            exc_info = sys.exc_info()
            output.error = "".join(traceback.format_exception(*exc_info))

        if pbar:
            pbar.update(1)
        return output


async def async_request_deepspeed_mii(
    request_func_input: RequestFuncInput,
    pbar: Optional[tqdm] = None,
) -> RequestFuncOutput:
    async with aiohttp.ClientSession(timeout=AIOHTTP_TIMEOUT) as session:
        assert request_func_input.best_of == 1
        assert not request_func_input.use_beam_search

        payload = {
            "prompt": request_func_input.prompt,
            "max_tokens": request_func_input.output_len,
            "temperature": 0.01,  # deepspeed-mii does not accept 0.0 temp.
            "top_p": 1.0,
        }
        output = RequestFuncOutput()
        output.prompt_len = request_func_input.prompt_len

        # NOTE: DeepSpeed-MII doesn't support streaming as of Jan 28 2024,
        # will use 0 as placeholder.
        # See https://github.com/microsoft/DeepSpeed-MII/pull/311
        output.ttft = 0

        st = time.perf_counter()
        try:
            async with session.post(url=request_func_input.api_url,
                                    json=payload) as response:
                if response.status == 200:
                    parsed_resp = await response.json()
                    output.latency = time.perf_counter() - st
                    output.generated_text = parsed_resp["text"][0]
                    output.success = True
                else:
                    output.error = response.reason or ""
                    output.success = False
        except Exception:
            output.success = False
            exc_info = sys.exc_info()
            output.error = "".join(traceback.format_exception(*exc_info))

        if pbar:
            pbar.update(1)
        return output
    
def get_json_file():
    for file_name in os.listdir('.'):
        if fnmatch.fnmatch(file_name, '*.json'):
            return file_name
    return None

async def async_request_openai_completions(
    policy: str,
    request_func_input: RequestFuncInput,
    pbar: Optional[tqdm] = None,
) -> RequestFuncOutput:
    api_url = request_func_input.api_url
    assert api_url.endswith(
        "v1/completions"
    ), "OpenAI Completions API URL must end with 'v1/completions'."
    
<<<<<<< HEAD
    # if policy in ["sjf",'tfittradeoff','fcfs']:
    #     file_path = get_json_file()
    #     if file_path:
    #         with open(file_path, 'r', encoding="utf-8") as file:
    #             data = json.load(file)
    #     else:
    #         print("No JSON file found in the current directory.")
=======
    if policy in ["sjf"]:
        file_path = get_json_file()
        if file_path:
            with open(file_path, 'r', encoding="utf-8") as file:
                data = json.load(file)
        else:
            print("No JSON file found in the current directory.")
>>>>>>> cd0258f9
        

    async with aiohttp.ClientSession(timeout=AIOHTTP_TIMEOUT) as session:
        assert not request_func_input.use_beam_search
        if policy in ["sjf"]:
            payload = {
                "model": request_func_input.model,
                "prompt": request_func_input.prompt,
                "temperature": 0.0,
                "best_of": request_func_input.best_of,
                "min_tokens": data[request_func_input.prompt],
                "max_tokens": data[request_func_input.prompt],
                "stream": True,
            }
        else:
            payload = {
                "model": request_func_input.model,
                "prompt": request_func_input.prompt,
                "temperature": 0.0,
                "best_of": request_func_input.best_of,
                "max_tokens": request_func_input.output_len,
                "stream": True,
            }
            
        headers = {
            "Authorization": f"Bearer {os.environ.get('OPENAI_API_KEY')}"
        }

        output = RequestFuncOutput()
        output.prompt = request_func_input.prompt
        output.prompt_len = request_func_input.prompt_len

        generated_text = ""
        ttft = 0.0
        st = time.perf_counter()
        most_recent_timestamp = st
        try:
            async with session.post(url=api_url, json=payload,
                                    headers=headers) as response:
                if response.status == 200:
                    async for chunk_bytes in response.content:
                        chunk_bytes = chunk_bytes.strip()
                        if not chunk_bytes:
                            continue

                        chunk = remove_prefix(chunk_bytes.decode("utf-8"),
                                              "data: ")
                        if chunk == "[DONE]":
                            latency = time.perf_counter() - st
                        else:
                            data = json.loads(chunk)

                            if data["choices"][0]["text"]:
                                timestamp = time.perf_counter()
                                # First token
                                if ttft == 0.0:
                                    ttft = time.perf_counter() - st
                                    output.ttft = ttft

                                # Decoding phase
                                # NOTE: Some completion API might have a last
                                # usage summary response without a token so we
                                # do not want to include as inter-token-latency
                                elif data.get("usage", None) is None:
                                    output.itl.append(timestamp -
                                                      most_recent_timestamp)

                                most_recent_timestamp = timestamp
                                generated_text += data["choices"][0]["text"]

                    output.generated_text = generated_text
                    output.success = True
                    output.latency = latency
                else:
                    output.error = response.reason or ""
                    output.success = False
        except Exception:
            output.success = False
            exc_info = sys.exc_info()
            output.error = "".join(traceback.format_exception(*exc_info))

    if pbar:
        pbar.update(1)
    return output


async def async_request_openai_chat_completions(
    request_func_input: RequestFuncInput,
    pbar: Optional[tqdm] = None,
) -> RequestFuncOutput:
    api_url = request_func_input.api_url
    assert api_url.endswith(
        "v1/chat/completions"
    ), "OpenAI Chat Completions API URL must end with 'v1/chat/completions'."

    async with aiohttp.ClientSession(timeout=AIOHTTP_TIMEOUT) as session:
        assert not request_func_input.use_beam_search
        payload = {
            "model": request_func_input.model,
            "messages": [
                {
                    "role": "user",
                    "content": request_func_input.prompt,
                },
            ],
            "temperature": 0.0,
            "min_tokens": request_func_input.output_len,
            "max_tokens": request_func_input.output_len,
            "stream": True,
        }
        headers = {
            "Content-Type": "application/json",
            "Authorization": f"Bearer {os.environ.get('OPENAI_API_KEY')}",
        }

        output = RequestFuncOutput()
        output.prompt_len = request_func_input.prompt_len

        generated_text = ""
        ttft = 0.0
        st = time.perf_counter()
        most_recent_timestamp = st
        try:
            async with session.post(url=api_url, json=payload,
                                    headers=headers) as response:
                if response.status == 200:
                    async for chunk_bytes in response.content:
                        chunk_bytes = chunk_bytes.strip()
                        if not chunk_bytes:
                            print(chunk_bytes)
                            continue

                        chunk = remove_prefix(chunk_bytes.decode("utf-8"),
                                              "data: ")
                        if chunk == "[DONE]":
                            latency = time.perf_counter() - st
                        else:
                            timestamp = time.perf_counter()
                            data = json.loads(chunk)

                            delta = data["choices"][0]["delta"]
                            if delta.get("content", None):
                                # First token
                                if ttft == 0.0:
                                    ttft = time.perf_counter() - st
                                    output.ttft = ttft

                                # Decoding phase
                                else:
                                    output.itl.append(timestamp -
                                                      most_recent_timestamp)

                                generated_text += delta["content"]

                            most_recent_timestamp = timestamp

                    output.generated_text = generated_text
                    output.success = True
                    output.latency = latency
                else:
                    print(response.reason)
                    output.error = response.reason or ""
                    output.success = False
        except Exception:
            output.success = False
            exc_info = sys.exc_info()
            output.error = "".join(traceback.format_exception(*exc_info))

    if pbar:
        pbar.update(1)
    return output


# Since vllm must support Python 3.8, we can't use str.removeprefix(prefix)
# introduced in Python 3.9
def remove_prefix(text: str, prefix: str) -> str:
    if text.startswith(prefix):
        return text[len(prefix):]
    return text


ASYNC_REQUEST_FUNCS = {
    "tgi": async_request_tgi,
    "vllm": async_request_openai_completions,
    "lmdeploy": async_request_openai_completions,
    "deepspeed-mii": async_request_deepspeed_mii,
    "openai": async_request_openai_completions,
    "openai-chat": async_request_openai_chat_completions,
    "tensorrt-llm": async_request_trt_llm,
}<|MERGE_RESOLUTION|>--- conflicted
+++ resolved
@@ -231,7 +231,6 @@
         "v1/completions"
     ), "OpenAI Completions API URL must end with 'v1/completions'."
     
-<<<<<<< HEAD
     # if policy in ["sjf",'tfittradeoff','fcfs']:
     #     file_path = get_json_file()
     #     if file_path:
@@ -239,15 +238,6 @@
     #             data = json.load(file)
     #     else:
     #         print("No JSON file found in the current directory.")
-=======
-    if policy in ["sjf"]:
-        file_path = get_json_file()
-        if file_path:
-            with open(file_path, 'r', encoding="utf-8") as file:
-                data = json.load(file)
-        else:
-            print("No JSON file found in the current directory.")
->>>>>>> cd0258f9
         
 
     async with aiohttp.ClientSession(timeout=AIOHTTP_TIMEOUT) as session:
